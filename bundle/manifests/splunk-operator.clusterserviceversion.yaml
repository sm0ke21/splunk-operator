apiVersion: operators.coreos.com/v1alpha1
kind: ClusterServiceVersion
metadata:
  annotations:
<<<<<<< HEAD
    alm-examples: '[]'
=======
    alm-examples: |-
      [
        {
          "apiVersion": "enterprise.splunk.com/v3",
          "kind": "ClusterMaster",
          "metadata": {
            "finalizers": [
              "enterprise.splunk.com/delete-pvc"
            ],
            "name": "clustermaster-sample"
          },
          "spec": {}
        },
        {
          "apiVersion": "enterprise.splunk.com/v3",
          "kind": "IndexerCluster",
          "metadata": {
            "finalizers": [
              "enterprise.splunk.com/delete-pvc"
            ],
            "name": "indexercluster-sample"
          },
          "spec": {}
        },
        {
          "apiVersion": "enterprise.splunk.com/v3",
          "kind": "LicenseManager",
          "metadata": {
            "finalizers": [
              "enterprise.splunk.com/delete-pvc"
            ],
            "name": "licensemanager-sample"
          },
          "spec": {}
        },
        {
          "apiVersion": "enterprise.splunk.com/v3",
          "kind": "LicenseMaster",
          "metadata": {
            "finalizers": [
              "enterprise.splunk.com/delete-pvc"
            ],
            "name": "licensemaster-sample"
          },
          "spec": {}
        },
        {
          "apiVersion": "enterprise.splunk.com/v3",
          "kind": "MonitoringConsole",
          "metadata": {
            "finalizers": [
              "enterprise.splunk.com/delete-pvc"
            ],
            "name": "monitoringconsole-sample"
          },
          "spec": {}
        },
        {
          "apiVersion": "enterprise.splunk.com/v3",
          "kind": "SearchHeadCluster",
          "metadata": {
            "finalizers": [
              "enterprise.splunk.com/delete-pvc"
            ],
            "name": "searchheadcluster-sample"
          },
          "spec": {}
        },
        {
          "apiVersion": "enterprise.splunk.com/v3",
          "kind": "Standalone",
          "metadata": {
            "finalizers": [
              "enterprise.splunk.com/delete-pvc"
            ],
            "name": "standalone-sample"
          },
          "spec": {}
        }
      ]
>>>>>>> 1bce650b
    capabilities: Basic Install
    marketplace.openshift.io/remote-workflow: https://marketplace.redhat.com/en-us/operators/splunk-operator/pricing?utm_source=openshift_console
    marketplace.openshift.io/support-workflow: https://marketplace.redhat.com/en-us/operators/splunk-operator/support?utm_source=openshift_console
    operators.operatorframework.io/builder: operator-sdk-v1.15.0
    operators.operatorframework.io/project_layout: go.kubebuilder.io/v3
  name: splunk-operator.v1.1.0
  namespace: placeholder
spec:
  apiservicedefinitions: {}
<<<<<<< HEAD
  customresourcedefinitions: {}
=======
  customresourcedefinitions:
    owned:
    - description: ClusterMaster is the Schema for the cluster manager API
      displayName: Cluster Master
      kind: ClusterMaster
      name: clustermasters.enterprise.splunk.com
      version: v3
    - kind: ClusterMaster
      name: clustermasters.enterprise.splunk.com
      version: v1
    - kind: ClusterMaster
      name: clustermasters.enterprise.splunk.com
      version: v1alpha1
    - kind: ClusterMaster
      name: clustermasters.enterprise.splunk.com
      version: v1beta1
    - kind: ClusterMaster
      name: clustermasters.enterprise.splunk.com
      version: v1beta2
    - kind: ClusterMaster
      name: clustermasters.enterprise.splunk.com
      version: v1beta3
    - kind: ClusterMaster
      name: clustermasters.enterprise.splunk.com
      version: v2
    - description: IndexerCluster is the Schema for a Splunk Enterprise indexer cluster
      displayName: Indexer Cluster
      kind: IndexerCluster
      name: indexerclusters.enterprise.splunk.com
      version: v3
    - kind: IndexerCluster
      name: indexerclusters.enterprise.splunk.com
      version: v1
    - kind: IndexerCluster
      name: indexerclusters.enterprise.splunk.com
      version: v1alpha1
    - kind: IndexerCluster
      name: indexerclusters.enterprise.splunk.com
      version: v1beta1
    - kind: IndexerCluster
      name: indexerclusters.enterprise.splunk.com
      version: v1beta2
    - kind: IndexerCluster
      name: indexerclusters.enterprise.splunk.com
      version: v1beta3
    - kind: IndexerCluster
      name: indexerclusters.enterprise.splunk.com
      version: v2
    - description: LicenseManager is the Schema for a Splunk Enterprise license manager.
      displayName: License Manager
      kind: LicenseManager
      name: licensemanagers.enterprise.splunk.com
      version: v3
    - description: LicenseMaster is the Schema for a Splunk Enterprise license master.
      displayName: License Master
      kind: LicenseMaster
      name: licensemasters.enterprise.splunk.com
      version: v3
    - kind: LicenseMaster
      name: licensemasters.enterprise.splunk.com
      version: v1
    - kind: LicenseMaster
      name: licensemasters.enterprise.splunk.com
      version: v1alpha1
    - kind: LicenseMaster
      name: licensemasters.enterprise.splunk.com
      version: v1beta1
    - kind: LicenseMaster
      name: licensemasters.enterprise.splunk.com
      version: v1beta2
    - kind: LicenseMaster
      name: licensemasters.enterprise.splunk.com
      version: v1beta3
    - kind: LicenseMaster
      name: licensemasters.enterprise.splunk.com
      version: v2
    - description: MonitoringConsole is the Schema for the monitoringconsole API
      displayName: Monitoring Console
      kind: MonitoringConsole
      name: monitoringconsoles.enterprise.splunk.com
      version: v3
    - description: SearchHeadCluster is the Schema for a Splunk Enterprise search
        head cluster
      displayName: Search Head Cluster
      kind: SearchHeadCluster
      name: searchheadclusters.enterprise.splunk.com
      version: v3
    - kind: SearchHeadCluster
      name: searchheadclusters.enterprise.splunk.com
      version: v1
    - kind: SearchHeadCluster
      name: searchheadclusters.enterprise.splunk.com
      version: v1alpha1
    - kind: SearchHeadCluster
      name: searchheadclusters.enterprise.splunk.com
      version: v1beta1
    - kind: SearchHeadCluster
      name: searchheadclusters.enterprise.splunk.com
      version: v1beta2
    - kind: SearchHeadCluster
      name: searchheadclusters.enterprise.splunk.com
      version: v1beta3
    - kind: SearchHeadCluster
      name: searchheadclusters.enterprise.splunk.com
      version: v2
    - description: Standalone is the Schema for a Splunk Enterprise standalone instances.
      displayName: Standalone
      kind: Standalone
      name: standalones.enterprise.splunk.com
      version: v3
    - kind: Standalone
      name: standalones.enterprise.splunk.com
      version: v1
    - kind: Standalone
      name: standalones.enterprise.splunk.com
      version: v1alpha1
    - kind: Standalone
      name: standalones.enterprise.splunk.com
      version: v1beta1
    - kind: Standalone
      name: standalones.enterprise.splunk.com
      version: v1beta2
    - kind: Standalone
      name: standalones.enterprise.splunk.com
      version: v1beta3
    - kind: Standalone
      name: standalones.enterprise.splunk.com
      version: v2
>>>>>>> 1bce650b
  description: K8 Operator for Splunk Enterprise Deployments
  displayName: Splunk Operator
  icon:
  - base64data: iVBORw0KGgoAAAANSUhEUgAAAYwAAAB/CAMAAADLlgV7AAAA4VBMVEXt7e3+/v7///8gICDs7Ox3sznw8PD7+/vz8/P4+PgdHR319fUaGhobGxsAAAAYGBgqKipISEgRERHc3Nzi4uIKCgpHR0fLy8s+Pj5PT0/W1tYzMzNnZ2cmJibR0dGMjIyEhITGxsZ8fHynp6eenp6xsbFZWVmVlZUvLy9AQEDu9Omoz4R2dnampqa8vLyZmZlgYGB8sUOFtlN2rjrp8eH7//Le69Ds+N7P4rzC2aqTvGq305vk9dFvrCuZwnHH4auJtljS6bv1/+ix05DW58bA6Jioy4e62Jra6cugwnytyo/3wkFYAAAUgklEQVR4nO2dCXfaONeAjXFl2QabGDusYQuQkBKStGnTNV1mvi7z/3/QJ3nV1QIG0sC8Y50zc5obWZb0aLmLrGh6pVKJ/tPSVEoOJdEqSdKNRGDopeQwkpjPEVXovywpYRyRpIRxRJISxhFJShhHJClhHJGEgVFKDi4hhJKkp8koJQeS5EyObM7+ByWVEsbxSEoYRyQpYRyRpIRxRJISxhFJDggDKHMH7w5OuTxMfTSUvj/Fk/P5sxKLJDPRtJ//7bzEstj6oAPV50D2joZO2ySd0rTooIPbX7ftRV6fuXOQ+hzON4XPvHq9XqPJOzMOvHxrxqlfryf1qXttfJD6HBKGXU2S3Tg8jJNaNUv1EkYJo4RRwihhlDBKGCWM4jAqZpwqKE3PI3EaAMYzv52XcDDQc/dGnLSDRfpYGM1D2Z6pxOoAGMFh6pPNkOdeH/RLCOMQq1MuATBsCuMA9Tmco7CEcUwweiWMEkYJo4Rx5DDqJQwFDEPI9IclenstjOesTxEYz1IfLbM4zDQ9jwTACPAzv52XONDoC567N+J0MGsLszC0g0f6AIwF3q6cOIJeOeJIX45Zk+UBMP7dvin0/uOnN7q+f4/9KRgIa5YWNJvNwLAMhJAIY/HMMOLB8SdgXL38/PrDT8rjGWAwS5mYJ134QFOxMR7OG17oum7onZ0sz5uRF6wADJTPJ6SqT54noZzkSSRpffKnEMJIMyzHMivymVoEhvhUDuMFSXePXx6ulHV+GhhkiAdGMxriTgVjYYwPWnGiWZqmTiuNg+lJ6Ht2bEjYds0Pz5YthArACEg5AU0GeWcgr7QRv4sm8l4jz2PFkqQ+jp50Ikbd2bA/75ycdjq3y4sxEWwPQ9cCjOT1SWC8ePH61eP7txGPPwIDOcZs0umd2Z5XrzZ6J7fDWRPTUZbnOfW9LIUGhYFni5BpWtzfvrfsYgDjtCbCQCu3ThienZ01SGoHskqjps280u9mjdeD0GPqMkhmi3E+PyNDw4vOoXh+GDaWY8wNqY0wSDt7owGWd3QKI+Lx+909N+yeBoaGmyPSjppNxzj5n10jbfE712SMMDBqTI9TGMHS5VHEv6xN2aVDBcPOUq2hgJGHpaq2x8LwmV/43UhWmZ2Fns3VJOx38VYwdNzxyWPzmYElHc3AoOnVj3f3bEufAoauB0PPh+2gyXPrk1b+MgZGlcAgglCCIuoEd5kuHUSNwydyGEz+SykMjYVRBTA85m0Uhq43567YAvLL6gyzLd0AQ3duw7jp7WkT8fUxEIRB5sfXn7F6FbV0CxiZxYHTlPysD3qhrCHR0JpklgvbCj/Qm21fwYKkcG5U0ndZAEbydoeDwdYnraETABhNJ81TgTAGFVOfVRW1qYczC+fWFuYjfbA3rH6YPdcYBVyPoSsexosXRL368vCmIvbqWommiPRp+NqXrTZJS/sotXfYVnhB69JTPkSf6wRa+q5OlpOJ9LUADCy1kgwAI8jyaF0AY4zwUDot4sLtQdFIn4b6zGS33RvE99ijAIPyuPvw/teVnp6pLmL9ZTOE0+HwtWJaxBVqpuelTRZGddaIf7J9l+yZvs8v11X/Nl1VeBjxu1tssy+jFYHXKXWjwe4ZQZYHQRgttGTICsnraQV9U2jCLrzuCAs9JoUR8Xj89j1e0SXrldDzKq8tWkEWNulZn6gksdCdOtkqB2DUot/bYWOyahpBd3zet7mZ4g6TxVqfF4UhKDYMDLoyZnXugqqs+iwLWxha4bIQDA2NXPiU2GOPnxU0qHr1I+KxldeWyxT0wBrlV/uj0WjSn1eppuR1zHzLOREWs5o3NGKrDWHcuuX2c7J8rIExeDIY1V6yXdjU9vTICHG5aep2UVayGga+YBvg0wPqQo+9+3CnpEG2j69/ke1c3s9FYMAakOEwQNFWRZT2hev5g1wBEGF4l2PG64CMIaThdYw9YWjFYCQmZ+jPL1bUkGzO+j6Ypn7fyUpWw5iyS4R3asjcENr92/cfXqt5vLj7+vPvK5XNuHFm5JEfOoSGmddB181Ve6ivgVHrBTp4GdlGQYbwHD8LjPjXlzfZXozQoAMGRjY1lDB0fcXqALVqoFpw0NXbj2t5vP76MbLOt4aBWqxG6M0dJk/iK1bBsP0mb+84faBf1k6jpuq3UhhM1u1h1LmNwfZHAWbsL6SBqoQXeBMMwKJuU0NS7Ru9evvl8W4NkNcfqLdkLYxYBiJQ6JwdQWFkIOV5EoUvekqrcDBCxsxO8yAwz0h5iPKUwugCGJi1m9Ia6kgGw5DAsP1zzHYZqQmwUb0OTkuWwiCadpUp0fbGsvqkErL6kkn48OXx1Roed4/vv+upfqUZBixHy20QK/mujRhkF+wAclcWnycTsLZb1L45W06SdMC26vUdkkfvMzACJ37KhDNDM0E5SR64gTezPE6Tg+HOaD0ttj4Wa1XW22k7TAyNPiOqT2VwxiLyZxXYdrGl5N/mG8pjzXr16se7729MsV1EIo/0gU3Xv1hjp4ChRto/ltkywYKdGrZHhwNmYRjJU2jMbLHUHSKxkrQAwBigLI8B9Vf3RlJnnB9KIZ2elyy4Q0hluiyLqksWtUIxO7Je/fry++6zSt8l6tU/7+6R2PNy35QOlCm7Ya5xewEY3tyU5cE3cOOk6x4PI152WxwMydIswEjz6IhdVEhdKuKWo5u53lC1e2a6DUl8U6gLvAmZsVcwkPXw7bd6flB19++CjkJ9BjXbSUVXvh7ACM/lAagB6CZ/qYbBrgsqGJeFYPhjXayzbnZYGJYaBmouWBbhUjS8pTCMpFf1mIfSHPz8qiiMAbQNwokpaZgIw7ab8tAjmrPI7EtHBWPArDT7wSCW6UYYl1gJAwUddt/0+5Ymadd6ia6/eXj/W2UP3hWFYTXgVhjeYpmWycOonZhyGHgItFvq2pLD6FafCkZ4I5vNEEYDqWfGHLA42fXzGXR1//5RyqMojIo+5J0Yl02FgwXEMyYKmwit4KaxUsF4upkRtgrAMBQwHH3OVthrSw3vgpKYh6DvFodh8O7WmjvTpRViYZA8ChhdMDOIEa6C8WQzI470rYdxpoCxcCas16DWUBre6yXZU4THt5ec/bEeRqao0dVuxrufbXeJQB4JDDoaZXmIOnoG9tahBEakFPIwuHJi1RbAaKE0D7dnNHWxXXIYfKTPXkzYsUNDH3w5YsmSPkwkWqKgf4c87oSnNC21iSwnTbEBMhSCAeFiYII8NMFIH7XAHCEP/aHNWhr+xHRMYPSlBTcBDEMshyQDzowsj2mwMGpdU9YuhzG17WqQ5tE425Vl4a8qYjnFJZj+jKnENB++/fia8rh7IzyljPRpYmim5l4L9g7rDrHrdHzLbSLQWH9JJMts9DGRPjaKp4r0YRZG2MzyaE0Ao4Uk7dIMAGOQtB66Q7hWX2OZ7bmTREP40/+lMK6EPNlyJSx8SBK0dPsG1BeBo5AsN6oFlInr0YHXJ8sZByN5BsCQOwoRByPNgwIWRn0gdVlDGN00jxqGvQjE45C77eSkivffMlX37orPs+77DDz163zV/HYLHCqFMHqqCumMw3w9jMazwhgoYEATddeu5yXonvWybwdD08dnwuGKmnfO6rgQRlvprxeWKQUM7Vlh2CoYwM0c3jhPAEO7+vUX0Ke2g0HWsqAjLFW2O1LFM9Qzo6Iv4AZOYExkMFABGHDP6O4Og+4rUhjejDV67XCFd4aR/Kzr73jTb1sYRBMcCic1ycZhbbtncCZ9eKGCwXa0EkZPDkPbGoangOE3gWZfP+uifWYG1Wq/ikbftjBo3LEnLFVuX34gwbaVMFCNhREZh1IYThEYTzYzvLECRtcZwWMIwY7HZ2nbKw8fZf5CKYxNapnRF5Yqd4LTx0Ckz++qVNsudIcQLUAfyVRbq7etatvN1VZgWdYHG1VbelJFqtrWusgC6l84Qbuqtm8+/biTuW4/y1TbjZaLaU2Fk8zueWb+sTDCsSUvx4Q+eTewrAo7M4L0GQxgGFJLChh94cBM81hAL653LVm7MIDRSvMA29WuNS1zAMKG4bkpa9cmifXw5cNrOYrHb5bwVIFv+jSnyx+gpY6EJA9wh8wU5WDoX2g4QJRH+jQDwCgQ6QvHeaQPsTBqTWm7WHcIIZnlATBsUh98DQJsYTrRtrH1Hn6+ksf7Xv3z91XRSJ8g0fijaHQLjvMU8tpqcEmOgkscjPgh3N7oKERNAKPFOAo5GLK9FMJIPbucb6pK64PASZJaL9jqqySdrE8v5aGM6JCIJun5gjB0cwKdI7UTSxdh1BaWPNLXBX5Cl6qKeLQzjDM4M3IYjSeFAU9V+nOjCIxEpn//Ij9F9fk1/ZpGXk7RDyx1fQnmRtpWPgbelcLA4HiI7dPP9VQwcntEBaMFtlYVjPoeMOJ7dvEYDMAwCYJvnhno6u1PxXmdu58PghK1NQyioAH1gh4DkcAgq5fs80V0yz7r92menWHgG3AQbZ+Z4a6FwR9yjc5RbIaB7gX7LlufvkVfxBr7wqjoAzhOzmUw5N+JgvgdXaXWwGC/SpPDAMrpnjDGchhpfYxbGNfI9ydlj13dvxftu3hSvPxUidx6yuVuCxhOD+h6UxkMqk9JYIzAVngaHeRWwDjZBAPPYNBQAaP6FDBQFzipvHaw/rCsfvXr41f5pPj68yE7SJg/BSWaUrWNHFBAKQSO1/BaotpS95QjWpFdMDHokwY4o8CotsAM8Lqiagu7jfZnrtoCa5BG+japtgSGVLXtpTFNBO0jv4+UAZtIf5IfBaHflN0XUIi13OgDibVkEgnoJ7LWRGaf5cC+IbaqbvFFgd2m1jaiDOYQGH1JZkA8nJkOlyxzApVst5XbTuDcZ63Lt0BsRdIIwejrGakxWAFfylTdC1NWatTKh28K/enux6c3iqe4MuTuEDybNJGR/YmPaJB0WfeSnXob+IPP1ejgAgNc06AeFs5w/K58d8zdIRWdVe4jTZkbSlMu/ugO8kkDrEFvc6SPnlJJ8sCDz71Ay9q+4EKw0qFN/eOKreLrl4eoYRstRF0R6SN2gds7h4fXnSFc+JOFTvg+w/Zn7OKIDDiUo4/6ouWSg5G8Cigw4QieD9LNCz4W7A4Yr+0lhCHbAnkYSR4JjOQpqHzULgPZVvFOcVTtNfNN3/otOUpyGGR81v1+oOd7oLOC++YQK2AQGhNDTzoROU2gkCSRzgjGjRRGF+psw/xUHEJ6l3cE7AtjthkGdItU/Y7kaOE/Cv3px6/7bXy9UhiJjebXRvF3vTrCxhR8np9FjzkYcR6/OhqY9EshrTuEsUI71tXVMNjb8iIanYEef2ytBfxnYPvDCM83w9DQEg7DpSP0mOxr19evPr69SoNLu8NAzcu4Q2zfPRnOVq3B6qIH3ehuOjE4GPmXx/VOvz/vufCGBTu8yewmfSqHcQ0XIs+dD6+vp8N+m34lGYueFYaBggV8441wHP23OCkeY6eHqL9uC4PZRGs+vabI5U4m+B1ppK9aXbXTets1z+NPJdKPA7N3qWAYC27do3evhL6X1SDsN1QwetvCuC4AQ0NjuCp4K94v8shPir8KfE5ZDMb5um/Zo3b2jOxvmAEYXnPQFleSrBUpixhG/hoAg1PtxUIuwA0JDAz0h2BoGKoNtV6T8/SxMKhR8Z3oRSqfx3oYgoLVaqtveaDJ7wXyQ2wEBu4uVHeHeHS/YN7FwcgUPjRZMxhs91rnYeSqLYAx3qzahlO1ass8pSFwJL3qzzVojTLL1N1LeoXLrhfTi+Eq05qeSW7TSVLdvaV3mmWhOXh3iGXiufSeCzs8GYBgmXnNLFMBGyxzRJ0pe4E3q1gguuqO4yhfFAJkYfiDjcc7ycyQHu/MjT4nPTgK7yhwJ6BkK7vI5es/iX23S1jQceLPOivczZPGyJNfHVIPe1OEEpjRU/wVR7p2I6K0w8aNQcPI+bswu2cY4O14Lp8bdnjawtwVR5k7hJQKvGfRFUdcuwQX+nXSCv6TAMQ9pY+Z/c9zG0uLvaszueKIGBUPV+l5UUmvbpSoPgnQm8NLl+9ToiS1L5rw2iweBv1+drD0wzp4rDeMHgMLMQeDfbs1cSVbj++PqKMO8TDS+ogwxKVZgBHnkcAAC3ruL6iH4e3MgBdP0iuOIqcHa58W3yo2e23J+Fz1z1x6OU5ynZzrXk5WBn+hnAiDLLGoO+yRR0OiBxFVrDdZJff7QRiu8o8mkpHYcTkVJnT7g+iiBtSsRlfcRX/fsMbCwD2vVk9SLbkWT4QR350XPe5OMxinXj1LngCDfpjpJ6NxoOtcyejl51eRU3b7I1XFYEQ4tMHsYjnvnJ50bpfTFbEAkViQBAa9ZRJ1Z9OL0fBm1kK6eEEjNc7P24vFIvrznacdTRgK+qB/6RGcJFHNttqZBunbm6dZWix67MyYU0ma5C70yrDfv53P5x2SThbnGYzbdpSiJ9uS21p0o+b7vVELYbHH0Ptvb+BceXIY0RiPLwhjPGLFYGiR92LNU0mWdSVjozWbDkeT0cX1bGCweVTXF8eS+CZVTbFQ0Dzpx/DgutVEOaQ3upkVWX1Wy3hdkJ4R2KHrdwwurc2jglHs9XqqCUiHQnKVD59HfZc04/gs9nZ5faStgHfo7t/1+0T6Ignf+P1hrCl5v4b9uS77kzC2sUokEkG13bGcUsJG+naxUzA83ukFO9s7/3IJxk9RDuMOyWbNFhKNc4doO5ZTSirMWr3rMsc5Cvf6juG/Ltn3by6VMEoY/5uSEsYRSUoYRyQpYRyRpMA3feslEtX2uCypf5NEE6+g3ELC/ckGLzB3K6eURIm94kiYR0Ukom9qt3JKiba/22svR2EpYSUljCOSlDCOSFLCOCJJCeOIJCWMI5LsH+lbuH6W3DLSt49E03B8AgSzfzS8sARhazqM04gmA6OdyiklUcpmyK5zLU2xCXnomf7vluwNo5Q8mWRfr20pKWH8b0pKGEckKWEckaSEcUSSvSN9peQJJRpjgySplBxKIvtCopQcRqL9Pwpc+3y47Xq3AAAAAElFTkSuQmCC
    mediatype: image/png
  install:
    spec:
<<<<<<< HEAD
      deployments: []
=======
      clusterPermissions:
      - rules:
        - apiGroups:
          - apiextensions.k8s.io
          resources:
          - customresourcedefinitions
          verbs:
          - get
          - list
        - apiGroups:
          - apps
          resources:
          - statefulsets
          verbs:
          - create
          - delete
          - get
          - list
          - patch
          - update
          - watch
        - apiGroups:
          - ""
          resources:
          - configmaps
          verbs:
          - create
          - delete
          - get
          - list
          - patch
          - update
          - watch
        - apiGroups:
          - ""
          resources:
          - endpoints
          verbs:
          - create
          - delete
          - get
          - list
          - patch
          - update
          - watch
        - apiGroups:
          - ""
          resources:
          - events
          verbs:
          - create
          - delete
          - get
          - list
          - patch
          - update
          - watch
        - apiGroups:
          - ""
          resources:
          - persistentvolumeclaims
          verbs:
          - create
          - delete
          - get
          - list
          - patch
          - update
          - watch
        - apiGroups:
          - ""
          resources:
          - pods
          verbs:
          - create
          - delete
          - get
          - list
          - patch
          - update
          - watch
        - apiGroups:
          - ""
          resources:
          - pods/exec
          verbs:
          - create
          - delete
          - get
          - list
          - patch
          - update
          - watch
        - apiGroups:
          - ""
          resources:
          - secrets
          verbs:
          - create
          - delete
          - get
          - list
          - patch
          - update
          - watch
        - apiGroups:
          - ""
          resources:
          - serviceaccounts
          verbs:
          - create
          - delete
          - get
          - list
          - patch
          - update
          - watch
        - apiGroups:
          - ""
          resources:
          - services
          verbs:
          - create
          - delete
          - get
          - list
          - patch
          - update
          - watch
        - apiGroups:
          - ""
          resources:
          - services/finalizers
          verbs:
          - create
          - delete
          - get
          - list
          - patch
          - update
          - watch
        - apiGroups:
          - enterprise.splunk.com
          resources:
          - clustermasters
          verbs:
          - create
          - delete
          - get
          - list
          - patch
          - update
          - watch
        - apiGroups:
          - enterprise.splunk.com
          resources:
          - clustermasters/finalizers
          verbs:
          - update
        - apiGroups:
          - enterprise.splunk.com
          resources:
          - clustermasters/status
          verbs:
          - get
          - patch
          - update
        - apiGroups:
          - enterprise.splunk.com
          resources:
          - indexerclusters
          verbs:
          - create
          - delete
          - get
          - list
          - patch
          - update
          - watch
        - apiGroups:
          - enterprise.splunk.com
          resources:
          - indexerclusters/finalizers
          verbs:
          - update
        - apiGroups:
          - enterprise.splunk.com
          resources:
          - indexerclusters/status
          verbs:
          - get
          - patch
          - update
        - apiGroups:
          - enterprise.splunk.com
          resources:
          - licensemanagers
          verbs:
          - create
          - delete
          - get
          - list
          - patch
          - update
          - watch
        - apiGroups:
          - enterprise.splunk.com
          resources:
          - licensemanagers/finalizers
          verbs:
          - update
        - apiGroups:
          - enterprise.splunk.com
          resources:
          - licensemanagers/status
          verbs:
          - get
          - patch
          - update
        - apiGroups:
          - enterprise.splunk.com
          resources:
          - licensemasters
          verbs:
          - create
          - delete
          - get
          - list
          - patch
          - update
          - watch
        - apiGroups:
          - enterprise.splunk.com
          resources:
          - licensemasters/finalizers
          verbs:
          - update
        - apiGroups:
          - enterprise.splunk.com
          resources:
          - licensemasters/status
          verbs:
          - get
          - patch
          - update
        - apiGroups:
          - enterprise.splunk.com
          resources:
          - monitoringconsoles
          verbs:
          - create
          - delete
          - get
          - list
          - patch
          - update
          - watch
        - apiGroups:
          - enterprise.splunk.com
          resources:
          - monitoringconsoles/finalizers
          verbs:
          - update
        - apiGroups:
          - enterprise.splunk.com
          resources:
          - monitoringconsoles/status
          verbs:
          - get
          - patch
          - update
        - apiGroups:
          - enterprise.splunk.com
          resources:
          - searchheadclusters
          verbs:
          - create
          - delete
          - get
          - list
          - patch
          - update
          - watch
        - apiGroups:
          - enterprise.splunk.com
          resources:
          - searchheadclusters/finalizers
          verbs:
          - update
        - apiGroups:
          - enterprise.splunk.com
          resources:
          - searchheadclusters/status
          verbs:
          - get
          - patch
          - update
        - apiGroups:
          - enterprise.splunk.com
          resources:
          - standalones
          verbs:
          - create
          - delete
          - get
          - list
          - patch
          - update
          - watch
        - apiGroups:
          - enterprise.splunk.com
          resources:
          - standalones/finalizers
          verbs:
          - update
        - apiGroups:
          - enterprise.splunk.com
          resources:
          - standalones/status
          verbs:
          - get
          - patch
          - update
        - apiGroups:
          - authentication.k8s.io
          resources:
          - tokenreviews
          verbs:
          - create
        - apiGroups:
          - authorization.k8s.io
          resources:
          - subjectaccessreviews
          verbs:
          - create
        serviceAccountName: splunk-operator-controller-manager
      deployments:
      - name: splunk-operator-controller-manager
        spec:
          replicas: 1
          selector:
            matchLabels:
              control-plane: controller-manager
              name: splunk-operator
          strategy:
            type: Recreate
          template:
            metadata:
              annotations:
                kubectl.kubernetes.io/default-container: manager
              labels:
                control-plane: controller-manager
                name: splunk-operator
            spec:
              containers:
              - args:
                - --secure-listen-address=0.0.0.0:8443
                - --upstream=http://127.0.0.1:8080/
                - --logtostderr=true
                - --v=0
                image: gcr.io/kubebuilder/kube-rbac-proxy:v0.8.0
                name: kube-rbac-proxy
                ports:
                - containerPort: 8443
                  name: https
                  protocol: TCP
                resources:
                  limits:
                    cpu: 500m
                    memory: 128Mi
                  requests:
                    cpu: 5m
                    memory: 64Mi
              - args:
                - --leader-elect
                - --pprof
                command:
                - /manager
                env:
                - name: POD_NAME
                  valueFrom:
                    fieldRef:
                      fieldPath: metadata.name
                - name: WATCH_NAMESPACE
                  valueFrom:
                    fieldRef:
                      fieldPath: metadata.annotations['olm.targetNamespaces']
                - name: RELATED_IMAGE_SPLUNK_ENTERPRISE
                  valueFrom:
                    configMapKeyRef:
                      key: RELATED_IMAGE_SPLUNK_ENTERPRISE
                      name: splunk-operator-config
                - name: OPERATOR_NAME
                  valueFrom:
                    configMapKeyRef:
                      key: OPERATOR_NAME
                      name: splunk-operator-config
                image: controller:latest
                imagePullPolicy: Always
                livenessProbe:
                  httpGet:
                    path: /healthz
                    port: 8081
                  initialDelaySeconds: 15
                  periodSeconds: 20
                name: manager
                readinessProbe:
                  httpGet:
                    path: /readyz
                    port: 8081
                  initialDelaySeconds: 5
                  periodSeconds: 10
                resources:
                  limits:
                    cpu: "1"
                    memory: 2000Mi
                  requests:
                    cpu: "1"
                    memory: 2000Mi
                securityContext:
                  allowPrivilegeEscalation: false
                volumeMounts:
                - mountPath: /opt/splunk/appframework/
                  name: app-staging
              securityContext:
                fsGroup: 1001
                runAsUser: 1001
              serviceAccountName: splunk-operator-controller-manager
              terminationGracePeriodSeconds: 10
              volumes:
              - configMap:
                  name: splunk-operator-config
                name: splunk-operator-config
              - name: app-staging
                persistentVolumeClaim:
                  claimName: splunk-operator-tmp-app-download
      permissions:
      - rules:
        - apiGroups:
          - ""
          resources:
          - configmaps
          verbs:
          - get
          - list
          - watch
          - create
          - update
          - patch
          - delete
        - apiGroups:
          - coordination.k8s.io
          resources:
          - leases
          verbs:
          - get
          - list
          - watch
          - create
          - update
          - patch
          - delete
        - apiGroups:
          - ""
          resources:
          - events
          verbs:
          - create
          - patch
        serviceAccountName: splunk-operator-controller-manager
>>>>>>> 1bce650b
    strategy: deployment
  installModes:
  - supported: true
    type: OwnNamespace
  - supported: false
    type: SingleNamespace
  - supported: false
    type: MultiNamespace
  - supported: true
    type: AllNamespaces
  keywords:
  - splunk
  - enterprise
  - operator
  links:
  - name: Splunk Operator
    url: https://splunk-operator.domain
  maintainers:
  - email: docker-maint@splunk.com
    name: Splunk Docker Maintainers
  maturity: alpha
  minKubeVersion: 1.18.0
  provider:
    name: Splunk Inc.
    url: www.splunk.com
  version: 1.1.0<|MERGE_RESOLUTION|>--- conflicted
+++ resolved
@@ -2,9 +2,6 @@
 kind: ClusterServiceVersion
 metadata:
   annotations:
-<<<<<<< HEAD
-    alm-examples: '[]'
-=======
     alm-examples: |-
       [
         {
@@ -85,7 +82,6 @@
           "spec": {}
         }
       ]
->>>>>>> 1bce650b
     capabilities: Basic Install
     marketplace.openshift.io/remote-workflow: https://marketplace.redhat.com/en-us/operators/splunk-operator/pricing?utm_source=openshift_console
     marketplace.openshift.io/support-workflow: https://marketplace.redhat.com/en-us/operators/splunk-operator/support?utm_source=openshift_console
@@ -95,9 +91,6 @@
   namespace: placeholder
 spec:
   apiservicedefinitions: {}
-<<<<<<< HEAD
-  customresourcedefinitions: {}
-=======
   customresourcedefinitions:
     owned:
     - description: ClusterMaster is the Schema for the cluster manager API
@@ -226,7 +219,6 @@
     - kind: Standalone
       name: standalones.enterprise.splunk.com
       version: v2
->>>>>>> 1bce650b
   description: K8 Operator for Splunk Enterprise Deployments
   displayName: Splunk Operator
   icon:
@@ -234,9 +226,6 @@
     mediatype: image/png
   install:
     spec:
-<<<<<<< HEAD
-      deployments: []
-=======
       clusterPermissions:
       - rules:
         - apiGroups:
@@ -707,7 +696,6 @@
           - create
           - patch
         serviceAccountName: splunk-operator-controller-manager
->>>>>>> 1bce650b
     strategy: deployment
   installModes:
   - supported: true

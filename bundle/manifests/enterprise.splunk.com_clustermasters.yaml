--- conflicted
+++ resolved
@@ -4,13 +4,9 @@
   annotations:
     controller-gen.kubebuilder.io/version: v0.7.0
   creationTimestamp: null
-<<<<<<< HEAD
-  name: clustermanagers.enterprise.splunk.com
-=======
   labels:
     name: splunk-operator
   name: clustermasters.enterprise.splunk.com
->>>>>>> 1bce650b
 spec:
   group: enterprise.splunk.com
   names:
@@ -994,7 +990,7 @@
                       type: object
                     type: array
                 type: object
-              clusterManagerRef:
+              clusterMasterRef:
                 description: ClusterMasterRef refers to a Splunk Enterprise indexer
                   cluster managed by the operator within Kubernetes
                 properties:

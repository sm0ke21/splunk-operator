apiVersion: apiextensions.k8s.io/v1
kind: CustomResourceDefinition
metadata:
  annotations:
    controller-gen.kubebuilder.io/version: v0.7.0
  creationTimestamp: null
  labels:
    name: splunk-operator
  name: standalones.enterprise.splunk.com
spec:
  group: enterprise.splunk.com
  names:
    kind: Standalone
    listKind: StandaloneList
    plural: standalones
    shortNames:
    - stdaln
    singular: standalone
  scope: Namespaced
  versions:
  - additionalPrinterColumns:
    - description: Status of standalone instances
      jsonPath: .status.phase
      name: Phase
      type: string
    - description: Number of desired standalone instances
      jsonPath: .status.replicas
      name: Desired
      type: integer
    - description: Current number of ready standalone instances
      jsonPath: .status.readyReplicas
      name: Ready
      type: integer
    - description: Age of standalone resource
      jsonPath: .metadata.creationTimestamp
      name: Age
      type: date
    name: v3
    schema:
      openAPIV3Schema:
        description: Standalone is the Schema for a Splunk Enterprise standalone instances.
        properties:
          apiVersion:
            description: 'APIVersion defines the versioned schema of this representation
              of an object. Servers should convert recognized schemas to the latest
              internal value, and may reject unrecognized values. More info: https://git.k8s.io/community/contributors/devel/sig-architecture/api-conventions.md#resources'
            type: string
          kind:
            description: 'Kind is a string value representing the REST resource this
              object represents. Servers may infer this from the endpoint the client
              submits requests to. Cannot be updated. In CamelCase. More info: https://git.k8s.io/community/contributors/devel/sig-architecture/api-conventions.md#types-kinds'
            type: string
          metadata:
            type: object
          spec:
            description: StandaloneSpec defines the desired state of a Splunk Enterprise
              standalone instances.
            properties:
              Mock:
                description: Mock to differentiate between UTs and actual reconcile
                type: boolean
              affinity:
                description: Kubernetes Affinity rules that control how pods are assigned
                  to particular nodes.
                properties:
                  nodeAffinity:
                    description: Describes node affinity scheduling rules for the
                      pod.
                    properties:
                      preferredDuringSchedulingIgnoredDuringExecution:
                        description: The scheduler will prefer to schedule pods to
                          nodes that satisfy the affinity expressions specified by
                          this field, but it may choose a node that violates one or
                          more of the expressions. The node that is most preferred
                          is the one with the greatest sum of weights, i.e. for each
                          node that meets all of the scheduling requirements (resource
                          request, requiredDuringScheduling affinity expressions,
                          etc.), compute a sum by iterating through the elements of
                          this field and adding "weight" to the sum if the node matches
                          the corresponding matchExpressions; the node(s) with the
                          highest sum are the most preferred.
                        items:
                          description: An empty preferred scheduling term matches
                            all objects with implicit weight 0 (i.e. it's a no-op).
                            A null preferred scheduling term matches no objects (i.e.
                            is also a no-op).
                          properties:
                            preference:
                              description: A node selector term, associated with the
                                corresponding weight.
                              properties:
                                matchExpressions:
                                  description: A list of node selector requirements
                                    by node's labels.
                                  items:
                                    description: A node selector requirement is a
                                      selector that contains values, a key, and an
                                      operator that relates the key and values.
                                    properties:
                                      key:
                                        description: The label key that the selector
                                          applies to.
                                        type: string
                                      operator:
                                        description: Represents a key's relationship
                                          to a set of values. Valid operators are
                                          In, NotIn, Exists, DoesNotExist. Gt, and
                                          Lt.
                                        type: string
                                      values:
                                        description: An array of string values. If
                                          the operator is In or NotIn, the values
                                          array must be non-empty. If the operator
                                          is Exists or DoesNotExist, the values array
                                          must be empty. If the operator is Gt or
                                          Lt, the values array must have a single
                                          element, which will be interpreted as an
                                          integer. This array is replaced during a
                                          strategic merge patch.
                                        items:
                                          type: string
                                        type: array
                                    required:
                                    - key
                                    - operator
                                    type: object
                                  type: array
                                matchFields:
                                  description: A list of node selector requirements
                                    by node's fields.
                                  items:
                                    description: A node selector requirement is a
                                      selector that contains values, a key, and an
                                      operator that relates the key and values.
                                    properties:
                                      key:
                                        description: The label key that the selector
                                          applies to.
                                        type: string
                                      operator:
                                        description: Represents a key's relationship
                                          to a set of values. Valid operators are
                                          In, NotIn, Exists, DoesNotExist. Gt, and
                                          Lt.
                                        type: string
                                      values:
                                        description: An array of string values. If
                                          the operator is In or NotIn, the values
                                          array must be non-empty. If the operator
                                          is Exists or DoesNotExist, the values array
                                          must be empty. If the operator is Gt or
                                          Lt, the values array must have a single
                                          element, which will be interpreted as an
                                          integer. This array is replaced during a
                                          strategic merge patch.
                                        items:
                                          type: string
                                        type: array
                                    required:
                                    - key
                                    - operator
                                    type: object
                                  type: array
                              type: object
                            weight:
                              description: Weight associated with matching the corresponding
                                nodeSelectorTerm, in the range 1-100.
                              format: int32
                              type: integer
                          required:
                          - preference
                          - weight
                          type: object
                        type: array
                      requiredDuringSchedulingIgnoredDuringExecution:
                        description: If the affinity requirements specified by this
                          field are not met at scheduling time, the pod will not be
                          scheduled onto the node. If the affinity requirements specified
                          by this field cease to be met at some point during pod execution
                          (e.g. due to an update), the system may or may not try to
                          eventually evict the pod from its node.
                        properties:
                          nodeSelectorTerms:
                            description: Required. A list of node selector terms.
                              The terms are ORed.
                            items:
                              description: A null or empty node selector term matches
                                no objects. The requirements of them are ANDed. The
                                TopologySelectorTerm type implements a subset of the
                                NodeSelectorTerm.
                              properties:
                                matchExpressions:
                                  description: A list of node selector requirements
                                    by node's labels.
                                  items:
                                    description: A node selector requirement is a
                                      selector that contains values, a key, and an
                                      operator that relates the key and values.
                                    properties:
                                      key:
                                        description: The label key that the selector
                                          applies to.
                                        type: string
                                      operator:
                                        description: Represents a key's relationship
                                          to a set of values. Valid operators are
                                          In, NotIn, Exists, DoesNotExist. Gt, and
                                          Lt.
                                        type: string
                                      values:
                                        description: An array of string values. If
                                          the operator is In or NotIn, the values
                                          array must be non-empty. If the operator
                                          is Exists or DoesNotExist, the values array
                                          must be empty. If the operator is Gt or
                                          Lt, the values array must have a single
                                          element, which will be interpreted as an
                                          integer. This array is replaced during a
                                          strategic merge patch.
                                        items:
                                          type: string
                                        type: array
                                    required:
                                    - key
                                    - operator
                                    type: object
                                  type: array
                                matchFields:
                                  description: A list of node selector requirements
                                    by node's fields.
                                  items:
                                    description: A node selector requirement is a
                                      selector that contains values, a key, and an
                                      operator that relates the key and values.
                                    properties:
                                      key:
                                        description: The label key that the selector
                                          applies to.
                                        type: string
                                      operator:
                                        description: Represents a key's relationship
                                          to a set of values. Valid operators are
                                          In, NotIn, Exists, DoesNotExist. Gt, and
                                          Lt.
                                        type: string
                                      values:
                                        description: An array of string values. If
                                          the operator is In or NotIn, the values
                                          array must be non-empty. If the operator
                                          is Exists or DoesNotExist, the values array
                                          must be empty. If the operator is Gt or
                                          Lt, the values array must have a single
                                          element, which will be interpreted as an
                                          integer. This array is replaced during a
                                          strategic merge patch.
                                        items:
                                          type: string
                                        type: array
                                    required:
                                    - key
                                    - operator
                                    type: object
                                  type: array
                              type: object
                            type: array
                        required:
                        - nodeSelectorTerms
                        type: object
                    type: object
                  podAffinity:
                    description: Describes pod affinity scheduling rules (e.g. co-locate
                      this pod in the same node, zone, etc. as some other pod(s)).
                    properties:
                      preferredDuringSchedulingIgnoredDuringExecution:
                        description: The scheduler will prefer to schedule pods to
                          nodes that satisfy the affinity expressions specified by
                          this field, but it may choose a node that violates one or
                          more of the expressions. The node that is most preferred
                          is the one with the greatest sum of weights, i.e. for each
                          node that meets all of the scheduling requirements (resource
                          request, requiredDuringScheduling affinity expressions,
                          etc.), compute a sum by iterating through the elements of
                          this field and adding "weight" to the sum if the node has
                          pods which matches the corresponding podAffinityTerm; the
                          node(s) with the highest sum are the most preferred.
                        items:
                          description: The weights of all of the matched WeightedPodAffinityTerm
                            fields are added per-node to find the most preferred node(s)
                          properties:
                            podAffinityTerm:
                              description: Required. A pod affinity term, associated
                                with the corresponding weight.
                              properties:
                                labelSelector:
                                  description: A label query over a set of resources,
                                    in this case pods.
                                  properties:
                                    matchExpressions:
                                      description: matchExpressions is a list of label
                                        selector requirements. The requirements are
                                        ANDed.
                                      items:
                                        description: A label selector requirement
                                          is a selector that contains values, a key,
                                          and an operator that relates the key and
                                          values.
                                        properties:
                                          key:
                                            description: key is the label key that
                                              the selector applies to.
                                            type: string
                                          operator:
                                            description: operator represents a key's
                                              relationship to a set of values. Valid
                                              operators are In, NotIn, Exists and
                                              DoesNotExist.
                                            type: string
                                          values:
                                            description: values is an array of string
                                              values. If the operator is In or NotIn,
                                              the values array must be non-empty.
                                              If the operator is Exists or DoesNotExist,
                                              the values array must be empty. This
                                              array is replaced during a strategic
                                              merge patch.
                                            items:
                                              type: string
                                            type: array
                                        required:
                                        - key
                                        - operator
                                        type: object
                                      type: array
                                    matchLabels:
                                      additionalProperties:
                                        type: string
                                      description: matchLabels is a map of {key,value}
                                        pairs. A single {key,value} in the matchLabels
                                        map is equivalent to an element of matchExpressions,
                                        whose key field is "key", the operator is
                                        "In", and the values array contains only "value".
                                        The requirements are ANDed.
                                      type: object
                                  type: object
                                namespaceSelector:
                                  description: A label query over the set of namespaces
                                    that the term applies to. The term is applied
                                    to the union of the namespaces selected by this
                                    field and the ones listed in the namespaces field.
                                    null selector and null or empty namespaces list
                                    means "this pod's namespace". An empty selector
                                    ({}) matches all namespaces. This field is beta-level
                                    and is only honored when PodAffinityNamespaceSelector
                                    feature is enabled.
                                  properties:
                                    matchExpressions:
                                      description: matchExpressions is a list of label
                                        selector requirements. The requirements are
                                        ANDed.
                                      items:
                                        description: A label selector requirement
                                          is a selector that contains values, a key,
                                          and an operator that relates the key and
                                          values.
                                        properties:
                                          key:
                                            description: key is the label key that
                                              the selector applies to.
                                            type: string
                                          operator:
                                            description: operator represents a key's
                                              relationship to a set of values. Valid
                                              operators are In, NotIn, Exists and
                                              DoesNotExist.
                                            type: string
                                          values:
                                            description: values is an array of string
                                              values. If the operator is In or NotIn,
                                              the values array must be non-empty.
                                              If the operator is Exists or DoesNotExist,
                                              the values array must be empty. This
                                              array is replaced during a strategic
                                              merge patch.
                                            items:
                                              type: string
                                            type: array
                                        required:
                                        - key
                                        - operator
                                        type: object
                                      type: array
                                    matchLabels:
                                      additionalProperties:
                                        type: string
                                      description: matchLabels is a map of {key,value}
                                        pairs. A single {key,value} in the matchLabels
                                        map is equivalent to an element of matchExpressions,
                                        whose key field is "key", the operator is
                                        "In", and the values array contains only "value".
                                        The requirements are ANDed.
                                      type: object
                                  type: object
                                namespaces:
                                  description: namespaces specifies a static list
                                    of namespace names that the term applies to. The
                                    term is applied to the union of the namespaces
                                    listed in this field and the ones selected by
                                    namespaceSelector. null or empty namespaces list
                                    and null namespaceSelector means "this pod's namespace"
                                  items:
                                    type: string
                                  type: array
                                topologyKey:
                                  description: This pod should be co-located (affinity)
                                    or not co-located (anti-affinity) with the pods
                                    matching the labelSelector in the specified namespaces,
                                    where co-located is defined as running on a node
                                    whose value of the label with key topologyKey
                                    matches that of any node on which any of the selected
                                    pods is running. Empty topologyKey is not allowed.
                                  type: string
                              required:
                              - topologyKey
                              type: object
                            weight:
                              description: weight associated with matching the corresponding
                                podAffinityTerm, in the range 1-100.
                              format: int32
                              type: integer
                          required:
                          - podAffinityTerm
                          - weight
                          type: object
                        type: array
                      requiredDuringSchedulingIgnoredDuringExecution:
                        description: If the affinity requirements specified by this
                          field are not met at scheduling time, the pod will not be
                          scheduled onto the node. If the affinity requirements specified
                          by this field cease to be met at some point during pod execution
                          (e.g. due to a pod label update), the system may or may
                          not try to eventually evict the pod from its node. When
                          there are multiple elements, the lists of nodes corresponding
                          to each podAffinityTerm are intersected, i.e. all terms
                          must be satisfied.
                        items:
                          description: Defines a set of pods (namely those matching
                            the labelSelector relative to the given namespace(s))
                            that this pod should be co-located (affinity) or not co-located
                            (anti-affinity) with, where co-located is defined as running
                            on a node whose value of the label with key <topologyKey>
                            matches that of any node on which a pod of the set of
                            pods is running
                          properties:
                            labelSelector:
                              description: A label query over a set of resources,
                                in this case pods.
                              properties:
                                matchExpressions:
                                  description: matchExpressions is a list of label
                                    selector requirements. The requirements are ANDed.
                                  items:
                                    description: A label selector requirement is a
                                      selector that contains values, a key, and an
                                      operator that relates the key and values.
                                    properties:
                                      key:
                                        description: key is the label key that the
                                          selector applies to.
                                        type: string
                                      operator:
                                        description: operator represents a key's relationship
                                          to a set of values. Valid operators are
                                          In, NotIn, Exists and DoesNotExist.
                                        type: string
                                      values:
                                        description: values is an array of string
                                          values. If the operator is In or NotIn,
                                          the values array must be non-empty. If the
                                          operator is Exists or DoesNotExist, the
                                          values array must be empty. This array is
                                          replaced during a strategic merge patch.
                                        items:
                                          type: string
                                        type: array
                                    required:
                                    - key
                                    - operator
                                    type: object
                                  type: array
                                matchLabels:
                                  additionalProperties:
                                    type: string
                                  description: matchLabels is a map of {key,value}
                                    pairs. A single {key,value} in the matchLabels
                                    map is equivalent to an element of matchExpressions,
                                    whose key field is "key", the operator is "In",
                                    and the values array contains only "value". The
                                    requirements are ANDed.
                                  type: object
                              type: object
                            namespaceSelector:
                              description: A label query over the set of namespaces
                                that the term applies to. The term is applied to the
                                union of the namespaces selected by this field and
                                the ones listed in the namespaces field. null selector
                                and null or empty namespaces list means "this pod's
                                namespace". An empty selector ({}) matches all namespaces.
                                This field is beta-level and is only honored when
                                PodAffinityNamespaceSelector feature is enabled.
                              properties:
                                matchExpressions:
                                  description: matchExpressions is a list of label
                                    selector requirements. The requirements are ANDed.
                                  items:
                                    description: A label selector requirement is a
                                      selector that contains values, a key, and an
                                      operator that relates the key and values.
                                    properties:
                                      key:
                                        description: key is the label key that the
                                          selector applies to.
                                        type: string
                                      operator:
                                        description: operator represents a key's relationship
                                          to a set of values. Valid operators are
                                          In, NotIn, Exists and DoesNotExist.
                                        type: string
                                      values:
                                        description: values is an array of string
                                          values. If the operator is In or NotIn,
                                          the values array must be non-empty. If the
                                          operator is Exists or DoesNotExist, the
                                          values array must be empty. This array is
                                          replaced during a strategic merge patch.
                                        items:
                                          type: string
                                        type: array
                                    required:
                                    - key
                                    - operator
                                    type: object
                                  type: array
                                matchLabels:
                                  additionalProperties:
                                    type: string
                                  description: matchLabels is a map of {key,value}
                                    pairs. A single {key,value} in the matchLabels
                                    map is equivalent to an element of matchExpressions,
                                    whose key field is "key", the operator is "In",
                                    and the values array contains only "value". The
                                    requirements are ANDed.
                                  type: object
                              type: object
                            namespaces:
                              description: namespaces specifies a static list of namespace
                                names that the term applies to. The term is applied
                                to the union of the namespaces listed in this field
                                and the ones selected by namespaceSelector. null or
                                empty namespaces list and null namespaceSelector means
                                "this pod's namespace"
                              items:
                                type: string
                              type: array
                            topologyKey:
                              description: This pod should be co-located (affinity)
                                or not co-located (anti-affinity) with the pods matching
                                the labelSelector in the specified namespaces, where
                                co-located is defined as running on a node whose value
                                of the label with key topologyKey matches that of
                                any node on which any of the selected pods is running.
                                Empty topologyKey is not allowed.
                              type: string
                          required:
                          - topologyKey
                          type: object
                        type: array
                    type: object
                  podAntiAffinity:
                    description: Describes pod anti-affinity scheduling rules (e.g.
                      avoid putting this pod in the same node, zone, etc. as some
                      other pod(s)).
                    properties:
                      preferredDuringSchedulingIgnoredDuringExecution:
                        description: The scheduler will prefer to schedule pods to
                          nodes that satisfy the anti-affinity expressions specified
                          by this field, but it may choose a node that violates one
                          or more of the expressions. The node that is most preferred
                          is the one with the greatest sum of weights, i.e. for each
                          node that meets all of the scheduling requirements (resource
                          request, requiredDuringScheduling anti-affinity expressions,
                          etc.), compute a sum by iterating through the elements of
                          this field and adding "weight" to the sum if the node has
                          pods which matches the corresponding podAffinityTerm; the
                          node(s) with the highest sum are the most preferred.
                        items:
                          description: The weights of all of the matched WeightedPodAffinityTerm
                            fields are added per-node to find the most preferred node(s)
                          properties:
                            podAffinityTerm:
                              description: Required. A pod affinity term, associated
                                with the corresponding weight.
                              properties:
                                labelSelector:
                                  description: A label query over a set of resources,
                                    in this case pods.
                                  properties:
                                    matchExpressions:
                                      description: matchExpressions is a list of label
                                        selector requirements. The requirements are
                                        ANDed.
                                      items:
                                        description: A label selector requirement
                                          is a selector that contains values, a key,
                                          and an operator that relates the key and
                                          values.
                                        properties:
                                          key:
                                            description: key is the label key that
                                              the selector applies to.
                                            type: string
                                          operator:
                                            description: operator represents a key's
                                              relationship to a set of values. Valid
                                              operators are In, NotIn, Exists and
                                              DoesNotExist.
                                            type: string
                                          values:
                                            description: values is an array of string
                                              values. If the operator is In or NotIn,
                                              the values array must be non-empty.
                                              If the operator is Exists or DoesNotExist,
                                              the values array must be empty. This
                                              array is replaced during a strategic
                                              merge patch.
                                            items:
                                              type: string
                                            type: array
                                        required:
                                        - key
                                        - operator
                                        type: object
                                      type: array
                                    matchLabels:
                                      additionalProperties:
                                        type: string
                                      description: matchLabels is a map of {key,value}
                                        pairs. A single {key,value} in the matchLabels
                                        map is equivalent to an element of matchExpressions,
                                        whose key field is "key", the operator is
                                        "In", and the values array contains only "value".
                                        The requirements are ANDed.
                                      type: object
                                  type: object
                                namespaceSelector:
                                  description: A label query over the set of namespaces
                                    that the term applies to. The term is applied
                                    to the union of the namespaces selected by this
                                    field and the ones listed in the namespaces field.
                                    null selector and null or empty namespaces list
                                    means "this pod's namespace". An empty selector
                                    ({}) matches all namespaces. This field is beta-level
                                    and is only honored when PodAffinityNamespaceSelector
                                    feature is enabled.
                                  properties:
                                    matchExpressions:
                                      description: matchExpressions is a list of label
                                        selector requirements. The requirements are
                                        ANDed.
                                      items:
                                        description: A label selector requirement
                                          is a selector that contains values, a key,
                                          and an operator that relates the key and
                                          values.
                                        properties:
                                          key:
                                            description: key is the label key that
                                              the selector applies to.
                                            type: string
                                          operator:
                                            description: operator represents a key's
                                              relationship to a set of values. Valid
                                              operators are In, NotIn, Exists and
                                              DoesNotExist.
                                            type: string
                                          values:
                                            description: values is an array of string
                                              values. If the operator is In or NotIn,
                                              the values array must be non-empty.
                                              If the operator is Exists or DoesNotExist,
                                              the values array must be empty. This
                                              array is replaced during a strategic
                                              merge patch.
                                            items:
                                              type: string
                                            type: array
                                        required:
                                        - key
                                        - operator
                                        type: object
                                      type: array
                                    matchLabels:
                                      additionalProperties:
                                        type: string
                                      description: matchLabels is a map of {key,value}
                                        pairs. A single {key,value} in the matchLabels
                                        map is equivalent to an element of matchExpressions,
                                        whose key field is "key", the operator is
                                        "In", and the values array contains only "value".
                                        The requirements are ANDed.
                                      type: object
                                  type: object
                                namespaces:
                                  description: namespaces specifies a static list
                                    of namespace names that the term applies to. The
                                    term is applied to the union of the namespaces
                                    listed in this field and the ones selected by
                                    namespaceSelector. null or empty namespaces list
                                    and null namespaceSelector means "this pod's namespace"
                                  items:
                                    type: string
                                  type: array
                                topologyKey:
                                  description: This pod should be co-located (affinity)
                                    or not co-located (anti-affinity) with the pods
                                    matching the labelSelector in the specified namespaces,
                                    where co-located is defined as running on a node
                                    whose value of the label with key topologyKey
                                    matches that of any node on which any of the selected
                                    pods is running. Empty topologyKey is not allowed.
                                  type: string
                              required:
                              - topologyKey
                              type: object
                            weight:
                              description: weight associated with matching the corresponding
                                podAffinityTerm, in the range 1-100.
                              format: int32
                              type: integer
                          required:
                          - podAffinityTerm
                          - weight
                          type: object
                        type: array
                      requiredDuringSchedulingIgnoredDuringExecution:
                        description: If the anti-affinity requirements specified by
                          this field are not met at scheduling time, the pod will
                          not be scheduled onto the node. If the anti-affinity requirements
                          specified by this field cease to be met at some point during
                          pod execution (e.g. due to a pod label update), the system
                          may or may not try to eventually evict the pod from its
                          node. When there are multiple elements, the lists of nodes
                          corresponding to each podAffinityTerm are intersected, i.e.
                          all terms must be satisfied.
                        items:
                          description: Defines a set of pods (namely those matching
                            the labelSelector relative to the given namespace(s))
                            that this pod should be co-located (affinity) or not co-located
                            (anti-affinity) with, where co-located is defined as running
                            on a node whose value of the label with key <topologyKey>
                            matches that of any node on which a pod of the set of
                            pods is running
                          properties:
                            labelSelector:
                              description: A label query over a set of resources,
                                in this case pods.
                              properties:
                                matchExpressions:
                                  description: matchExpressions is a list of label
                                    selector requirements. The requirements are ANDed.
                                  items:
                                    description: A label selector requirement is a
                                      selector that contains values, a key, and an
                                      operator that relates the key and values.
                                    properties:
                                      key:
                                        description: key is the label key that the
                                          selector applies to.
                                        type: string
                                      operator:
                                        description: operator represents a key's relationship
                                          to a set of values. Valid operators are
                                          In, NotIn, Exists and DoesNotExist.
                                        type: string
                                      values:
                                        description: values is an array of string
                                          values. If the operator is In or NotIn,
                                          the values array must be non-empty. If the
                                          operator is Exists or DoesNotExist, the
                                          values array must be empty. This array is
                                          replaced during a strategic merge patch.
                                        items:
                                          type: string
                                        type: array
                                    required:
                                    - key
                                    - operator
                                    type: object
                                  type: array
                                matchLabels:
                                  additionalProperties:
                                    type: string
                                  description: matchLabels is a map of {key,value}
                                    pairs. A single {key,value} in the matchLabels
                                    map is equivalent to an element of matchExpressions,
                                    whose key field is "key", the operator is "In",
                                    and the values array contains only "value". The
                                    requirements are ANDed.
                                  type: object
                              type: object
                            namespaceSelector:
                              description: A label query over the set of namespaces
                                that the term applies to. The term is applied to the
                                union of the namespaces selected by this field and
                                the ones listed in the namespaces field. null selector
                                and null or empty namespaces list means "this pod's
                                namespace". An empty selector ({}) matches all namespaces.
                                This field is beta-level and is only honored when
                                PodAffinityNamespaceSelector feature is enabled.
                              properties:
                                matchExpressions:
                                  description: matchExpressions is a list of label
                                    selector requirements. The requirements are ANDed.
                                  items:
                                    description: A label selector requirement is a
                                      selector that contains values, a key, and an
                                      operator that relates the key and values.
                                    properties:
                                      key:
                                        description: key is the label key that the
                                          selector applies to.
                                        type: string
                                      operator:
                                        description: operator represents a key's relationship
                                          to a set of values. Valid operators are
                                          In, NotIn, Exists and DoesNotExist.
                                        type: string
                                      values:
                                        description: values is an array of string
                                          values. If the operator is In or NotIn,
                                          the values array must be non-empty. If the
                                          operator is Exists or DoesNotExist, the
                                          values array must be empty. This array is
                                          replaced during a strategic merge patch.
                                        items:
                                          type: string
                                        type: array
                                    required:
                                    - key
                                    - operator
                                    type: object
                                  type: array
                                matchLabels:
                                  additionalProperties:
                                    type: string
                                  description: matchLabels is a map of {key,value}
                                    pairs. A single {key,value} in the matchLabels
                                    map is equivalent to an element of matchExpressions,
                                    whose key field is "key", the operator is "In",
                                    and the values array contains only "value". The
                                    requirements are ANDed.
                                  type: object
                              type: object
                            namespaces:
                              description: namespaces specifies a static list of namespace
                                names that the term applies to. The term is applied
                                to the union of the namespaces listed in this field
                                and the ones selected by namespaceSelector. null or
                                empty namespaces list and null namespaceSelector means
                                "this pod's namespace"
                              items:
                                type: string
                              type: array
                            topologyKey:
                              description: This pod should be co-located (affinity)
                                or not co-located (anti-affinity) with the pods matching
                                the labelSelector in the specified namespaces, where
                                co-located is defined as running on a node whose value
                                of the label with key topologyKey matches that of
                                any node on which any of the selected pods is running.
                                Empty topologyKey is not allowed.
                              type: string
                          required:
                          - topologyKey
                          type: object
                        type: array
                    type: object
                type: object
              appRepo:
                description: Splunk Enterprise App repository. Specifies remote App
                  location and scope for Splunk App management
                properties:
                  appInstallPeriodSeconds:
                    default: 90
                    description: 'App installation period within a reconcile. Apps
                      will be installed during this period before the next reconcile
                      is attempted. Note: Do not change this setting unless instructed
                      to do so by Splunk Support'
                    format: int64
                    minimum: 30
                    type: integer
                  appSources:
                    description: List of App sources on remote storage
                    items:
                      description: AppSourceSpec defines list of App package (*.spl,
                        *.tgz) locations on remote volumes
                      properties:
                        location:
                          description: Location relative to the volume path
                          type: string
                        name:
                          description: Logical name for the set of apps placed in
                            this location. Logical name must be unique to the appRepo
                          type: string
                        scope:
                          description: 'Scope of the App deployment: cluster, clusterWithPreConfig,
                            local. Scope determines whether the App(s) is/are installed
                            locally or cluster-wide'
                          type: string
                        volumeName:
                          description: Remote Storage Volume name
                          type: string
                      type: object
                    type: array
                  appsRepoPollIntervalSeconds:
                    description: Interval in seconds to check the Remote Storage for
                      App changes. The default value for this config is 1 hour(3600
                      sec), minimum value is 1 minute(60sec) and maximum value is
                      1 day(86400 sec). We assign the value based on following conditions
                      -    1. If no value or 0 is specified then it means periodic
                      polling is disabled.    2. If anything less than min is specified
                      then we set it to 1 min.    3. If anything more than the max
                      value is specified then we set it to 1 day.
                    format: int64
                    type: integer
                  defaults:
                    description: Defines the default configuration settings for App
                      sources
                    properties:
                      scope:
                        description: 'Scope of the App deployment: cluster, clusterWithPreConfig,
                          local. Scope determines whether the App(s) is/are installed
                          locally or cluster-wide'
                        type: string
                      volumeName:
                        description: Remote Storage Volume name
                        type: string
                    type: object
                  installMaxRetries:
                    default: 2
                    description: Maximum number of retries to install Apps
                    format: int32
                    minimum: 0
                    type: integer
                  maxConcurrentAppDownloads:
                    description: Maximum number of apps that can be downloaded at
                      same time
                    format: int64
                    type: integer
                  volumes:
                    description: List of remote storage volumes
                    items:
                      description: VolumeSpec defines remote volume config
                      properties:
                        endpoint:
                          description: Remote volume URI
                          type: string
                        name:
                          description: Remote volume name
                          type: string
                        path:
                          description: Remote volume path
                          type: string
                        provider:
                          description: 'App Package Remote Store provider. Supported
                            values: aws, minio'
                          type: string
                        region:
                          description: Region of the remote storage volume where apps
                            reside
                          type: string
                        secretRef:
                          description: Secret object name
                          type: string
                        storageType:
                          description: 'Remote Storage type. Supported values: s3'
                          type: string
                      type: object
                    type: array
                type: object
              clusterManagerRef:
                description: ClusterManagerRef refers to a Splunk Enterprise indexer
                  cluster managed by the operator within Kubernetes
                properties:
                  apiVersion:
                    description: API version of the referent.
                    type: string
                  fieldPath:
                    description: 'If referring to a piece of an object instead of
                      an entire object, this string should contain a valid JSON/Go
                      field access statement, such as desiredState.manifest.containers[2].
                      For example, if the object reference is to a container within
                      a pod, this would take on a value like: "spec.containers{name}"
                      (where "name" refers to the name of the container that triggered
                      the event) or if no container name is specified "spec.containers[2]"
                      (container with index 2 in this pod). This syntax is chosen
                      only to have some well-defined way of referencing a part of
                      an object. TODO: this design is not final and this field is
                      subject to change in the future.'
                    type: string
                  kind:
                    description: 'Kind of the referent. More info: https://git.k8s.io/community/contributors/devel/sig-architecture/api-conventions.md#types-kinds'
                    type: string
                  name:
                    description: 'Name of the referent. More info: https://kubernetes.io/docs/concepts/overview/working-with-objects/names/#names'
                    type: string
                  namespace:
                    description: 'Namespace of the referent. More info: https://kubernetes.io/docs/concepts/overview/working-with-objects/namespaces/'
                    type: string
                  resourceVersion:
                    description: 'Specific resourceVersion to which this reference
                      is made, if any. More info: https://git.k8s.io/community/contributors/devel/sig-architecture/api-conventions.md#concurrency-control-and-consistency'
                    type: string
                  uid:
                    description: 'UID of the referent. More info: https://kubernetes.io/docs/concepts/overview/working-with-objects/names/#uids'
                    type: string
                type: object
              clusterMasterRef:
                description: ClusterMasterRef refers to a Splunk Enterprise indexer
                  cluster managed by the operator within Kubernetes
                properties:
                  apiVersion:
                    description: API version of the referent.
                    type: string
                  fieldPath:
                    description: 'If referring to a piece of an object instead of
                      an entire object, this string should contain a valid JSON/Go
                      field access statement, such as desiredState.manifest.containers[2].
                      For example, if the object reference is to a container within
                      a pod, this would take on a value like: "spec.containers{name}"
                      (where "name" refers to the name of the container that triggered
                      the event) or if no container name is specified "spec.containers[2]"
                      (container with index 2 in this pod). This syntax is chosen
                      only to have some well-defined way of referencing a part of
                      an object. TODO: this design is not final and this field is
                      subject to change in the future.'
                    type: string
                  kind:
                    description: 'Kind of the referent. More info: https://git.k8s.io/community/contributors/devel/sig-architecture/api-conventions.md#types-kinds'
                    type: string
                  name:
                    description: 'Name of the referent. More info: https://kubernetes.io/docs/concepts/overview/working-with-objects/names/#names'
                    type: string
                  namespace:
                    description: 'Namespace of the referent. More info: https://kubernetes.io/docs/concepts/overview/working-with-objects/namespaces/'
                    type: string
                  resourceVersion:
                    description: 'Specific resourceVersion to which this reference
                      is made, if any. More info: https://git.k8s.io/community/contributors/devel/sig-architecture/api-conventions.md#concurrency-control-and-consistency'
                    type: string
                  uid:
                    description: 'UID of the referent. More info: https://kubernetes.io/docs/concepts/overview/working-with-objects/names/#uids'
                    type: string
                type: object
              defaults:
                description: Inline map of default.yml overrides used to initialize
                  the environment
                type: string
              defaultsUrl:
                description: Full path or URL for one or more default.yml files, separated
                  by commas
                type: string
              defaultsUrlApps:
                description: Full path or URL for one or more defaults.yml files specific
                  to App install, separated by commas.  The defaults listed here will
                  be installed on the CM, standalone, search head deployer or license
                  manager instance.
                type: string
              etcVolumeStorageConfig:
                description: Storage configuration for /opt/splunk/etc volume
                properties:
                  ephemeralStorage:
                    description: If true, ephemeral (emptyDir) storage will be used
                      default false
                    type: boolean
                  storageCapacity:
                    description: Storage capacity to request persistent volume claims
                      (default=”10Gi” for etc and "100Gi" for var)
                    type: string
                  storageClassName:
                    description: Name of StorageClass to use for persistent volume
                      claims
                    type: string
                type: object
              extraEnv:
                description: 'ExtraEnv refers to extra environment variables to be
                  passed to the Splunk instance containers WARNING: Setting environment
                  variables used by Splunk or Ansible will affect Splunk installation
                  and operation'
                items:
                  description: EnvVar represents an environment variable present in
                    a Container.
                  properties:
                    name:
                      description: Name of the environment variable. Must be a C_IDENTIFIER.
                      type: string
                    value:
                      description: 'Variable references $(VAR_NAME) are expanded using
                        the previously defined environment variables in the container
                        and any service environment variables. If a variable cannot
                        be resolved, the reference in the input string will be unchanged.
                        Double $$ are reduced to a single $, which allows for escaping
                        the $(VAR_NAME) syntax: i.e. "$$(VAR_NAME)" will produce the
                        string literal "$(VAR_NAME)". Escaped references will never
                        be expanded, regardless of whether the variable exists or
                        not. Defaults to "".'
                      type: string
                    valueFrom:
                      description: Source for the environment variable's value. Cannot
                        be used if value is not empty.
                      properties:
                        configMapKeyRef:
                          description: Selects a key of a ConfigMap.
                          properties:
                            key:
                              description: The key to select.
                              type: string
                            name:
                              description: 'Name of the referent. More info: https://kubernetes.io/docs/concepts/overview/working-with-objects/names/#names
                                TODO: Add other useful fields. apiVersion, kind, uid?'
                              type: string
                            optional:
                              description: Specify whether the ConfigMap or its key
                                must be defined
                              type: boolean
                          required:
                          - key
                          type: object
                        fieldRef:
                          description: 'Selects a field of the pod: supports metadata.name,
                            metadata.namespace, `metadata.labels[''<KEY>'']`, `metadata.annotations[''<KEY>'']`,
                            spec.nodeName, spec.serviceAccountName, status.hostIP,
                            status.podIP, status.podIPs.'
                          properties:
                            apiVersion:
                              description: Version of the schema the FieldPath is
                                written in terms of, defaults to "v1".
                              type: string
                            fieldPath:
                              description: Path of the field to select in the specified
                                API version.
                              type: string
                          required:
                          - fieldPath
                          type: object
                        resourceFieldRef:
                          description: 'Selects a resource of the container: only
                            resources limits and requests (limits.cpu, limits.memory,
                            limits.ephemeral-storage, requests.cpu, requests.memory
                            and requests.ephemeral-storage) are currently supported.'
                          properties:
                            containerName:
                              description: 'Container name: required for volumes,
                                optional for env vars'
                              type: string
                            divisor:
                              anyOf:
                              - type: integer
                              - type: string
                              description: Specifies the output format of the exposed
                                resources, defaults to "1"
                              pattern: ^(\+|-)?(([0-9]+(\.[0-9]*)?)|(\.[0-9]+))(([KMGTPE]i)|[numkMGTPE]|([eE](\+|-)?(([0-9]+(\.[0-9]*)?)|(\.[0-9]+))))?$
                              x-kubernetes-int-or-string: true
                            resource:
                              description: 'Required: resource to select'
                              type: string
                          required:
                          - resource
                          type: object
                        secretKeyRef:
                          description: Selects a key of a secret in the pod's namespace
                          properties:
                            key:
                              description: The key of the secret to select from.  Must
                                be a valid secret key.
                              type: string
                            name:
                              description: 'Name of the referent. More info: https://kubernetes.io/docs/concepts/overview/working-with-objects/names/#names
                                TODO: Add other useful fields. apiVersion, kind, uid?'
                              type: string
                            optional:
                              description: Specify whether the Secret or its key must
                                be defined
                              type: boolean
                          required:
                          - key
                          type: object
                      type: object
                  required:
                  - name
                  type: object
                type: array
              image:
                description: Image to use for Splunk pod containers (overrides RELATED_IMAGE_SPLUNK_ENTERPRISE
                  environment variables)
                type: string
              imagePullPolicy:
                description: 'Sets pull policy for all images (either “Always” or
                  the default: “IfNotPresent”)'
                enum:
                - Always
                - IfNotPresent
                type: string
              imagePullSecrets:
                description: Sets imagePullSecrets if image is being pulled from a
                  private registry. See https://kubernetes.io/docs/tasks/configure-pod-container/pull-image-private-registry/
                items:
                  description: LocalObjectReference contains enough information to
                    let you locate the referenced object inside the same namespace.
                  properties:
                    name:
                      description: 'Name of the referent. More info: https://kubernetes.io/docs/concepts/overview/working-with-objects/names/#names
                        TODO: Add other useful fields. apiVersion, kind, uid?'
                      type: string
                  type: object
                type: array
<<<<<<< HEAD
              licenseManagerRef:
                description: LicenseManagerRef refers to a Splunk Enterprise license
                  manager managed by the operator within Kubernetes
                properties:
                  apiVersion:
                    description: API version of the referent.
                    type: string
                  fieldPath:
                    description: 'If referring to a piece of an object instead of
                      an entire object, this string should contain a valid JSON/Go
                      field access statement, such as desiredState.manifest.containers[2].
                      For example, if the object reference is to a container within
                      a pod, this would take on a value like: "spec.containers{name}"
                      (where "name" refers to the name of the container that triggered
                      the event) or if no container name is specified "spec.containers[2]"
                      (container with index 2 in this pod). This syntax is chosen
                      only to have some well-defined way of referencing a part of
                      an object. TODO: this design is not final and this field is
                      subject to change in the future.'
                    type: string
                  kind:
                    description: 'Kind of the referent. More info: https://git.k8s.io/community/contributors/devel/sig-architecture/api-conventions.md#types-kinds'
                    type: string
                  name:
                    description: 'Name of the referent. More info: https://kubernetes.io/docs/concepts/overview/working-with-objects/names/#names'
                    type: string
                  namespace:
                    description: 'Namespace of the referent. More info: https://kubernetes.io/docs/concepts/overview/working-with-objects/namespaces/'
                    type: string
                  resourceVersion:
                    description: 'Specific resourceVersion to which this reference
                      is made, if any. More info: https://git.k8s.io/community/contributors/devel/sig-architecture/api-conventions.md#concurrency-control-and-consistency'
                    type: string
                  uid:
                    description: 'UID of the referent. More info: https://kubernetes.io/docs/concepts/overview/working-with-objects/names/#uids'
                    type: string
                type: object
=======
>>>>>>> 4610d844
              licenseMasterRef:
                description: LicenseMasterRef refers to a Splunk Enterprise license
                  manager managed by the operator within Kubernetes
                properties:
                  apiVersion:
                    description: API version of the referent.
                    type: string
                  fieldPath:
                    description: 'If referring to a piece of an object instead of
                      an entire object, this string should contain a valid JSON/Go
                      field access statement, such as desiredState.manifest.containers[2].
                      For example, if the object reference is to a container within
                      a pod, this would take on a value like: "spec.containers{name}"
                      (where "name" refers to the name of the container that triggered
                      the event) or if no container name is specified "spec.containers[2]"
                      (container with index 2 in this pod). This syntax is chosen
                      only to have some well-defined way of referencing a part of
                      an object. TODO: this design is not final and this field is
                      subject to change in the future.'
                    type: string
                  kind:
                    description: 'Kind of the referent. More info: https://git.k8s.io/community/contributors/devel/sig-architecture/api-conventions.md#types-kinds'
                    type: string
                  name:
                    description: 'Name of the referent. More info: https://kubernetes.io/docs/concepts/overview/working-with-objects/names/#names'
                    type: string
                  namespace:
                    description: 'Namespace of the referent. More info: https://kubernetes.io/docs/concepts/overview/working-with-objects/namespaces/'
                    type: string
                  resourceVersion:
                    description: 'Specific resourceVersion to which this reference
                      is made, if any. More info: https://git.k8s.io/community/contributors/devel/sig-architecture/api-conventions.md#concurrency-control-and-consistency'
                    type: string
                  uid:
                    description: 'UID of the referent. More info: https://kubernetes.io/docs/concepts/overview/working-with-objects/names/#uids'
                    type: string
                type: object
              licenseUrl:
                description: Full path or URL for a Splunk Enterprise license file
                type: string
              livenessInitialDelaySeconds:
                description: 'LivenessInitialDelaySeconds defines initialDelaySeconds(See
                  https://kubernetes.io/docs/tasks/configure-pod-container/configure-liveness-readiness-startup-probes/#define-a-liveness-command)
                  for the Liveness probe Note: If needed, Operator overrides with
                  a higher value'
                format: int32
                minimum: 0
                type: integer
              monitoringConsoleRef:
                description: MonitoringConsoleRef refers to a Splunk Enterprise monitoring
                  console managed by the operator within Kubernetes
                properties:
                  apiVersion:
                    description: API version of the referent.
                    type: string
                  fieldPath:
                    description: 'If referring to a piece of an object instead of
                      an entire object, this string should contain a valid JSON/Go
                      field access statement, such as desiredState.manifest.containers[2].
                      For example, if the object reference is to a container within
                      a pod, this would take on a value like: "spec.containers{name}"
                      (where "name" refers to the name of the container that triggered
                      the event) or if no container name is specified "spec.containers[2]"
                      (container with index 2 in this pod). This syntax is chosen
                      only to have some well-defined way of referencing a part of
                      an object. TODO: this design is not final and this field is
                      subject to change in the future.'
                    type: string
                  kind:
                    description: 'Kind of the referent. More info: https://git.k8s.io/community/contributors/devel/sig-architecture/api-conventions.md#types-kinds'
                    type: string
                  name:
                    description: 'Name of the referent. More info: https://kubernetes.io/docs/concepts/overview/working-with-objects/names/#names'
                    type: string
                  namespace:
                    description: 'Namespace of the referent. More info: https://kubernetes.io/docs/concepts/overview/working-with-objects/namespaces/'
                    type: string
                  resourceVersion:
                    description: 'Specific resourceVersion to which this reference
                      is made, if any. More info: https://git.k8s.io/community/contributors/devel/sig-architecture/api-conventions.md#concurrency-control-and-consistency'
                    type: string
                  uid:
                    description: 'UID of the referent. More info: https://kubernetes.io/docs/concepts/overview/working-with-objects/names/#uids'
                    type: string
                type: object
              readinessInitialDelaySeconds:
                description: 'ReadinessInitialDelaySeconds defines initialDelaySeconds(See
                  https://kubernetes.io/docs/tasks/configure-pod-container/configure-liveness-readiness-startup-probes/#define-readiness-probes)
                  for Readiness probe Note: If needed, Operator overrides with a higher
                  value'
                format: int32
                minimum: 0
                type: integer
              replicas:
                description: Number of standalone pods
                format: int32
                type: integer
              resources:
                description: resource requirements for the pod containers
                properties:
                  limits:
                    additionalProperties:
                      anyOf:
                      - type: integer
                      - type: string
                      pattern: ^(\+|-)?(([0-9]+(\.[0-9]*)?)|(\.[0-9]+))(([KMGTPE]i)|[numkMGTPE]|([eE](\+|-)?(([0-9]+(\.[0-9]*)?)|(\.[0-9]+))))?$
                      x-kubernetes-int-or-string: true
                    description: 'Limits describes the maximum amount of compute resources
                      allowed. More info: https://kubernetes.io/docs/concepts/configuration/manage-resources-containers/'
                    type: object
                  requests:
                    additionalProperties:
                      anyOf:
                      - type: integer
                      - type: string
                      pattern: ^(\+|-)?(([0-9]+(\.[0-9]*)?)|(\.[0-9]+))(([KMGTPE]i)|[numkMGTPE]|([eE](\+|-)?(([0-9]+(\.[0-9]*)?)|(\.[0-9]+))))?$
                      x-kubernetes-int-or-string: true
                    description: 'Requests describes the minimum amount of compute
                      resources required. If Requests is omitted for a container,
                      it defaults to Limits if that is explicitly specified, otherwise
                      to an implementation-defined value. More info: https://kubernetes.io/docs/concepts/configuration/manage-resources-containers/'
                    type: object
                type: object
              schedulerName:
                description: Name of Scheduler to use for pod placement (defaults
                  to “default-scheduler”)
                type: string
              serviceAccount:
                description: ServiceAccount is the service account used by the pods
                  deployed by the CRD. If not specified uses the default serviceAccount
                  for the namespace as per https://kubernetes.io/docs/tasks/configure-pod-container/configure-service-account/#use-the-default-service-account-to-access-the-api-server
                type: string
              serviceTemplate:
                description: ServiceTemplate is a template used to create Kubernetes
                  services
                properties:
                  apiVersion:
                    description: 'APIVersion defines the versioned schema of this
                      representation of an object. Servers should convert recognized
                      schemas to the latest internal value, and may reject unrecognized
                      values. More info: https://git.k8s.io/community/contributors/devel/sig-architecture/api-conventions.md#resources'
                    type: string
                  kind:
                    description: 'Kind is a string value representing the REST resource
                      this object represents. Servers may infer this from the endpoint
                      the client submits requests to. Cannot be updated. In CamelCase.
                      More info: https://git.k8s.io/community/contributors/devel/sig-architecture/api-conventions.md#types-kinds'
                    type: string
                  metadata:
                    description: 'Standard object''s metadata. More info: https://git.k8s.io/community/contributors/devel/sig-architecture/api-conventions.md#metadata'
                    type: object
                  spec:
                    description: Spec defines the behavior of a service. https://git.k8s.io/community/contributors/devel/sig-architecture/api-conventions.md#spec-and-status
                    properties:
                      allocateLoadBalancerNodePorts:
                        description: allocateLoadBalancerNodePorts defines if NodePorts
                          will be automatically allocated for services with type LoadBalancer.  Default
                          is "true". It may be set to "false" if the cluster load-balancer
                          does not rely on NodePorts.  If the caller requests specific
                          NodePorts (by specifying a value), those requests will be
                          respected, regardless of this field. This field may only
                          be set for services with type LoadBalancer and will be cleared
                          if the type is changed to any other type. This field is
                          beta-level and is only honored by servers that enable the
                          ServiceLBNodePortControl feature.
                        type: boolean
                      clusterIP:
                        description: 'clusterIP is the IP address of the service and
                          is usually assigned randomly. If an address is specified
                          manually, is in-range (as per system configuration), and
                          is not in use, it will be allocated to the service; otherwise
                          creation of the service will fail. This field may not be
                          changed through updates unless the type field is also being
                          changed to ExternalName (which requires this field to be
                          blank) or the type field is being changed from ExternalName
                          (in which case this field may optionally be specified, as
                          describe above).  Valid values are "None", empty string
                          (""), or a valid IP address. Setting this to "None" makes
                          a "headless service" (no virtual IP), which is useful when
                          direct endpoint connections are preferred and proxying is
                          not required.  Only applies to types ClusterIP, NodePort,
                          and LoadBalancer. If this field is specified when creating
                          a Service of type ExternalName, creation will fail. This
                          field will be wiped when updating a Service to type ExternalName.
                          More info: https://kubernetes.io/docs/concepts/services-networking/service/#virtual-ips-and-service-proxies'
                        type: string
                      clusterIPs:
                        description: "ClusterIPs is a list of IP addresses assigned
                          to this service, and are usually assigned randomly.  If
                          an address is specified manually, is in-range (as per system
                          configuration), and is not in use, it will be allocated
                          to the service; otherwise creation of the service will fail.
                          This field may not be changed through updates unless the
                          type field is also being changed to ExternalName (which
                          requires this field to be empty) or the type field is being
                          changed from ExternalName (in which case this field may
                          optionally be specified, as describe above).  Valid values
                          are \"None\", empty string (\"\"), or a valid IP address.
                          \ Setting this to \"None\" makes a \"headless service\"
                          (no virtual IP), which is useful when direct endpoint connections
                          are preferred and proxying is not required.  Only applies
                          to types ClusterIP, NodePort, and LoadBalancer. If this
                          field is specified when creating a Service of type ExternalName,
                          creation will fail. This field will be wiped when updating
                          a Service to type ExternalName.  If this field is not specified,
                          it will be initialized from the clusterIP field.  If this
                          field is specified, clients must ensure that clusterIPs[0]
                          and clusterIP have the same value. \n This field may hold
                          a maximum of two entries (dual-stack IPs, in either order).
                          These IPs must correspond to the values of the ipFamilies
                          field. Both clusterIPs and ipFamilies are governed by the
                          ipFamilyPolicy field. More info: https://kubernetes.io/docs/concepts/services-networking/service/#virtual-ips-and-service-proxies"
                        items:
                          type: string
                        type: array
                        x-kubernetes-list-type: atomic
                      externalIPs:
                        description: externalIPs is a list of IP addresses for which
                          nodes in the cluster will also accept traffic for this service.  These
                          IPs are not managed by Kubernetes.  The user is responsible
                          for ensuring that traffic arrives at a node with this IP.  A
                          common example is external load-balancers that are not part
                          of the Kubernetes system.
                        items:
                          type: string
                        type: array
                      externalName:
                        description: externalName is the external reference that discovery
                          mechanisms will return as an alias for this service (e.g.
                          a DNS CNAME record). No proxying will be involved.  Must
                          be a lowercase RFC-1123 hostname (https://tools.ietf.org/html/rfc1123)
                          and requires `type` to be "ExternalName".
                        type: string
                      externalTrafficPolicy:
                        description: externalTrafficPolicy denotes if this Service
                          desires to route external traffic to node-local or cluster-wide
                          endpoints. "Local" preserves the client source IP and avoids
                          a second hop for LoadBalancer and Nodeport type services,
                          but risks potentially imbalanced traffic spreading. "Cluster"
                          obscures the client source IP and may cause a second hop
                          to another node, but should have good overall load-spreading.
                        type: string
                      healthCheckNodePort:
                        description: healthCheckNodePort specifies the healthcheck
                          nodePort for the service. This only applies when type is
                          set to LoadBalancer and externalTrafficPolicy is set to
                          Local. If a value is specified, is in-range, and is not
                          in use, it will be used.  If not specified, a value will
                          be automatically allocated.  External systems (e.g. load-balancers)
                          can use this port to determine if a given node holds endpoints
                          for this service or not.  If this field is specified when
                          creating a Service which does not need it, creation will
                          fail. This field will be wiped when updating a Service to
                          no longer need it (e.g. changing type).
                        format: int32
                        type: integer
                      internalTrafficPolicy:
                        description: InternalTrafficPolicy specifies if the cluster
                          internal traffic should be routed to all endpoints or node-local
                          endpoints only. "Cluster" routes internal traffic to a Service
                          to all endpoints. "Local" routes traffic to node-local endpoints
                          only, traffic is dropped if no node-local endpoints are
                          ready. The default value is "Cluster".
                        type: string
                      ipFamilies:
                        description: "IPFamilies is a list of IP families (e.g. IPv4,
                          IPv6) assigned to this service. This field is usually assigned
                          automatically based on cluster configuration and the ipFamilyPolicy
                          field. If this field is specified manually, the requested
                          family is available in the cluster, and ipFamilyPolicy allows
                          it, it will be used; otherwise creation of the service will
                          fail. This field is conditionally mutable: it allows for
                          adding or removing a secondary IP family, but it does not
                          allow changing the primary IP family of the Service. Valid
                          values are \"IPv4\" and \"IPv6\".  This field only applies
                          to Services of types ClusterIP, NodePort, and LoadBalancer,
                          and does apply to \"headless\" services. This field will
                          be wiped when updating a Service to type ExternalName. \n
                          This field may hold a maximum of two entries (dual-stack
                          families, in either order).  These families must correspond
                          to the values of the clusterIPs field, if specified. Both
                          clusterIPs and ipFamilies are governed by the ipFamilyPolicy
                          field."
                        items:
                          description: IPFamily represents the IP Family (IPv4 or
                            IPv6). This type is used to express the family of an IP
                            expressed by a type (e.g. service.spec.ipFamilies).
                          type: string
                        type: array
                        x-kubernetes-list-type: atomic
                      ipFamilyPolicy:
                        description: IPFamilyPolicy represents the dual-stack-ness
                          requested or required by this Service. If there is no value
                          provided, then this field will be set to SingleStack. Services
                          can be "SingleStack" (a single IP family), "PreferDualStack"
                          (two IP families on dual-stack configured clusters or a
                          single IP family on single-stack clusters), or "RequireDualStack"
                          (two IP families on dual-stack configured clusters, otherwise
                          fail). The ipFamilies and clusterIPs fields depend on the
                          value of this field. This field will be wiped when updating
                          a service to type ExternalName.
                        type: string
                      loadBalancerClass:
                        description: loadBalancerClass is the class of the load balancer
                          implementation this Service belongs to. If specified, the
                          value of this field must be a label-style identifier, with
                          an optional prefix, e.g. "internal-vip" or "example.com/internal-vip".
                          Unprefixed names are reserved for end-users. This field
                          can only be set when the Service type is 'LoadBalancer'.
                          If not set, the default load balancer implementation is
                          used, today this is typically done through the cloud provider
                          integration, but should apply for any default implementation.
                          If set, it is assumed that a load balancer implementation
                          is watching for Services with a matching class. Any default
                          load balancer implementation (e.g. cloud providers) should
                          ignore Services that set this field. This field can only
                          be set when creating or updating a Service to type 'LoadBalancer'.
                          Once set, it can not be changed. This field will be wiped
                          when a service is updated to a non 'LoadBalancer' type.
                        type: string
                      loadBalancerIP:
                        description: 'Only applies to Service Type: LoadBalancer LoadBalancer
                          will get created with the IP specified in this field. This
                          feature depends on whether the underlying cloud-provider
                          supports specifying the loadBalancerIP when a load balancer
                          is created. This field will be ignored if the cloud-provider
                          does not support the feature.'
                        type: string
                      loadBalancerSourceRanges:
                        description: 'If specified and supported by the platform,
                          this will restrict traffic through the cloud-provider load-balancer
                          will be restricted to the specified client IPs. This field
                          will be ignored if the cloud-provider does not support the
                          feature." More info: https://kubernetes.io/docs/tasks/access-application-cluster/create-external-load-balancer/'
                        items:
                          type: string
                        type: array
                      ports:
                        description: 'The list of ports that are exposed by this service.
                          More info: https://kubernetes.io/docs/concepts/services-networking/service/#virtual-ips-and-service-proxies'
                        items:
                          description: ServicePort contains information on service's
                            port.
                          properties:
                            appProtocol:
                              description: The application protocol for this port.
                                This field follows standard Kubernetes label syntax.
                                Un-prefixed names are reserved for IANA standard service
                                names (as per RFC-6335 and http://www.iana.org/assignments/service-names).
                                Non-standard protocols should use prefixed names such
                                as mycompany.com/my-custom-protocol.
                              type: string
                            name:
                              description: The name of this port within the service.
                                This must be a DNS_LABEL. All ports within a ServiceSpec
                                must have unique names. When considering the endpoints
                                for a Service, this must match the 'name' field in
                                the EndpointPort. Optional if only one ServicePort
                                is defined on this service.
                              type: string
                            nodePort:
                              description: 'The port on each node on which this service
                                is exposed when type is NodePort or LoadBalancer.  Usually
                                assigned by the system. If a value is specified, in-range,
                                and not in use it will be used, otherwise the operation
                                will fail.  If not specified, a port will be allocated
                                if this Service requires one.  If this field is specified
                                when creating a Service which does not need it, creation
                                will fail. This field will be wiped when updating
                                a Service to no longer need it (e.g. changing type
                                from NodePort to ClusterIP). More info: https://kubernetes.io/docs/concepts/services-networking/service/#type-nodeport'
                              format: int32
                              type: integer
                            port:
                              description: The port that will be exposed by this service.
                              format: int32
                              type: integer
                            protocol:
                              default: TCP
                              description: The IP protocol for this port. Supports
                                "TCP", "UDP", and "SCTP". Default is TCP.
                              type: string
                            targetPort:
                              anyOf:
                              - type: integer
                              - type: string
                              description: 'Number or name of the port to access on
                                the pods targeted by the service. Number must be in
                                the range 1 to 65535. Name must be an IANA_SVC_NAME.
                                If this is a string, it will be looked up as a named
                                port in the target Pod''s container ports. If this
                                is not specified, the value of the ''port'' field
                                is used (an identity map). This field is ignored for
                                services with clusterIP=None, and should be omitted
                                or set equal to the ''port'' field. More info: https://kubernetes.io/docs/concepts/services-networking/service/#defining-a-service'
                              x-kubernetes-int-or-string: true
                          required:
                          - port
                          type: object
                        type: array
                        x-kubernetes-list-map-keys:
                        - port
                        - protocol
                        x-kubernetes-list-type: map
                      publishNotReadyAddresses:
                        description: publishNotReadyAddresses indicates that any agent
                          which deals with endpoints for this Service should disregard
                          any indications of ready/not-ready. The primary use case
                          for setting this field is for a StatefulSet's Headless Service
                          to propagate SRV DNS records for its Pods for the purpose
                          of peer discovery. The Kubernetes controllers that generate
                          Endpoints and EndpointSlice resources for Services interpret
                          this to mean that all endpoints are considered "ready" even
                          if the Pods themselves are not. Agents which consume only
                          Kubernetes generated endpoints through the Endpoints or
                          EndpointSlice resources can safely assume this behavior.
                        type: boolean
                      selector:
                        additionalProperties:
                          type: string
                        description: 'Route service traffic to pods with label keys
                          and values matching this selector. If empty or not present,
                          the service is assumed to have an external process managing
                          its endpoints, which Kubernetes will not modify. Only applies
                          to types ClusterIP, NodePort, and LoadBalancer. Ignored
                          if type is ExternalName. More info: https://kubernetes.io/docs/concepts/services-networking/service/'
                        type: object
                        x-kubernetes-map-type: atomic
                      sessionAffinity:
                        description: 'Supports "ClientIP" and "None". Used to maintain
                          session affinity. Enable client IP based session affinity.
                          Must be ClientIP or None. Defaults to None. More info: https://kubernetes.io/docs/concepts/services-networking/service/#virtual-ips-and-service-proxies'
                        type: string
                      sessionAffinityConfig:
                        description: sessionAffinityConfig contains the configurations
                          of session affinity.
                        properties:
                          clientIP:
                            description: clientIP contains the configurations of Client
                              IP based session affinity.
                            properties:
                              timeoutSeconds:
                                description: timeoutSeconds specifies the seconds
                                  of ClientIP type session sticky time. The value
                                  must be >0 && <=86400(for 1 day) if ServiceAffinity
                                  == "ClientIP". Default value is 10800(for 3 hours).
                                format: int32
                                type: integer
                            type: object
                        type: object
                      type:
                        description: 'type determines how the Service is exposed.
                          Defaults to ClusterIP. Valid options are ExternalName, ClusterIP,
                          NodePort, and LoadBalancer. "ClusterIP" allocates a cluster-internal
                          IP address for load-balancing to endpoints. Endpoints are
                          determined by the selector or if that is not specified,
                          by manual construction of an Endpoints object or EndpointSlice
                          objects. If clusterIP is "None", no virtual IP is allocated
                          and the endpoints are published as a set of endpoints rather
                          than a virtual IP. "NodePort" builds on ClusterIP and allocates
                          a port on every node which routes to the same endpoints
                          as the clusterIP. "LoadBalancer" builds on NodePort and
                          creates an external load-balancer (if supported in the current
                          cloud) which routes to the same endpoints as the clusterIP.
                          "ExternalName" aliases this service to the specified externalName.
                          Several other fields do not apply to ExternalName services.
                          More info: https://kubernetes.io/docs/concepts/services-networking/service/#publishing-services-service-types'
                        type: string
                    type: object
                  status:
                    description: 'Most recently observed status of the service. Populated
                      by the system. Read-only. More info: https://git.k8s.io/community/contributors/devel/sig-architecture/api-conventions.md#spec-and-status'
                    properties:
                      conditions:
                        description: Current service state
                        items:
                          description: "Condition contains details for one aspect
                            of the current state of this API Resource. --- This struct
                            is intended for direct use as an array at the field path
                            .status.conditions.  For example, type FooStatus struct{
                            \    // Represents the observations of a foo's current
                            state.     // Known .status.conditions.type are: \"Available\",
                            \"Progressing\", and \"Degraded\"     // +patchMergeKey=type
                            \    // +patchStrategy=merge     // +listType=map     //
                            +listMapKey=type     Conditions []metav1.Condition `json:\"conditions,omitempty\"
                            patchStrategy:\"merge\" patchMergeKey:\"type\" protobuf:\"bytes,1,rep,name=conditions\"`
                            \n     // other fields }"
                          properties:
                            lastTransitionTime:
                              description: lastTransitionTime is the last time the
                                condition transitioned from one status to another.
                                This should be when the underlying condition changed.  If
                                that is not known, then using the time when the API
                                field changed is acceptable.
                              format: date-time
                              type: string
                            message:
                              description: message is a human readable message indicating
                                details about the transition. This may be an empty
                                string.
                              maxLength: 32768
                              type: string
                            observedGeneration:
                              description: observedGeneration represents the .metadata.generation
                                that the condition was set based upon. For instance,
                                if .metadata.generation is currently 12, but the .status.conditions[x].observedGeneration
                                is 9, the condition is out of date with respect to
                                the current state of the instance.
                              format: int64
                              minimum: 0
                              type: integer
                            reason:
                              description: reason contains a programmatic identifier
                                indicating the reason for the condition's last transition.
                                Producers of specific condition types may define expected
                                values and meanings for this field, and whether the
                                values are considered a guaranteed API. The value
                                should be a CamelCase string. This field may not be
                                empty.
                              maxLength: 1024
                              minLength: 1
                              pattern: ^[A-Za-z]([A-Za-z0-9_,:]*[A-Za-z0-9_])?$
                              type: string
                            status:
                              description: status of the condition, one of True, False,
                                Unknown.
                              enum:
                              - "True"
                              - "False"
                              - Unknown
                              type: string
                            type:
                              description: type of condition in CamelCase or in foo.example.com/CamelCase.
                                --- Many .condition.type values are consistent across
                                resources like Available, but because arbitrary conditions
                                can be useful (see .node.status.conditions), the ability
                                to deconflict is important. The regex it matches is
                                (dns1123SubdomainFmt/)?(qualifiedNameFmt)
                              maxLength: 316
                              pattern: ^([a-z0-9]([-a-z0-9]*[a-z0-9])?(\.[a-z0-9]([-a-z0-9]*[a-z0-9])?)*/)?(([A-Za-z0-9][-A-Za-z0-9_.]*)?[A-Za-z0-9])$
                              type: string
                          required:
                          - lastTransitionTime
                          - message
                          - reason
                          - status
                          - type
                          type: object
                        type: array
                        x-kubernetes-list-map-keys:
                        - type
                        x-kubernetes-list-type: map
                      loadBalancer:
                        description: LoadBalancer contains the current status of the
                          load-balancer, if one is present.
                        properties:
                          ingress:
                            description: Ingress is a list containing ingress points
                              for the load-balancer. Traffic intended for the service
                              should be sent to these ingress points.
                            items:
                              description: 'LoadBalancerIngress represents the status
                                of a load-balancer ingress point: traffic intended
                                for the service should be sent to an ingress point.'
                              properties:
                                hostname:
                                  description: Hostname is set for load-balancer ingress
                                    points that are DNS based (typically AWS load-balancers)
                                  type: string
                                ip:
                                  description: IP is set for load-balancer ingress
                                    points that are IP based (typically GCE or OpenStack
                                    load-balancers)
                                  type: string
                                ports:
                                  description: Ports is a list of records of service
                                    ports If used, every port defined in the service
                                    should have an entry in it
                                  items:
                                    properties:
                                      error:
                                        description: 'Error is to record the problem
                                          with the service port The format of the
                                          error shall comply with the following rules:
                                          - built-in error values shall be specified
                                          in this file and those shall use   CamelCase
                                          names - cloud provider specific error values
                                          must have names that comply with the   format
                                          foo.example.com/CamelCase. --- The regex
                                          it matches is (dns1123SubdomainFmt/)?(qualifiedNameFmt)'
                                        maxLength: 316
                                        pattern: ^([a-z0-9]([-a-z0-9]*[a-z0-9])?(\.[a-z0-9]([-a-z0-9]*[a-z0-9])?)*/)?(([A-Za-z0-9][-A-Za-z0-9_.]*)?[A-Za-z0-9])$
                                        type: string
                                      port:
                                        description: Port is the port number of the
                                          service port of which status is recorded
                                          here
                                        format: int32
                                        type: integer
                                      protocol:
                                        default: TCP
                                        description: 'Protocol is the protocol of
                                          the service port of which status is recorded
                                          here The supported values are: "TCP", "UDP",
                                          "SCTP"'
                                        type: string
                                    required:
                                    - port
                                    - protocol
                                    type: object
                                  type: array
                                  x-kubernetes-list-type: atomic
                              type: object
                            type: array
                        type: object
                    type: object
                type: object
              smartstore:
                description: Splunk Smartstore configuration. Refer to indexes.conf.spec
                  and server.conf.spec on docs.splunk.com
                properties:
                  cacheManager:
                    description: Defines Cache manager settings
                    properties:
                      evictionPadding:
                        description: Additional size beyond 'minFreeSize' before eviction
                          kicks in
                        type: integer
                      evictionPolicy:
                        description: Eviction policy to use
                        type: string
                      hotlistBloomFilterRecencyHours:
                        description: Time period relative to the bucket's age, during
                          which the bloom filter file is protected from cache eviction
                        type: integer
                      hotlistRecencySecs:
                        description: Time period relative to the bucket's age, during
                          which the bucket is protected from cache eviction
                        type: integer
                      maxCacheSize:
                        description: Max cache size per partition
                        type: integer
                      maxConcurrentDownloads:
                        description: Maximum number of buckets that can be downloaded
                          from remote storage in parallel
                        type: integer
                      maxConcurrentUploads:
                        description: Maximum number of buckets that can be uploaded
                          to remote storage in parallel
                        type: integer
                    type: object
                  defaults:
                    description: Default configuration for indexes
                    properties:
                      maxGlobalDataSizeMB:
                        description: MaxGlobalDataSizeMB defines the maximum amount
                          of space for warm and cold buckets of an index
                        type: integer
                      maxGlobalRawDataSizeMB:
                        description: MaxGlobalDataSizeMB defines the maximum amount
                          of cumulative space for warm and cold buckets of an index
                        type: integer
                      volumeName:
                        description: Remote Volume name
                        type: string
                    type: object
                  indexes:
                    description: List of Splunk indexes
                    items:
                      description: IndexSpec defines Splunk index name and storage
                        path
                      properties:
                        hotlistBloomFilterRecencyHours:
                          description: Time period relative to the bucket's age, during
                            which the bloom filter file is protected from cache eviction
                          type: integer
                        hotlistRecencySecs:
                          description: Time period relative to the bucket's age, during
                            which the bucket is protected from cache eviction
                          type: integer
                        maxGlobalDataSizeMB:
                          description: MaxGlobalDataSizeMB defines the maximum amount
                            of space for warm and cold buckets of an index
                          type: integer
                        maxGlobalRawDataSizeMB:
                          description: MaxGlobalDataSizeMB defines the maximum amount
                            of cumulative space for warm and cold buckets of an index
                          type: integer
                        name:
                          description: Splunk index name
                          type: string
                        remotePath:
                          description: Index location relative to the remote volume
                            path
                          type: string
                        volumeName:
                          description: Remote Volume name
                          type: string
                      type: object
                    type: array
                  volumes:
                    description: List of remote storage volumes
                    items:
                      description: VolumeSpec defines remote volume config
                      properties:
                        endpoint:
                          description: Remote volume URI
                          type: string
                        name:
                          description: Remote volume name
                          type: string
                        path:
                          description: Remote volume path
                          type: string
                        provider:
                          description: 'App Package Remote Store provider. Supported
                            values: aws, minio'
                          type: string
                        region:
                          description: Region of the remote storage volume where apps
                            reside
                          type: string
                        secretRef:
                          description: Secret object name
                          type: string
                        storageType:
                          description: 'Remote Storage type. Supported values: s3'
                          type: string
                      type: object
                    type: array
                type: object
              tolerations:
                description: Pod's tolerations for Kubernetes node's taint
                items:
                  description: The pod this Toleration is attached to tolerates any
                    taint that matches the triple <key,value,effect> using the matching
                    operator <operator>.
                  properties:
                    effect:
                      description: Effect indicates the taint effect to match. Empty
                        means match all taint effects. When specified, allowed values
                        are NoSchedule, PreferNoSchedule and NoExecute.
                      type: string
                    key:
                      description: Key is the taint key that the toleration applies
                        to. Empty means match all taint keys. If the key is empty,
                        operator must be Exists; this combination means to match all
                        values and all keys.
                      type: string
                    operator:
                      description: Operator represents a key's relationship to the
                        value. Valid operators are Exists and Equal. Defaults to Equal.
                        Exists is equivalent to wildcard for value, so that a pod
                        can tolerate all taints of a particular category.
                      type: string
                    tolerationSeconds:
                      description: TolerationSeconds represents the period of time
                        the toleration (which must be of effect NoExecute, otherwise
                        this field is ignored) tolerates the taint. By default, it
                        is not set, which means tolerate the taint forever (do not
                        evict). Zero and negative values will be treated as 0 (evict
                        immediately) by the system.
                      format: int64
                      type: integer
                    value:
                      description: Value is the taint value the toleration matches
                        to. If the operator is Exists, the value should be empty,
                        otherwise just a regular string.
                      type: string
                  type: object
                type: array
              varVolumeStorageConfig:
                description: Storage configuration for /opt/splunk/var volume
                properties:
                  ephemeralStorage:
                    description: If true, ephemeral (emptyDir) storage will be used
                      default false
                    type: boolean
                  storageCapacity:
                    description: Storage capacity to request persistent volume claims
                      (default=”10Gi” for etc and "100Gi" for var)
                    type: string
                  storageClassName:
                    description: Name of StorageClass to use for persistent volume
                      claims
                    type: string
                type: object
              volumes:
                description: List of one or more Kubernetes volumes. These will be
                  mounted in all pod containers as as /mnt/<name>
                items:
                  description: Volume represents a named volume in a pod that may
                    be accessed by any container in the pod.
                  properties:
                    awsElasticBlockStore:
                      description: 'AWSElasticBlockStore represents an AWS Disk resource
                        that is attached to a kubelet''s host machine and then exposed
                        to the pod. More info: https://kubernetes.io/docs/concepts/storage/volumes#awselasticblockstore'
                      properties:
                        fsType:
                          description: 'Filesystem type of the volume that you want
                            to mount. Tip: Ensure that the filesystem type is supported
                            by the host operating system. Examples: "ext4", "xfs",
                            "ntfs". Implicitly inferred to be "ext4" if unspecified.
                            More info: https://kubernetes.io/docs/concepts/storage/volumes#awselasticblockstore
                            TODO: how do we prevent errors in the filesystem from
                            compromising the machine'
                          type: string
                        partition:
                          description: 'The partition in the volume that you want
                            to mount. If omitted, the default is to mount by volume
                            name. Examples: For volume /dev/sda1, you specify the
                            partition as "1". Similarly, the volume partition for
                            /dev/sda is "0" (or you can leave the property empty).'
                          format: int32
                          type: integer
                        readOnly:
                          description: 'Specify "true" to force and set the ReadOnly
                            property in VolumeMounts to "true". If omitted, the default
                            is "false". More info: https://kubernetes.io/docs/concepts/storage/volumes#awselasticblockstore'
                          type: boolean
                        volumeID:
                          description: 'Unique ID of the persistent disk resource
                            in AWS (Amazon EBS volume). More info: https://kubernetes.io/docs/concepts/storage/volumes#awselasticblockstore'
                          type: string
                      required:
                      - volumeID
                      type: object
                    azureDisk:
                      description: AzureDisk represents an Azure Data Disk mount on
                        the host and bind mount to the pod.
                      properties:
                        cachingMode:
                          description: 'Host Caching mode: None, Read Only, Read Write.'
                          type: string
                        diskName:
                          description: The Name of the data disk in the blob storage
                          type: string
                        diskURI:
                          description: The URI the data disk in the blob storage
                          type: string
                        fsType:
                          description: Filesystem type to mount. Must be a filesystem
                            type supported by the host operating system. Ex. "ext4",
                            "xfs", "ntfs". Implicitly inferred to be "ext4" if unspecified.
                          type: string
                        kind:
                          description: 'Expected values Shared: multiple blob disks
                            per storage account  Dedicated: single blob disk per storage
                            account  Managed: azure managed data disk (only in managed
                            availability set). defaults to shared'
                          type: string
                        readOnly:
                          description: Defaults to false (read/write). ReadOnly here
                            will force the ReadOnly setting in VolumeMounts.
                          type: boolean
                      required:
                      - diskName
                      - diskURI
                      type: object
                    azureFile:
                      description: AzureFile represents an Azure File Service mount
                        on the host and bind mount to the pod.
                      properties:
                        readOnly:
                          description: Defaults to false (read/write). ReadOnly here
                            will force the ReadOnly setting in VolumeMounts.
                          type: boolean
                        secretName:
                          description: the name of secret that contains Azure Storage
                            Account Name and Key
                          type: string
                        shareName:
                          description: Share Name
                          type: string
                      required:
                      - secretName
                      - shareName
                      type: object
                    cephfs:
                      description: CephFS represents a Ceph FS mount on the host that
                        shares a pod's lifetime
                      properties:
                        monitors:
                          description: 'Required: Monitors is a collection of Ceph
                            monitors More info: https://examples.k8s.io/volumes/cephfs/README.md#how-to-use-it'
                          items:
                            type: string
                          type: array
                        path:
                          description: 'Optional: Used as the mounted root, rather
                            than the full Ceph tree, default is /'
                          type: string
                        readOnly:
                          description: 'Optional: Defaults to false (read/write).
                            ReadOnly here will force the ReadOnly setting in VolumeMounts.
                            More info: https://examples.k8s.io/volumes/cephfs/README.md#how-to-use-it'
                          type: boolean
                        secretFile:
                          description: 'Optional: SecretFile is the path to key ring
                            for User, default is /etc/ceph/user.secret More info:
                            https://examples.k8s.io/volumes/cephfs/README.md#how-to-use-it'
                          type: string
                        secretRef:
                          description: 'Optional: SecretRef is reference to the authentication
                            secret for User, default is empty. More info: https://examples.k8s.io/volumes/cephfs/README.md#how-to-use-it'
                          properties:
                            name:
                              description: 'Name of the referent. More info: https://kubernetes.io/docs/concepts/overview/working-with-objects/names/#names
                                TODO: Add other useful fields. apiVersion, kind, uid?'
                              type: string
                          type: object
                        user:
                          description: 'Optional: User is the rados user name, default
                            is admin More info: https://examples.k8s.io/volumes/cephfs/README.md#how-to-use-it'
                          type: string
                      required:
                      - monitors
                      type: object
                    cinder:
                      description: 'Cinder represents a cinder volume attached and
                        mounted on kubelets host machine. More info: https://examples.k8s.io/mysql-cinder-pd/README.md'
                      properties:
                        fsType:
                          description: 'Filesystem type to mount. Must be a filesystem
                            type supported by the host operating system. Examples:
                            "ext4", "xfs", "ntfs". Implicitly inferred to be "ext4"
                            if unspecified. More info: https://examples.k8s.io/mysql-cinder-pd/README.md'
                          type: string
                        readOnly:
                          description: 'Optional: Defaults to false (read/write).
                            ReadOnly here will force the ReadOnly setting in VolumeMounts.
                            More info: https://examples.k8s.io/mysql-cinder-pd/README.md'
                          type: boolean
                        secretRef:
                          description: 'Optional: points to a secret object containing
                            parameters used to connect to OpenStack.'
                          properties:
                            name:
                              description: 'Name of the referent. More info: https://kubernetes.io/docs/concepts/overview/working-with-objects/names/#names
                                TODO: Add other useful fields. apiVersion, kind, uid?'
                              type: string
                          type: object
                        volumeID:
                          description: 'volume id used to identify the volume in cinder.
                            More info: https://examples.k8s.io/mysql-cinder-pd/README.md'
                          type: string
                      required:
                      - volumeID
                      type: object
                    configMap:
                      description: ConfigMap represents a configMap that should populate
                        this volume
                      properties:
                        defaultMode:
                          description: 'Optional: mode bits used to set permissions
                            on created files by default. Must be an octal value between
                            0000 and 0777 or a decimal value between 0 and 511. YAML
                            accepts both octal and decimal values, JSON requires decimal
                            values for mode bits. Defaults to 0644. Directories within
                            the path are not affected by this setting. This might
                            be in conflict with other options that affect the file
                            mode, like fsGroup, and the result can be other mode bits
                            set.'
                          format: int32
                          type: integer
                        items:
                          description: If unspecified, each key-value pair in the
                            Data field of the referenced ConfigMap will be projected
                            into the volume as a file whose name is the key and content
                            is the value. If specified, the listed keys will be projected
                            into the specified paths, and unlisted keys will not be
                            present. If a key is specified which is not present in
                            the ConfigMap, the volume setup will error unless it is
                            marked optional. Paths must be relative and may not contain
                            the '..' path or start with '..'.
                          items:
                            description: Maps a string key to a path within a volume.
                            properties:
                              key:
                                description: The key to project.
                                type: string
                              mode:
                                description: 'Optional: mode bits used to set permissions
                                  on this file. Must be an octal value between 0000
                                  and 0777 or a decimal value between 0 and 511. YAML
                                  accepts both octal and decimal values, JSON requires
                                  decimal values for mode bits. If not specified,
                                  the volume defaultMode will be used. This might
                                  be in conflict with other options that affect the
                                  file mode, like fsGroup, and the result can be other
                                  mode bits set.'
                                format: int32
                                type: integer
                              path:
                                description: The relative path of the file to map
                                  the key to. May not be an absolute path. May not
                                  contain the path element '..'. May not start with
                                  the string '..'.
                                type: string
                            required:
                            - key
                            - path
                            type: object
                          type: array
                        name:
                          description: 'Name of the referent. More info: https://kubernetes.io/docs/concepts/overview/working-with-objects/names/#names
                            TODO: Add other useful fields. apiVersion, kind, uid?'
                          type: string
                        optional:
                          description: Specify whether the ConfigMap or its keys must
                            be defined
                          type: boolean
                      type: object
                    csi:
                      description: CSI (Container Storage Interface) represents ephemeral
                        storage that is handled by certain external CSI drivers (Beta
                        feature).
                      properties:
                        driver:
                          description: Driver is the name of the CSI driver that handles
                            this volume. Consult with your admin for the correct name
                            as registered in the cluster.
                          type: string
                        fsType:
                          description: Filesystem type to mount. Ex. "ext4", "xfs",
                            "ntfs". If not provided, the empty value is passed to
                            the associated CSI driver which will determine the default
                            filesystem to apply.
                          type: string
                        nodePublishSecretRef:
                          description: NodePublishSecretRef is a reference to the
                            secret object containing sensitive information to pass
                            to the CSI driver to complete the CSI NodePublishVolume
                            and NodeUnpublishVolume calls. This field is optional,
                            and  may be empty if no secret is required. If the secret
                            object contains more than one secret, all secret references
                            are passed.
                          properties:
                            name:
                              description: 'Name of the referent. More info: https://kubernetes.io/docs/concepts/overview/working-with-objects/names/#names
                                TODO: Add other useful fields. apiVersion, kind, uid?'
                              type: string
                          type: object
                        readOnly:
                          description: Specifies a read-only configuration for the
                            volume. Defaults to false (read/write).
                          type: boolean
                        volumeAttributes:
                          additionalProperties:
                            type: string
                          description: VolumeAttributes stores driver-specific properties
                            that are passed to the CSI driver. Consult your driver's
                            documentation for supported values.
                          type: object
                      required:
                      - driver
                      type: object
                    downwardAPI:
                      description: DownwardAPI represents downward API about the pod
                        that should populate this volume
                      properties:
                        defaultMode:
                          description: 'Optional: mode bits to use on created files
                            by default. Must be a Optional: mode bits used to set
                            permissions on created files by default. Must be an octal
                            value between 0000 and 0777 or a decimal value between
                            0 and 511. YAML accepts both octal and decimal values,
                            JSON requires decimal values for mode bits. Defaults to
                            0644. Directories within the path are not affected by
                            this setting. This might be in conflict with other options
                            that affect the file mode, like fsGroup, and the result
                            can be other mode bits set.'
                          format: int32
                          type: integer
                        items:
                          description: Items is a list of downward API volume file
                          items:
                            description: DownwardAPIVolumeFile represents information
                              to create the file containing the pod field
                            properties:
                              fieldRef:
                                description: 'Required: Selects a field of the pod:
                                  only annotations, labels, name and namespace are
                                  supported.'
                                properties:
                                  apiVersion:
                                    description: Version of the schema the FieldPath
                                      is written in terms of, defaults to "v1".
                                    type: string
                                  fieldPath:
                                    description: Path of the field to select in the
                                      specified API version.
                                    type: string
                                required:
                                - fieldPath
                                type: object
                              mode:
                                description: 'Optional: mode bits used to set permissions
                                  on this file, must be an octal value between 0000
                                  and 0777 or a decimal value between 0 and 511. YAML
                                  accepts both octal and decimal values, JSON requires
                                  decimal values for mode bits. If not specified,
                                  the volume defaultMode will be used. This might
                                  be in conflict with other options that affect the
                                  file mode, like fsGroup, and the result can be other
                                  mode bits set.'
                                format: int32
                                type: integer
                              path:
                                description: 'Required: Path is  the relative path
                                  name of the file to be created. Must not be absolute
                                  or contain the ''..'' path. Must be utf-8 encoded.
                                  The first item of the relative path must not start
                                  with ''..'''
                                type: string
                              resourceFieldRef:
                                description: 'Selects a resource of the container:
                                  only resources limits and requests (limits.cpu,
                                  limits.memory, requests.cpu and requests.memory)
                                  are currently supported.'
                                properties:
                                  containerName:
                                    description: 'Container name: required for volumes,
                                      optional for env vars'
                                    type: string
                                  divisor:
                                    anyOf:
                                    - type: integer
                                    - type: string
                                    description: Specifies the output format of the
                                      exposed resources, defaults to "1"
                                    pattern: ^(\+|-)?(([0-9]+(\.[0-9]*)?)|(\.[0-9]+))(([KMGTPE]i)|[numkMGTPE]|([eE](\+|-)?(([0-9]+(\.[0-9]*)?)|(\.[0-9]+))))?$
                                    x-kubernetes-int-or-string: true
                                  resource:
                                    description: 'Required: resource to select'
                                    type: string
                                required:
                                - resource
                                type: object
                            required:
                            - path
                            type: object
                          type: array
                      type: object
                    emptyDir:
                      description: 'EmptyDir represents a temporary directory that
                        shares a pod''s lifetime. More info: https://kubernetes.io/docs/concepts/storage/volumes#emptydir'
                      properties:
                        medium:
                          description: 'What type of storage medium should back this
                            directory. The default is "" which means to use the node''s
                            default medium. Must be an empty string (default) or Memory.
                            More info: https://kubernetes.io/docs/concepts/storage/volumes#emptydir'
                          type: string
                        sizeLimit:
                          anyOf:
                          - type: integer
                          - type: string
                          description: 'Total amount of local storage required for
                            this EmptyDir volume. The size limit is also applicable
                            for memory medium. The maximum usage on memory medium
                            EmptyDir would be the minimum value between the SizeLimit
                            specified here and the sum of memory limits of all containers
                            in a pod. The default is nil which means that the limit
                            is undefined. More info: http://kubernetes.io/docs/user-guide/volumes#emptydir'
                          pattern: ^(\+|-)?(([0-9]+(\.[0-9]*)?)|(\.[0-9]+))(([KMGTPE]i)|[numkMGTPE]|([eE](\+|-)?(([0-9]+(\.[0-9]*)?)|(\.[0-9]+))))?$
                          x-kubernetes-int-or-string: true
                      type: object
                    ephemeral:
                      description: "Ephemeral represents a volume that is handled
                        by a cluster storage driver. The volume's lifecycle is tied
                        to the pod that defines it - it will be created before the
                        pod starts, and deleted when the pod is removed. \n Use this
                        if: a) the volume is only needed while the pod runs, b) features
                        of normal volumes like restoring from snapshot or capacity
                        \   tracking are needed, c) the storage driver is specified
                        through a storage class, and d) the storage driver supports
                        dynamic volume provisioning through    a PersistentVolumeClaim
                        (see EphemeralVolumeSource for more    information on the
                        connection between this volume type    and PersistentVolumeClaim).
                        \n Use PersistentVolumeClaim or one of the vendor-specific
                        APIs for volumes that persist for longer than the lifecycle
                        of an individual pod. \n Use CSI for light-weight local ephemeral
                        volumes if the CSI driver is meant to be used that way - see
                        the documentation of the driver for more information. \n A
                        pod can use both types of ephemeral volumes and persistent
                        volumes at the same time."
                      properties:
                        volumeClaimTemplate:
                          description: "Will be used to create a stand-alone PVC to
                            provision the volume. The pod in which this EphemeralVolumeSource
                            is embedded will be the owner of the PVC, i.e. the PVC
                            will be deleted together with the pod.  The name of the
                            PVC will be `<pod name>-<volume name>` where `<volume
                            name>` is the name from the `PodSpec.Volumes` array entry.
                            Pod validation will reject the pod if the concatenated
                            name is not valid for a PVC (for example, too long). \n
                            An existing PVC with that name that is not owned by the
                            pod will *not* be used for the pod to avoid using an unrelated
                            volume by mistake. Starting the pod is then blocked until
                            the unrelated PVC is removed. If such a pre-created PVC
                            is meant to be used by the pod, the PVC has to updated
                            with an owner reference to the pod once the pod exists.
                            Normally this should not be necessary, but it may be useful
                            when manually reconstructing a broken cluster. \n This
                            field is read-only and no changes will be made by Kubernetes
                            to the PVC after it has been created. \n Required, must
                            not be nil."
                          properties:
                            metadata:
                              description: May contain labels and annotations that
                                will be copied into the PVC when creating it. No other
                                fields are allowed and will be rejected during validation.
                              type: object
                            spec:
                              description: The specification for the PersistentVolumeClaim.
                                The entire content is copied unchanged into the PVC
                                that gets created from this template. The same fields
                                as in a PersistentVolumeClaim are also valid here.
                              properties:
                                accessModes:
                                  description: 'AccessModes contains the desired access
                                    modes the volume should have. More info: https://kubernetes.io/docs/concepts/storage/persistent-volumes#access-modes-1'
                                  items:
                                    type: string
                                  type: array
                                dataSource:
                                  description: 'This field can be used to specify
                                    either: * An existing VolumeSnapshot object (snapshot.storage.k8s.io/VolumeSnapshot)
                                    * An existing PVC (PersistentVolumeClaim) If the
                                    provisioner or an external controller can support
                                    the specified data source, it will create a new
                                    volume based on the contents of the specified
                                    data source. If the AnyVolumeDataSource feature
                                    gate is enabled, this field will always have the
                                    same contents as the DataSourceRef field.'
                                  properties:
                                    apiGroup:
                                      description: APIGroup is the group for the resource
                                        being referenced. If APIGroup is not specified,
                                        the specified Kind must be in the core API
                                        group. For any other third-party types, APIGroup
                                        is required.
                                      type: string
                                    kind:
                                      description: Kind is the type of resource being
                                        referenced
                                      type: string
                                    name:
                                      description: Name is the name of resource being
                                        referenced
                                      type: string
                                  required:
                                  - kind
                                  - name
                                  type: object
                                dataSourceRef:
                                  description: 'Specifies the object from which to
                                    populate the volume with data, if a non-empty
                                    volume is desired. This may be any local object
                                    from a non-empty API group (non core object) or
                                    a PersistentVolumeClaim object. When this field
                                    is specified, volume binding will only succeed
                                    if the type of the specified object matches some
                                    installed volume populator or dynamic provisioner.
                                    This field will replace the functionality of the
                                    DataSource field and as such if both fields are
                                    non-empty, they must have the same value. For
                                    backwards compatibility, both fields (DataSource
                                    and DataSourceRef) will be set to the same value
                                    automatically if one of them is empty and the
                                    other is non-empty. There are two important differences
                                    between DataSource and DataSourceRef: * While
                                    DataSource only allows two specific types of objects,
                                    DataSourceRef   allows any non-core object, as
                                    well as PersistentVolumeClaim objects. * While
                                    DataSource ignores disallowed values (dropping
                                    them), DataSourceRef   preserves all values, and
                                    generates an error if a disallowed value is   specified.
                                    (Alpha) Using this field requires the AnyVolumeDataSource
                                    feature gate to be enabled.'
                                  properties:
                                    apiGroup:
                                      description: APIGroup is the group for the resource
                                        being referenced. If APIGroup is not specified,
                                        the specified Kind must be in the core API
                                        group. For any other third-party types, APIGroup
                                        is required.
                                      type: string
                                    kind:
                                      description: Kind is the type of resource being
                                        referenced
                                      type: string
                                    name:
                                      description: Name is the name of resource being
                                        referenced
                                      type: string
                                  required:
                                  - kind
                                  - name
                                  type: object
                                resources:
                                  description: 'Resources represents the minimum resources
                                    the volume should have. If RecoverVolumeExpansionFailure
                                    feature is enabled users are allowed to specify
                                    resource requirements that are lower than previous
                                    value but must still be higher than capacity recorded
                                    in the status field of the claim. More info: https://kubernetes.io/docs/concepts/storage/persistent-volumes#resources'
                                  properties:
                                    limits:
                                      additionalProperties:
                                        anyOf:
                                        - type: integer
                                        - type: string
                                        pattern: ^(\+|-)?(([0-9]+(\.[0-9]*)?)|(\.[0-9]+))(([KMGTPE]i)|[numkMGTPE]|([eE](\+|-)?(([0-9]+(\.[0-9]*)?)|(\.[0-9]+))))?$
                                        x-kubernetes-int-or-string: true
                                      description: 'Limits describes the maximum amount
                                        of compute resources allowed. More info: https://kubernetes.io/docs/concepts/configuration/manage-resources-containers/'
                                      type: object
                                    requests:
                                      additionalProperties:
                                        anyOf:
                                        - type: integer
                                        - type: string
                                        pattern: ^(\+|-)?(([0-9]+(\.[0-9]*)?)|(\.[0-9]+))(([KMGTPE]i)|[numkMGTPE]|([eE](\+|-)?(([0-9]+(\.[0-9]*)?)|(\.[0-9]+))))?$
                                        x-kubernetes-int-or-string: true
                                      description: 'Requests describes the minimum
                                        amount of compute resources required. If Requests
                                        is omitted for a container, it defaults to
                                        Limits if that is explicitly specified, otherwise
                                        to an implementation-defined value. More info:
                                        https://kubernetes.io/docs/concepts/configuration/manage-resources-containers/'
                                      type: object
                                  type: object
                                selector:
                                  description: A label query over volumes to consider
                                    for binding.
                                  properties:
                                    matchExpressions:
                                      description: matchExpressions is a list of label
                                        selector requirements. The requirements are
                                        ANDed.
                                      items:
                                        description: A label selector requirement
                                          is a selector that contains values, a key,
                                          and an operator that relates the key and
                                          values.
                                        properties:
                                          key:
                                            description: key is the label key that
                                              the selector applies to.
                                            type: string
                                          operator:
                                            description: operator represents a key's
                                              relationship to a set of values. Valid
                                              operators are In, NotIn, Exists and
                                              DoesNotExist.
                                            type: string
                                          values:
                                            description: values is an array of string
                                              values. If the operator is In or NotIn,
                                              the values array must be non-empty.
                                              If the operator is Exists or DoesNotExist,
                                              the values array must be empty. This
                                              array is replaced during a strategic
                                              merge patch.
                                            items:
                                              type: string
                                            type: array
                                        required:
                                        - key
                                        - operator
                                        type: object
                                      type: array
                                    matchLabels:
                                      additionalProperties:
                                        type: string
                                      description: matchLabels is a map of {key,value}
                                        pairs. A single {key,value} in the matchLabels
                                        map is equivalent to an element of matchExpressions,
                                        whose key field is "key", the operator is
                                        "In", and the values array contains only "value".
                                        The requirements are ANDed.
                                      type: object
                                  type: object
                                storageClassName:
                                  description: 'Name of the StorageClass required
                                    by the claim. More info: https://kubernetes.io/docs/concepts/storage/persistent-volumes#class-1'
                                  type: string
                                volumeMode:
                                  description: volumeMode defines what type of volume
                                    is required by the claim. Value of Filesystem
                                    is implied when not included in claim spec.
                                  type: string
                                volumeName:
                                  description: VolumeName is the binding reference
                                    to the PersistentVolume backing this claim.
                                  type: string
                              type: object
                          required:
                          - spec
                          type: object
                      type: object
                    fc:
                      description: FC represents a Fibre Channel resource that is
                        attached to a kubelet's host machine and then exposed to the
                        pod.
                      properties:
                        fsType:
                          description: 'Filesystem type to mount. Must be a filesystem
                            type supported by the host operating system. Ex. "ext4",
                            "xfs", "ntfs". Implicitly inferred to be "ext4" if unspecified.
                            TODO: how do we prevent errors in the filesystem from
                            compromising the machine'
                          type: string
                        lun:
                          description: 'Optional: FC target lun number'
                          format: int32
                          type: integer
                        readOnly:
                          description: 'Optional: Defaults to false (read/write).
                            ReadOnly here will force the ReadOnly setting in VolumeMounts.'
                          type: boolean
                        targetWWNs:
                          description: 'Optional: FC target worldwide names (WWNs)'
                          items:
                            type: string
                          type: array
                        wwids:
                          description: 'Optional: FC volume world wide identifiers
                            (wwids) Either wwids or combination of targetWWNs and
                            lun must be set, but not both simultaneously.'
                          items:
                            type: string
                          type: array
                      type: object
                    flexVolume:
                      description: FlexVolume represents a generic volume resource
                        that is provisioned/attached using an exec based plugin.
                      properties:
                        driver:
                          description: Driver is the name of the driver to use for
                            this volume.
                          type: string
                        fsType:
                          description: Filesystem type to mount. Must be a filesystem
                            type supported by the host operating system. Ex. "ext4",
                            "xfs", "ntfs". The default filesystem depends on FlexVolume
                            script.
                          type: string
                        options:
                          additionalProperties:
                            type: string
                          description: 'Optional: Extra command options if any.'
                          type: object
                        readOnly:
                          description: 'Optional: Defaults to false (read/write).
                            ReadOnly here will force the ReadOnly setting in VolumeMounts.'
                          type: boolean
                        secretRef:
                          description: 'Optional: SecretRef is reference to the secret
                            object containing sensitive information to pass to the
                            plugin scripts. This may be empty if no secret object
                            is specified. If the secret object contains more than
                            one secret, all secrets are passed to the plugin scripts.'
                          properties:
                            name:
                              description: 'Name of the referent. More info: https://kubernetes.io/docs/concepts/overview/working-with-objects/names/#names
                                TODO: Add other useful fields. apiVersion, kind, uid?'
                              type: string
                          type: object
                      required:
                      - driver
                      type: object
                    flocker:
                      description: Flocker represents a Flocker volume attached to
                        a kubelet's host machine. This depends on the Flocker control
                        service being running
                      properties:
                        datasetName:
                          description: Name of the dataset stored as metadata -> name
                            on the dataset for Flocker should be considered as deprecated
                          type: string
                        datasetUUID:
                          description: UUID of the dataset. This is unique identifier
                            of a Flocker dataset
                          type: string
                      type: object
                    gcePersistentDisk:
                      description: 'GCEPersistentDisk represents a GCE Disk resource
                        that is attached to a kubelet''s host machine and then exposed
                        to the pod. More info: https://kubernetes.io/docs/concepts/storage/volumes#gcepersistentdisk'
                      properties:
                        fsType:
                          description: 'Filesystem type of the volume that you want
                            to mount. Tip: Ensure that the filesystem type is supported
                            by the host operating system. Examples: "ext4", "xfs",
                            "ntfs". Implicitly inferred to be "ext4" if unspecified.
                            More info: https://kubernetes.io/docs/concepts/storage/volumes#gcepersistentdisk
                            TODO: how do we prevent errors in the filesystem from
                            compromising the machine'
                          type: string
                        partition:
                          description: 'The partition in the volume that you want
                            to mount. If omitted, the default is to mount by volume
                            name. Examples: For volume /dev/sda1, you specify the
                            partition as "1". Similarly, the volume partition for
                            /dev/sda is "0" (or you can leave the property empty).
                            More info: https://kubernetes.io/docs/concepts/storage/volumes#gcepersistentdisk'
                          format: int32
                          type: integer
                        pdName:
                          description: 'Unique name of the PD resource in GCE. Used
                            to identify the disk in GCE. More info: https://kubernetes.io/docs/concepts/storage/volumes#gcepersistentdisk'
                          type: string
                        readOnly:
                          description: 'ReadOnly here will force the ReadOnly setting
                            in VolumeMounts. Defaults to false. More info: https://kubernetes.io/docs/concepts/storage/volumes#gcepersistentdisk'
                          type: boolean
                      required:
                      - pdName
                      type: object
                    gitRepo:
                      description: 'GitRepo represents a git repository at a particular
                        revision. DEPRECATED: GitRepo is deprecated. To provision
                        a container with a git repo, mount an EmptyDir into an InitContainer
                        that clones the repo using git, then mount the EmptyDir into
                        the Pod''s container.'
                      properties:
                        directory:
                          description: Target directory name. Must not contain or
                            start with '..'.  If '.' is supplied, the volume directory
                            will be the git repository.  Otherwise, if specified,
                            the volume will contain the git repository in the subdirectory
                            with the given name.
                          type: string
                        repository:
                          description: Repository URL
                          type: string
                        revision:
                          description: Commit hash for the specified revision.
                          type: string
                      required:
                      - repository
                      type: object
                    glusterfs:
                      description: 'Glusterfs represents a Glusterfs mount on the
                        host that shares a pod''s lifetime. More info: https://examples.k8s.io/volumes/glusterfs/README.md'
                      properties:
                        endpoints:
                          description: 'EndpointsName is the endpoint name that details
                            Glusterfs topology. More info: https://examples.k8s.io/volumes/glusterfs/README.md#create-a-pod'
                          type: string
                        path:
                          description: 'Path is the Glusterfs volume path. More info:
                            https://examples.k8s.io/volumes/glusterfs/README.md#create-a-pod'
                          type: string
                        readOnly:
                          description: 'ReadOnly here will force the Glusterfs volume
                            to be mounted with read-only permissions. Defaults to
                            false. More info: https://examples.k8s.io/volumes/glusterfs/README.md#create-a-pod'
                          type: boolean
                      required:
                      - endpoints
                      - path
                      type: object
                    hostPath:
                      description: 'HostPath represents a pre-existing file or directory
                        on the host machine that is directly exposed to the container.
                        This is generally used for system agents or other privileged
                        things that are allowed to see the host machine. Most containers
                        will NOT need this. More info: https://kubernetes.io/docs/concepts/storage/volumes#hostpath
                        --- TODO(jonesdl) We need to restrict who can use host directory
                        mounts and who can/can not mount host directories as read/write.'
                      properties:
                        path:
                          description: 'Path of the directory on the host. If the
                            path is a symlink, it will follow the link to the real
                            path. More info: https://kubernetes.io/docs/concepts/storage/volumes#hostpath'
                          type: string
                        type:
                          description: 'Type for HostPath Volume Defaults to "" More
                            info: https://kubernetes.io/docs/concepts/storage/volumes#hostpath'
                          type: string
                      required:
                      - path
                      type: object
                    iscsi:
                      description: 'ISCSI represents an ISCSI Disk resource that is
                        attached to a kubelet''s host machine and then exposed to
                        the pod. More info: https://examples.k8s.io/volumes/iscsi/README.md'
                      properties:
                        chapAuthDiscovery:
                          description: whether support iSCSI Discovery CHAP authentication
                          type: boolean
                        chapAuthSession:
                          description: whether support iSCSI Session CHAP authentication
                          type: boolean
                        fsType:
                          description: 'Filesystem type of the volume that you want
                            to mount. Tip: Ensure that the filesystem type is supported
                            by the host operating system. Examples: "ext4", "xfs",
                            "ntfs". Implicitly inferred to be "ext4" if unspecified.
                            More info: https://kubernetes.io/docs/concepts/storage/volumes#iscsi
                            TODO: how do we prevent errors in the filesystem from
                            compromising the machine'
                          type: string
                        initiatorName:
                          description: Custom iSCSI Initiator Name. If initiatorName
                            is specified with iscsiInterface simultaneously, new iSCSI
                            interface <target portal>:<volume name> will be created
                            for the connection.
                          type: string
                        iqn:
                          description: Target iSCSI Qualified Name.
                          type: string
                        iscsiInterface:
                          description: iSCSI Interface Name that uses an iSCSI transport.
                            Defaults to 'default' (tcp).
                          type: string
                        lun:
                          description: iSCSI Target Lun number.
                          format: int32
                          type: integer
                        portals:
                          description: iSCSI Target Portal List. The portal is either
                            an IP or ip_addr:port if the port is other than default
                            (typically TCP ports 860 and 3260).
                          items:
                            type: string
                          type: array
                        readOnly:
                          description: ReadOnly here will force the ReadOnly setting
                            in VolumeMounts. Defaults to false.
                          type: boolean
                        secretRef:
                          description: CHAP Secret for iSCSI target and initiator
                            authentication
                          properties:
                            name:
                              description: 'Name of the referent. More info: https://kubernetes.io/docs/concepts/overview/working-with-objects/names/#names
                                TODO: Add other useful fields. apiVersion, kind, uid?'
                              type: string
                          type: object
                        targetPortal:
                          description: iSCSI Target Portal. The Portal is either an
                            IP or ip_addr:port if the port is other than default (typically
                            TCP ports 860 and 3260).
                          type: string
                      required:
                      - iqn
                      - lun
                      - targetPortal
                      type: object
                    name:
                      description: 'Volume''s name. Must be a DNS_LABEL and unique
                        within the pod. More info: https://kubernetes.io/docs/concepts/overview/working-with-objects/names/#names'
                      type: string
                    nfs:
                      description: 'NFS represents an NFS mount on the host that shares
                        a pod''s lifetime More info: https://kubernetes.io/docs/concepts/storage/volumes#nfs'
                      properties:
                        path:
                          description: 'Path that is exported by the NFS server. More
                            info: https://kubernetes.io/docs/concepts/storage/volumes#nfs'
                          type: string
                        readOnly:
                          description: 'ReadOnly here will force the NFS export to
                            be mounted with read-only permissions. Defaults to false.
                            More info: https://kubernetes.io/docs/concepts/storage/volumes#nfs'
                          type: boolean
                        server:
                          description: 'Server is the hostname or IP address of the
                            NFS server. More info: https://kubernetes.io/docs/concepts/storage/volumes#nfs'
                          type: string
                      required:
                      - path
                      - server
                      type: object
                    persistentVolumeClaim:
                      description: 'PersistentVolumeClaimVolumeSource represents a
                        reference to a PersistentVolumeClaim in the same namespace.
                        More info: https://kubernetes.io/docs/concepts/storage/persistent-volumes#persistentvolumeclaims'
                      properties:
                        claimName:
                          description: 'ClaimName is the name of a PersistentVolumeClaim
                            in the same namespace as the pod using this volume. More
                            info: https://kubernetes.io/docs/concepts/storage/persistent-volumes#persistentvolumeclaims'
                          type: string
                        readOnly:
                          description: Will force the ReadOnly setting in VolumeMounts.
                            Default false.
                          type: boolean
                      required:
                      - claimName
                      type: object
                    photonPersistentDisk:
                      description: PhotonPersistentDisk represents a PhotonController
                        persistent disk attached and mounted on kubelets host machine
                      properties:
                        fsType:
                          description: Filesystem type to mount. Must be a filesystem
                            type supported by the host operating system. Ex. "ext4",
                            "xfs", "ntfs". Implicitly inferred to be "ext4" if unspecified.
                          type: string
                        pdID:
                          description: ID that identifies Photon Controller persistent
                            disk
                          type: string
                      required:
                      - pdID
                      type: object
                    portworxVolume:
                      description: PortworxVolume represents a portworx volume attached
                        and mounted on kubelets host machine
                      properties:
                        fsType:
                          description: FSType represents the filesystem type to mount
                            Must be a filesystem type supported by the host operating
                            system. Ex. "ext4", "xfs". Implicitly inferred to be "ext4"
                            if unspecified.
                          type: string
                        readOnly:
                          description: Defaults to false (read/write). ReadOnly here
                            will force the ReadOnly setting in VolumeMounts.
                          type: boolean
                        volumeID:
                          description: VolumeID uniquely identifies a Portworx volume
                          type: string
                      required:
                      - volumeID
                      type: object
                    projected:
                      description: Items for all in one resources secrets, configmaps,
                        and downward API
                      properties:
                        defaultMode:
                          description: Mode bits used to set permissions on created
                            files by default. Must be an octal value between 0000
                            and 0777 or a decimal value between 0 and 511. YAML accepts
                            both octal and decimal values, JSON requires decimal values
                            for mode bits. Directories within the path are not affected
                            by this setting. This might be in conflict with other
                            options that affect the file mode, like fsGroup, and the
                            result can be other mode bits set.
                          format: int32
                          type: integer
                        sources:
                          description: list of volume projections
                          items:
                            description: Projection that may be projected along with
                              other supported volume types
                            properties:
                              configMap:
                                description: information about the configMap data
                                  to project
                                properties:
                                  items:
                                    description: If unspecified, each key-value pair
                                      in the Data field of the referenced ConfigMap
                                      will be projected into the volume as a file
                                      whose name is the key and content is the value.
                                      If specified, the listed keys will be projected
                                      into the specified paths, and unlisted keys
                                      will not be present. If a key is specified which
                                      is not present in the ConfigMap, the volume
                                      setup will error unless it is marked optional.
                                      Paths must be relative and may not contain the
                                      '..' path or start with '..'.
                                    items:
                                      description: Maps a string key to a path within
                                        a volume.
                                      properties:
                                        key:
                                          description: The key to project.
                                          type: string
                                        mode:
                                          description: 'Optional: mode bits used to
                                            set permissions on this file. Must be
                                            an octal value between 0000 and 0777 or
                                            a decimal value between 0 and 511. YAML
                                            accepts both octal and decimal values,
                                            JSON requires decimal values for mode
                                            bits. If not specified, the volume defaultMode
                                            will be used. This might be in conflict
                                            with other options that affect the file
                                            mode, like fsGroup, and the result can
                                            be other mode bits set.'
                                          format: int32
                                          type: integer
                                        path:
                                          description: The relative path of the file
                                            to map the key to. May not be an absolute
                                            path. May not contain the path element
                                            '..'. May not start with the string '..'.
                                          type: string
                                      required:
                                      - key
                                      - path
                                      type: object
                                    type: array
                                  name:
                                    description: 'Name of the referent. More info:
                                      https://kubernetes.io/docs/concepts/overview/working-with-objects/names/#names
                                      TODO: Add other useful fields. apiVersion, kind,
                                      uid?'
                                    type: string
                                  optional:
                                    description: Specify whether the ConfigMap or
                                      its keys must be defined
                                    type: boolean
                                type: object
                              downwardAPI:
                                description: information about the downwardAPI data
                                  to project
                                properties:
                                  items:
                                    description: Items is a list of DownwardAPIVolume
                                      file
                                    items:
                                      description: DownwardAPIVolumeFile represents
                                        information to create the file containing
                                        the pod field
                                      properties:
                                        fieldRef:
                                          description: 'Required: Selects a field
                                            of the pod: only annotations, labels,
                                            name and namespace are supported.'
                                          properties:
                                            apiVersion:
                                              description: Version of the schema the
                                                FieldPath is written in terms of,
                                                defaults to "v1".
                                              type: string
                                            fieldPath:
                                              description: Path of the field to select
                                                in the specified API version.
                                              type: string
                                          required:
                                          - fieldPath
                                          type: object
                                        mode:
                                          description: 'Optional: mode bits used to
                                            set permissions on this file, must be
                                            an octal value between 0000 and 0777 or
                                            a decimal value between 0 and 511. YAML
                                            accepts both octal and decimal values,
                                            JSON requires decimal values for mode
                                            bits. If not specified, the volume defaultMode
                                            will be used. This might be in conflict
                                            with other options that affect the file
                                            mode, like fsGroup, and the result can
                                            be other mode bits set.'
                                          format: int32
                                          type: integer
                                        path:
                                          description: 'Required: Path is  the relative
                                            path name of the file to be created. Must
                                            not be absolute or contain the ''..''
                                            path. Must be utf-8 encoded. The first
                                            item of the relative path must not start
                                            with ''..'''
                                          type: string
                                        resourceFieldRef:
                                          description: 'Selects a resource of the
                                            container: only resources limits and requests
                                            (limits.cpu, limits.memory, requests.cpu
                                            and requests.memory) are currently supported.'
                                          properties:
                                            containerName:
                                              description: 'Container name: required
                                                for volumes, optional for env vars'
                                              type: string
                                            divisor:
                                              anyOf:
                                              - type: integer
                                              - type: string
                                              description: Specifies the output format
                                                of the exposed resources, defaults
                                                to "1"
                                              pattern: ^(\+|-)?(([0-9]+(\.[0-9]*)?)|(\.[0-9]+))(([KMGTPE]i)|[numkMGTPE]|([eE](\+|-)?(([0-9]+(\.[0-9]*)?)|(\.[0-9]+))))?$
                                              x-kubernetes-int-or-string: true
                                            resource:
                                              description: 'Required: resource to
                                                select'
                                              type: string
                                          required:
                                          - resource
                                          type: object
                                      required:
                                      - path
                                      type: object
                                    type: array
                                type: object
                              secret:
                                description: information about the secret data to
                                  project
                                properties:
                                  items:
                                    description: If unspecified, each key-value pair
                                      in the Data field of the referenced Secret will
                                      be projected into the volume as a file whose
                                      name is the key and content is the value. If
                                      specified, the listed keys will be projected
                                      into the specified paths, and unlisted keys
                                      will not be present. If a key is specified which
                                      is not present in the Secret, the volume setup
                                      will error unless it is marked optional. Paths
                                      must be relative and may not contain the '..'
                                      path or start with '..'.
                                    items:
                                      description: Maps a string key to a path within
                                        a volume.
                                      properties:
                                        key:
                                          description: The key to project.
                                          type: string
                                        mode:
                                          description: 'Optional: mode bits used to
                                            set permissions on this file. Must be
                                            an octal value between 0000 and 0777 or
                                            a decimal value between 0 and 511. YAML
                                            accepts both octal and decimal values,
                                            JSON requires decimal values for mode
                                            bits. If not specified, the volume defaultMode
                                            will be used. This might be in conflict
                                            with other options that affect the file
                                            mode, like fsGroup, and the result can
                                            be other mode bits set.'
                                          format: int32
                                          type: integer
                                        path:
                                          description: The relative path of the file
                                            to map the key to. May not be an absolute
                                            path. May not contain the path element
                                            '..'. May not start with the string '..'.
                                          type: string
                                      required:
                                      - key
                                      - path
                                      type: object
                                    type: array
                                  name:
                                    description: 'Name of the referent. More info:
                                      https://kubernetes.io/docs/concepts/overview/working-with-objects/names/#names
                                      TODO: Add other useful fields. apiVersion, kind,
                                      uid?'
                                    type: string
                                  optional:
                                    description: Specify whether the Secret or its
                                      key must be defined
                                    type: boolean
                                type: object
                              serviceAccountToken:
                                description: information about the serviceAccountToken
                                  data to project
                                properties:
                                  audience:
                                    description: Audience is the intended audience
                                      of the token. A recipient of a token must identify
                                      itself with an identifier specified in the audience
                                      of the token, and otherwise should reject the
                                      token. The audience defaults to the identifier
                                      of the apiserver.
                                    type: string
                                  expirationSeconds:
                                    description: ExpirationSeconds is the requested
                                      duration of validity of the service account
                                      token. As the token approaches expiration, the
                                      kubelet volume plugin will proactively rotate
                                      the service account token. The kubelet will
                                      start trying to rotate the token if the token
                                      is older than 80 percent of its time to live
                                      or if the token is older than 24 hours.Defaults
                                      to 1 hour and must be at least 10 minutes.
                                    format: int64
                                    type: integer
                                  path:
                                    description: Path is the path relative to the
                                      mount point of the file to project the token
                                      into.
                                    type: string
                                required:
                                - path
                                type: object
                            type: object
                          type: array
                      type: object
                    quobyte:
                      description: Quobyte represents a Quobyte mount on the host
                        that shares a pod's lifetime
                      properties:
                        group:
                          description: Group to map volume access to Default is no
                            group
                          type: string
                        readOnly:
                          description: ReadOnly here will force the Quobyte volume
                            to be mounted with read-only permissions. Defaults to
                            false.
                          type: boolean
                        registry:
                          description: Registry represents a single or multiple Quobyte
                            Registry services specified as a string as host:port pair
                            (multiple entries are separated with commas) which acts
                            as the central registry for volumes
                          type: string
                        tenant:
                          description: Tenant owning the given Quobyte volume in the
                            Backend Used with dynamically provisioned Quobyte volumes,
                            value is set by the plugin
                          type: string
                        user:
                          description: User to map volume access to Defaults to serivceaccount
                            user
                          type: string
                        volume:
                          description: Volume is a string that references an already
                            created Quobyte volume by name.
                          type: string
                      required:
                      - registry
                      - volume
                      type: object
                    rbd:
                      description: 'RBD represents a Rados Block Device mount on the
                        host that shares a pod''s lifetime. More info: https://examples.k8s.io/volumes/rbd/README.md'
                      properties:
                        fsType:
                          description: 'Filesystem type of the volume that you want
                            to mount. Tip: Ensure that the filesystem type is supported
                            by the host operating system. Examples: "ext4", "xfs",
                            "ntfs". Implicitly inferred to be "ext4" if unspecified.
                            More info: https://kubernetes.io/docs/concepts/storage/volumes#rbd
                            TODO: how do we prevent errors in the filesystem from
                            compromising the machine'
                          type: string
                        image:
                          description: 'The rados image name. More info: https://examples.k8s.io/volumes/rbd/README.md#how-to-use-it'
                          type: string
                        keyring:
                          description: 'Keyring is the path to key ring for RBDUser.
                            Default is /etc/ceph/keyring. More info: https://examples.k8s.io/volumes/rbd/README.md#how-to-use-it'
                          type: string
                        monitors:
                          description: 'A collection of Ceph monitors. More info:
                            https://examples.k8s.io/volumes/rbd/README.md#how-to-use-it'
                          items:
                            type: string
                          type: array
                        pool:
                          description: 'The rados pool name. Default is rbd. More
                            info: https://examples.k8s.io/volumes/rbd/README.md#how-to-use-it'
                          type: string
                        readOnly:
                          description: 'ReadOnly here will force the ReadOnly setting
                            in VolumeMounts. Defaults to false. More info: https://examples.k8s.io/volumes/rbd/README.md#how-to-use-it'
                          type: boolean
                        secretRef:
                          description: 'SecretRef is name of the authentication secret
                            for RBDUser. If provided overrides keyring. Default is
                            nil. More info: https://examples.k8s.io/volumes/rbd/README.md#how-to-use-it'
                          properties:
                            name:
                              description: 'Name of the referent. More info: https://kubernetes.io/docs/concepts/overview/working-with-objects/names/#names
                                TODO: Add other useful fields. apiVersion, kind, uid?'
                              type: string
                          type: object
                        user:
                          description: 'The rados user name. Default is admin. More
                            info: https://examples.k8s.io/volumes/rbd/README.md#how-to-use-it'
                          type: string
                      required:
                      - image
                      - monitors
                      type: object
                    scaleIO:
                      description: ScaleIO represents a ScaleIO persistent volume
                        attached and mounted on Kubernetes nodes.
                      properties:
                        fsType:
                          description: Filesystem type to mount. Must be a filesystem
                            type supported by the host operating system. Ex. "ext4",
                            "xfs", "ntfs". Default is "xfs".
                          type: string
                        gateway:
                          description: The host address of the ScaleIO API Gateway.
                          type: string
                        protectionDomain:
                          description: The name of the ScaleIO Protection Domain for
                            the configured storage.
                          type: string
                        readOnly:
                          description: Defaults to false (read/write). ReadOnly here
                            will force the ReadOnly setting in VolumeMounts.
                          type: boolean
                        secretRef:
                          description: SecretRef references to the secret for ScaleIO
                            user and other sensitive information. If this is not provided,
                            Login operation will fail.
                          properties:
                            name:
                              description: 'Name of the referent. More info: https://kubernetes.io/docs/concepts/overview/working-with-objects/names/#names
                                TODO: Add other useful fields. apiVersion, kind, uid?'
                              type: string
                          type: object
                        sslEnabled:
                          description: Flag to enable/disable SSL communication with
                            Gateway, default false
                          type: boolean
                        storageMode:
                          description: Indicates whether the storage for a volume
                            should be ThickProvisioned or ThinProvisioned. Default
                            is ThinProvisioned.
                          type: string
                        storagePool:
                          description: The ScaleIO Storage Pool associated with the
                            protection domain.
                          type: string
                        system:
                          description: The name of the storage system as configured
                            in ScaleIO.
                          type: string
                        volumeName:
                          description: The name of a volume already created in the
                            ScaleIO system that is associated with this volume source.
                          type: string
                      required:
                      - gateway
                      - secretRef
                      - system
                      type: object
                    secret:
                      description: 'Secret represents a secret that should populate
                        this volume. More info: https://kubernetes.io/docs/concepts/storage/volumes#secret'
                      properties:
                        defaultMode:
                          description: 'Optional: mode bits used to set permissions
                            on created files by default. Must be an octal value between
                            0000 and 0777 or a decimal value between 0 and 511. YAML
                            accepts both octal and decimal values, JSON requires decimal
                            values for mode bits. Defaults to 0644. Directories within
                            the path are not affected by this setting. This might
                            be in conflict with other options that affect the file
                            mode, like fsGroup, and the result can be other mode bits
                            set.'
                          format: int32
                          type: integer
                        items:
                          description: If unspecified, each key-value pair in the
                            Data field of the referenced Secret will be projected
                            into the volume as a file whose name is the key and content
                            is the value. If specified, the listed keys will be projected
                            into the specified paths, and unlisted keys will not be
                            present. If a key is specified which is not present in
                            the Secret, the volume setup will error unless it is marked
                            optional. Paths must be relative and may not contain the
                            '..' path or start with '..'.
                          items:
                            description: Maps a string key to a path within a volume.
                            properties:
                              key:
                                description: The key to project.
                                type: string
                              mode:
                                description: 'Optional: mode bits used to set permissions
                                  on this file. Must be an octal value between 0000
                                  and 0777 or a decimal value between 0 and 511. YAML
                                  accepts both octal and decimal values, JSON requires
                                  decimal values for mode bits. If not specified,
                                  the volume defaultMode will be used. This might
                                  be in conflict with other options that affect the
                                  file mode, like fsGroup, and the result can be other
                                  mode bits set.'
                                format: int32
                                type: integer
                              path:
                                description: The relative path of the file to map
                                  the key to. May not be an absolute path. May not
                                  contain the path element '..'. May not start with
                                  the string '..'.
                                type: string
                            required:
                            - key
                            - path
                            type: object
                          type: array
                        optional:
                          description: Specify whether the Secret or its keys must
                            be defined
                          type: boolean
                        secretName:
                          description: 'Name of the secret in the pod''s namespace
                            to use. More info: https://kubernetes.io/docs/concepts/storage/volumes#secret'
                          type: string
                      type: object
                    storageos:
                      description: StorageOS represents a StorageOS volume attached
                        and mounted on Kubernetes nodes.
                      properties:
                        fsType:
                          description: Filesystem type to mount. Must be a filesystem
                            type supported by the host operating system. Ex. "ext4",
                            "xfs", "ntfs". Implicitly inferred to be "ext4" if unspecified.
                          type: string
                        readOnly:
                          description: Defaults to false (read/write). ReadOnly here
                            will force the ReadOnly setting in VolumeMounts.
                          type: boolean
                        secretRef:
                          description: SecretRef specifies the secret to use for obtaining
                            the StorageOS API credentials.  If not specified, default
                            values will be attempted.
                          properties:
                            name:
                              description: 'Name of the referent. More info: https://kubernetes.io/docs/concepts/overview/working-with-objects/names/#names
                                TODO: Add other useful fields. apiVersion, kind, uid?'
                              type: string
                          type: object
                        volumeName:
                          description: VolumeName is the human-readable name of the
                            StorageOS volume.  Volume names are only unique within
                            a namespace.
                          type: string
                        volumeNamespace:
                          description: VolumeNamespace specifies the scope of the
                            volume within StorageOS.  If no namespace is specified
                            then the Pod's namespace will be used.  This allows the
                            Kubernetes name scoping to be mirrored within StorageOS
                            for tighter integration. Set VolumeName to any name to
                            override the default behaviour. Set to "default" if you
                            are not using namespaces within StorageOS. Namespaces
                            that do not pre-exist within StorageOS will be created.
                          type: string
                      type: object
                    vsphereVolume:
                      description: VsphereVolume represents a vSphere volume attached
                        and mounted on kubelets host machine
                      properties:
                        fsType:
                          description: Filesystem type to mount. Must be a filesystem
                            type supported by the host operating system. Ex. "ext4",
                            "xfs", "ntfs". Implicitly inferred to be "ext4" if unspecified.
                          type: string
                        storagePolicyID:
                          description: Storage Policy Based Management (SPBM) profile
                            ID associated with the StoragePolicyName.
                          type: string
                        storagePolicyName:
                          description: Storage Policy Based Management (SPBM) profile
                            name.
                          type: string
                        volumePath:
                          description: Path that identifies vSphere volume vmdk
                          type: string
                      required:
                      - volumePath
                      type: object
                  required:
                  - name
                  type: object
                type: array
            type: object
          status:
            description: StandaloneStatus defines the observed state of a Splunk Enterprise
              standalone instances.
            properties:
              appContext:
                description: App Framework Context
                properties:
                  appRepo:
                    description: List of App package (*.spl, *.tgz) locations on remote
                      volume
                    properties:
                      appInstallPeriodSeconds:
                        default: 90
                        description: 'App installation period within a reconcile.
                          Apps will be installed during this period before the next
                          reconcile is attempted. Note: Do not change this setting
                          unless instructed to do so by Splunk Support'
                        format: int64
                        minimum: 30
                        type: integer
                      appSources:
                        description: List of App sources on remote storage
                        items:
                          description: AppSourceSpec defines list of App package (*.spl,
                            *.tgz) locations on remote volumes
                          properties:
                            location:
                              description: Location relative to the volume path
                              type: string
                            name:
                              description: Logical name for the set of apps placed
                                in this location. Logical name must be unique to the
                                appRepo
                              type: string
                            scope:
                              description: 'Scope of the App deployment: cluster,
                                clusterWithPreConfig, local. Scope determines whether
                                the App(s) is/are installed locally or cluster-wide'
                              type: string
                            volumeName:
                              description: Remote Storage Volume name
                              type: string
                          type: object
                        type: array
                      appsRepoPollIntervalSeconds:
                        description: Interval in seconds to check the Remote Storage
                          for App changes. The default value for this config is 1
                          hour(3600 sec), minimum value is 1 minute(60sec) and maximum
                          value is 1 day(86400 sec). We assign the value based on
                          following conditions -    1. If no value or 0 is specified
                          then it means periodic polling is disabled.    2. If anything
                          less than min is specified then we set it to 1 min.    3.
                          If anything more than the max value is specified then we
                          set it to 1 day.
                        format: int64
                        type: integer
                      defaults:
                        description: Defines the default configuration settings for
                          App sources
                        properties:
                          scope:
                            description: 'Scope of the App deployment: cluster, clusterWithPreConfig,
                              local. Scope determines whether the App(s) is/are installed
                              locally or cluster-wide'
                            type: string
                          volumeName:
                            description: Remote Storage Volume name
                            type: string
                        type: object
                      installMaxRetries:
                        default: 2
                        description: Maximum number of retries to install Apps
                        format: int32
                        minimum: 0
                        type: integer
                      maxConcurrentAppDownloads:
                        description: Maximum number of apps that can be downloaded
                          at same time
                        format: int64
                        type: integer
                      volumes:
                        description: List of remote storage volumes
                        items:
                          description: VolumeSpec defines remote volume config
                          properties:
                            endpoint:
                              description: Remote volume URI
                              type: string
                            name:
                              description: Remote volume name
                              type: string
                            path:
                              description: Remote volume path
                              type: string
                            provider:
                              description: 'App Package Remote Store provider. Supported
                                values: aws, minio'
                              type: string
                            region:
                              description: Region of the remote storage volume where
                                apps reside
                              type: string
                            secretRef:
                              description: Secret object name
                              type: string
                            storageType:
                              description: 'Remote Storage type. Supported values:
                                s3'
                              type: string
                          type: object
                        type: array
                    type: object
                  appSrcDeployStatus:
                    additionalProperties:
                      description: AppSrcDeployInfo represents deployment info for
                        list of Apps
                      properties:
                        appDeploymentInfo:
                          items:
                            description: AppDeploymentInfo represents a single App
                              deployment information
                            properties:
                              Size:
                                format: int64
                                type: integer
                              appName:
                                type: string
                              auxPhaseInfo:
                                description: Used to track the copy and install status
                                  for each replica member. Each Pod's phase info is
                                  mapped to its ordinal value. Ignored, once the DeployStatus
                                  is marked as Complete
                                items:
                                  description: PhaseInfo defines the status to track
                                    the App framework installation phase
                                  properties:
                                    failCount:
                                      description: represents number of failures
                                      format: int32
                                      type: integer
                                    phase:
                                      description: Phase type
                                      type: string
                                    status:
                                      description: Status of the phase
                                      format: int32
                                      type: integer
                                  type: object
                                type: array
                              deployStatus:
                                description: AppDeploymentStatus represents the status
                                  of an App on the Pod
                                type: integer
                              isUpdate:
                                type: boolean
                              lastModifiedTime:
                                type: string
                              objectHash:
                                type: string
                              phaseInfo:
                                description: App phase info to track download, copy
                                  and install
                                properties:
                                  failCount:
                                    description: represents number of failures
                                    format: int32
                                    type: integer
                                  phase:
                                    description: Phase type
                                    type: string
                                  status:
                                    description: Status of the phase
                                    format: int32
                                    type: integer
                                type: object
                              repoState:
                                description: AppRepoState represent the App state
                                  on remote store
                                type: integer
                            type: object
                          type: array
                      type: object
                    description: Represents the Apps deployment status
                    type: object
                  appsRepoStatusPollIntervalSeconds:
                    description: Interval in seconds to check the Remote Storage for
                      App changes This is introduced here so that we dont do spec
                      validation in every reconcile just because the spec and status
                      are different.
                    format: int64
                    type: integer
                  appsStatusMaxConcurrentAppDownloads:
                    description: Represents the Status field for maximum number of
                      apps that can be downloaded at same time
                    format: int64
                    type: integer
                  bundlePushStatus:
                    description: Internal to the App framework. Used in case of CM(IDXC)
                      and deployer(SHC)
                    properties:
                      bundlePushStage:
                        description: Represents the current stage. Internal to the
                          App framework
                        type: integer
                      retryCount:
                        description: defines the number of retries completed so far
                        format: int32
                        type: integer
                    type: object
                  isDeploymentInProgress:
                    description: IsDeploymentInProgress indicates if the Apps deployment
                      is in progress
                    type: boolean
                  lastAppInfoCheckTime:
                    description: This is set to the time when we get the list of apps
                      from remote storage.
                    format: int64
                    type: integer
                  version:
                    description: App Framework version info for future use
                    type: integer
                type: object
              phase:
                description: current phase of the standalone instances
                enum:
                - Pending
                - Ready
                - Updating
                - ScalingUp
                - ScalingDown
                - Terminating
                - Error
                type: string
              readyReplicas:
                description: current number of ready standalone instances
                format: int32
                type: integer
              replicas:
                description: number of desired standalone instances
                format: int32
                type: integer
              resourceRevMap:
                additionalProperties:
                  type: string
                description: Resource Revision tracker
                type: object
              selector:
                description: selector for pods, used by HorizontalPodAutoscaler
                type: string
              smartstore:
                description: Splunk Smartstore configuration. Refer to indexes.conf.spec
                  and server.conf.spec on docs.splunk.com
                properties:
                  cacheManager:
                    description: Defines Cache manager settings
                    properties:
                      evictionPadding:
                        description: Additional size beyond 'minFreeSize' before eviction
                          kicks in
                        type: integer
                      evictionPolicy:
                        description: Eviction policy to use
                        type: string
                      hotlistBloomFilterRecencyHours:
                        description: Time period relative to the bucket's age, during
                          which the bloom filter file is protected from cache eviction
                        type: integer
                      hotlistRecencySecs:
                        description: Time period relative to the bucket's age, during
                          which the bucket is protected from cache eviction
                        type: integer
                      maxCacheSize:
                        description: Max cache size per partition
                        type: integer
                      maxConcurrentDownloads:
                        description: Maximum number of buckets that can be downloaded
                          from remote storage in parallel
                        type: integer
                      maxConcurrentUploads:
                        description: Maximum number of buckets that can be uploaded
                          to remote storage in parallel
                        type: integer
                    type: object
                  defaults:
                    description: Default configuration for indexes
                    properties:
                      maxGlobalDataSizeMB:
                        description: MaxGlobalDataSizeMB defines the maximum amount
                          of space for warm and cold buckets of an index
                        type: integer
                      maxGlobalRawDataSizeMB:
                        description: MaxGlobalDataSizeMB defines the maximum amount
                          of cumulative space for warm and cold buckets of an index
                        type: integer
                      volumeName:
                        description: Remote Volume name
                        type: string
                    type: object
                  indexes:
                    description: List of Splunk indexes
                    items:
                      description: IndexSpec defines Splunk index name and storage
                        path
                      properties:
                        hotlistBloomFilterRecencyHours:
                          description: Time period relative to the bucket's age, during
                            which the bloom filter file is protected from cache eviction
                          type: integer
                        hotlistRecencySecs:
                          description: Time period relative to the bucket's age, during
                            which the bucket is protected from cache eviction
                          type: integer
                        maxGlobalDataSizeMB:
                          description: MaxGlobalDataSizeMB defines the maximum amount
                            of space for warm and cold buckets of an index
                          type: integer
                        maxGlobalRawDataSizeMB:
                          description: MaxGlobalDataSizeMB defines the maximum amount
                            of cumulative space for warm and cold buckets of an index
                          type: integer
                        name:
                          description: Splunk index name
                          type: string
                        remotePath:
                          description: Index location relative to the remote volume
                            path
                          type: string
                        volumeName:
                          description: Remote Volume name
                          type: string
                      type: object
                    type: array
                  volumes:
                    description: List of remote storage volumes
                    items:
                      description: VolumeSpec defines remote volume config
                      properties:
                        endpoint:
                          description: Remote volume URI
                          type: string
                        name:
                          description: Remote volume name
                          type: string
                        path:
                          description: Remote volume path
                          type: string
                        provider:
                          description: 'App Package Remote Store provider. Supported
                            values: aws, minio'
                          type: string
                        region:
                          description: Region of the remote storage volume where apps
                            reside
                          type: string
                        secretRef:
                          description: Secret object name
                          type: string
                        storageType:
                          description: 'Remote Storage type. Supported values: s3'
                          type: string
                      type: object
                    type: array
                type: object
              telAppInstalled:
                description: Telemetry App installation flag
                type: boolean
            type: object
        type: object
    served: true
    storage: true
    subresources:
      scale:
        labelSelectorPath: .status.selector
        specReplicasPath: .spec.replicas
        statusReplicasPath: .status.replicas
      status: {}
  - name: v1
    schema:
      openAPIV3Schema:
<<<<<<< HEAD
=======
        description: Standalone is the Schema for a Splunk Enterprise standalone instances
          API v1
>>>>>>> 4610d844
        properties:
          apiVersion:
            type: string
        type: object
        x-kubernetes-preserve-unknown-fields: true
    served: true
    storage: false
  - name: v1alpha1
    schema:
      openAPIV3Schema:
<<<<<<< HEAD
=======
        description: Standalone is the Schema for a Splunk Enterprise standalone instances
          API v1alpha1
>>>>>>> 4610d844
        properties:
          apiVersion:
            type: string
        type: object
        x-kubernetes-preserve-unknown-fields: true
    served: true
    storage: false
  - name: v1beta1
    schema:
      openAPIV3Schema:
<<<<<<< HEAD
=======
        description: Standalone is the Schema for a Splunk Enterprise standalone instances
          API v1beta1
>>>>>>> 4610d844
        properties:
          apiVersion:
            type: string
        type: object
        x-kubernetes-preserve-unknown-fields: true
    served: true
    storage: false
  - name: v1beta2
    schema:
      openAPIV3Schema:
<<<<<<< HEAD
=======
        description: Standalone is the Schema for a Splunk Enterprise standalone instances
          API v1beta2
>>>>>>> 4610d844
        properties:
          apiVersion:
            type: string
        type: object
        x-kubernetes-preserve-unknown-fields: true
    served: true
    storage: false
  - name: v1beta3
    schema:
      openAPIV3Schema:
<<<<<<< HEAD
=======
        description: Standalone is the Schema for a Splunk Enterprise standalone instances
          API v1beta3
>>>>>>> 4610d844
        properties:
          apiVersion:
            type: string
        type: object
        x-kubernetes-preserve-unknown-fields: true
    served: true
    storage: false
  - name: v2
    schema:
      openAPIV3Schema:
<<<<<<< HEAD
=======
        description: Standalone is the Schema for a Splunk Enterprise standalone instances
          API v2
>>>>>>> 4610d844
        properties:
          apiVersion:
            type: string
        type: object
        x-kubernetes-preserve-unknown-fields: true
    served: true
    storage: false
status:
  acceptedNames:
    kind: ""
    plural: ""
  conditions: []
  storedVersions: []<|MERGE_RESOLUTION|>--- conflicted
+++ resolved
@@ -1223,46 +1223,6 @@
                       type: string
                   type: object
                 type: array
-<<<<<<< HEAD
-              licenseManagerRef:
-                description: LicenseManagerRef refers to a Splunk Enterprise license
-                  manager managed by the operator within Kubernetes
-                properties:
-                  apiVersion:
-                    description: API version of the referent.
-                    type: string
-                  fieldPath:
-                    description: 'If referring to a piece of an object instead of
-                      an entire object, this string should contain a valid JSON/Go
-                      field access statement, such as desiredState.manifest.containers[2].
-                      For example, if the object reference is to a container within
-                      a pod, this would take on a value like: "spec.containers{name}"
-                      (where "name" refers to the name of the container that triggered
-                      the event) or if no container name is specified "spec.containers[2]"
-                      (container with index 2 in this pod). This syntax is chosen
-                      only to have some well-defined way of referencing a part of
-                      an object. TODO: this design is not final and this field is
-                      subject to change in the future.'
-                    type: string
-                  kind:
-                    description: 'Kind of the referent. More info: https://git.k8s.io/community/contributors/devel/sig-architecture/api-conventions.md#types-kinds'
-                    type: string
-                  name:
-                    description: 'Name of the referent. More info: https://kubernetes.io/docs/concepts/overview/working-with-objects/names/#names'
-                    type: string
-                  namespace:
-                    description: 'Namespace of the referent. More info: https://kubernetes.io/docs/concepts/overview/working-with-objects/namespaces/'
-                    type: string
-                  resourceVersion:
-                    description: 'Specific resourceVersion to which this reference
-                      is made, if any. More info: https://git.k8s.io/community/contributors/devel/sig-architecture/api-conventions.md#concurrency-control-and-consistency'
-                    type: string
-                  uid:
-                    description: 'UID of the referent. More info: https://kubernetes.io/docs/concepts/overview/working-with-objects/names/#uids'
-                    type: string
-                type: object
-=======
->>>>>>> 4610d844
               licenseMasterRef:
                 description: LicenseMasterRef refers to a Splunk Enterprise license
                   manager managed by the operator within Kubernetes
@@ -3906,11 +3866,8 @@
   - name: v1
     schema:
       openAPIV3Schema:
-<<<<<<< HEAD
-=======
         description: Standalone is the Schema for a Splunk Enterprise standalone instances
           API v1
->>>>>>> 4610d844
         properties:
           apiVersion:
             type: string
@@ -3921,11 +3878,8 @@
   - name: v1alpha1
     schema:
       openAPIV3Schema:
-<<<<<<< HEAD
-=======
         description: Standalone is the Schema for a Splunk Enterprise standalone instances
           API v1alpha1
->>>>>>> 4610d844
         properties:
           apiVersion:
             type: string
@@ -3936,11 +3890,8 @@
   - name: v1beta1
     schema:
       openAPIV3Schema:
-<<<<<<< HEAD
-=======
         description: Standalone is the Schema for a Splunk Enterprise standalone instances
           API v1beta1
->>>>>>> 4610d844
         properties:
           apiVersion:
             type: string
@@ -3951,11 +3902,8 @@
   - name: v1beta2
     schema:
       openAPIV3Schema:
-<<<<<<< HEAD
-=======
         description: Standalone is the Schema for a Splunk Enterprise standalone instances
           API v1beta2
->>>>>>> 4610d844
         properties:
           apiVersion:
             type: string
@@ -3966,11 +3914,8 @@
   - name: v1beta3
     schema:
       openAPIV3Schema:
-<<<<<<< HEAD
-=======
         description: Standalone is the Schema for a Splunk Enterprise standalone instances
           API v1beta3
->>>>>>> 4610d844
         properties:
           apiVersion:
             type: string
@@ -3981,11 +3926,8 @@
   - name: v2
     schema:
       openAPIV3Schema:
-<<<<<<< HEAD
-=======
         description: Standalone is the Schema for a Splunk Enterprise standalone instances
           API v2
->>>>>>> 4610d844
         properties:
           apiVersion:
             type: string

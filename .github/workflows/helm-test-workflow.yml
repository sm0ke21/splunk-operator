--- conflicted
+++ resolved
@@ -83,11 +83,7 @@
             echo "CLUSTER_WORKERS=5" >> $GITHUB_ENV
             echo "CLUSTER_NODES=2" >> $GITHUB_ENV
           fi
-<<<<<<< HEAD
       - name: Change splunk enterprise to release image on main branches
-=======
-      - name: Change splunk enterprise to release on main branches
->>>>>>> ba88fd0f
         if: github.ref == 'refs/heads/main'
         run: |
           echo "SPLUNK_ENTERPRISE_IMAGE=${{ steps.dotenv.outputs.SPLUNK_ENTERPRISE_RELEASE_IMAGE }}" >> $GITHUB_ENV

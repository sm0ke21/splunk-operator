--- conflicted
+++ resolved
@@ -4,24 +4,6 @@
   check-formating:
     runs-on: ubuntu-latest
     steps:
-<<<<<<< HEAD
-      - uses: actions/checkout@v2
-      - name: Dotenv Action
-        id: dotenv
-        uses: falti/dotenv-action@d4d12eaa0e1dd06d5bdc3d7af3bf4c8c93cb5359
-      - name: Setup Go
-        uses: actions/setup-go@v2
-        with:
-          go-version: ${{ steps.dotenv.outputs.GO_VERSION }}
-      - name: Install golint
-        run: |
-          go version
-          go get -u golang.org/x/lint/golint
-      - name: Check Source formatting
-        run: X=`make fmt` && if [[ "x$X" != "x" ]]; then echo $X && false; fi
-      - name: Lint source code
-        run: X=`make lint` && if [[ "x$X" != "x" ]]; then echo $X && false; fi
-=======
     - uses: actions/checkout@v2
     - name: Dotenv Action
       id: dotenv
@@ -38,7 +20,6 @@
       run: X=`make fmt` && if [[ $? -ne 0 ]]; then false; fi
     - name: Lint source code
       run: X=`make lint` && if [[ "x$X" != "x" ]]; then echo $X && false; fi
->>>>>>> 593a3ede
   unit-tests:
     runs-on: ubuntu-latest
     needs: check-formating
@@ -77,35 +58,6 @@
       ECR_REPOSITORY: ${{ secrets.ECR_REPOSITORY }}
       S3_REGION: ${{ secrets.AWS_DEFAULT_REGION }}
     steps:
-<<<<<<< HEAD
-      - uses: actions/checkout@v2
-      - name: Dotenv Action
-        id: dotenv
-        uses: falti/dotenv-action@d4d12eaa0e1dd06d5bdc3d7af3bf4c8c93cb5359
-      - name: setup-docker
-        uses: docker-practice/actions-setup-docker@v1
-      - name: Install Operator SDK
-        run: |
-          sudo curl -L -o /usr/local/bin/operator-sdk https://github.com/operator-framework/operator-sdk/releases/download/${{ steps.dotenv.outputs.OPERATOR_SDK_VERSION }}/operator-sdk-${{ steps.dotenv.outputs.OPERATOR_SDK_VERSION }}-x86_64-linux-gnu
-          sudo chmod +x /usr/local/bin/operator-sdk
-      - name: Configure AWS credentials
-        uses: aws-actions/configure-aws-credentials@v1
-        with:
-          aws-access-key-id: ${{ secrets.AWS_ACCESS_KEY_ID }}
-          aws-secret-access-key: ${{ secrets.AWS_SECRET_ACCESS_KEY }}
-          aws-region: ${{ secrets.AWS_DEFAULT_REGION }}
-      - name: Login to Amazon ECR
-        id: login-ecr
-        uses: aws-actions/amazon-ecr-login@v1
-      - name: Make Splunk Operator Image
-        run: |
-          docker pull registry.access.redhat.com/ubi8/ubi-minimal:latest
-          operator-sdk build --verbose ${{ secrets.ECR_REPOSITORY }}/${{ env.SPLUNK_OPERATOR_IMAGE_NAME }}:$GITHUB_SHA
-      - name: Push Splunk Operator Image to ECR
-        run: |
-          echo "Uploading Image to ECR:: ${{ env.SPLUNK_OPERATOR_IMAGE_NAME }}:$GITHUB_SHA"
-          docker push ${{ secrets.ECR_REPOSITORY }}/${{ env.SPLUNK_OPERATOR_IMAGE_NAME }}:$GITHUB_SHA
-=======
     - uses: actions/checkout@v2
     - name: Dotenv Action
       id: dotenv
@@ -137,7 +89,6 @@
       run: |
         echo "Uploading Image to ECR:: ${{ env.SPLUNK_OPERATOR_IMAGE_NAME }}:$GITHUB_SHA"
         docker push ${{ secrets.ECR_REPOSITORY }}/${{ env.SPLUNK_OPERATOR_IMAGE_NAME }}:$GITHUB_SHA
->>>>>>> 593a3ede
   vulnerability-scan:
     runs-on: ubuntu-latest
     needs: build-operator-image
@@ -147,39 +98,6 @@
       ECR_REPOSITORY: ${{ secrets.ECR_REPOSITORY }}
       S3_REGION: ${{ secrets.AWS_DEFAULT_REGION }}
     steps:
-<<<<<<< HEAD
-      - uses: actions/checkout@v2
-      - name: Dotenv Action
-        id: dotenv
-        uses: falti/dotenv-action@d4d12eaa0e1dd06d5bdc3d7af3bf4c8c93cb5359
-      - name: setup-docker
-        uses: docker-practice/actions-setup-docker@v1
-      - name: Configure AWS credentials
-        uses: aws-actions/configure-aws-credentials@v1
-        with:
-          aws-access-key-id: ${{ secrets.AWS_ACCESS_KEY_ID }}
-          aws-secret-access-key: ${{ secrets.AWS_SECRET_ACCESS_KEY }}
-          aws-region: ${{ secrets.AWS_DEFAULT_REGION }}
-      - name: Login to Amazon ECR
-        uses: aws-actions/amazon-ecr-login@v1
-      - name: Pull Splunk Operator Image Locally
-        run: |
-          docker pull ${{ secrets.ECR_REPOSITORY }}/${{ env.SPLUNK_OPERATOR_IMAGE_NAME }}:$GITHUB_SHA
-      - name: Change Operator Image Tag to latest
-        run: |
-          docker tag ${{ secrets.ECR_REPOSITORY }}/${{ env.SPLUNK_OPERATOR_IMAGE_NAME }}:$GITHUB_SHA ${{ env.SPLUNK_OPERATOR_IMAGE_NAME }}:latest
-      - name: Setup clair scanner
-        run: make setup_clair_scanner
-      - name: Scan container image
-        run: make run_clair_scan
-      - name: Stop clair scanner
-        run: make stop_clair_scanner
-      - name: Save scan results as artifacts
-        uses: actions/upload-artifact@82c141cc518b40d92cc801eee768e7aafc9c2fa2
-        with:
-          name: clair-scanner-logs
-          path: clair-scanner-logs
-=======
     - uses: actions/checkout@v2
     - name: Dotenv Action
       id: dotenv
@@ -211,25 +129,12 @@
       with:
         name: clair-scanner-logs
         path: clair-scanner-logs
->>>>>>> 593a3ede
   smoke-tests:
     needs: vulnerability-scan
     strategy:
       fail-fast: false
       matrix:
-<<<<<<< HEAD
-        test:
-          [
-            basic,
-            appframeworks1,
-            appframeworkc3,
-            appframeworkm4,
-            secret,
-            monitoringconsole,
-          ]
-=======
         test: [basic, appframeworks1, appframeworkc3, appframeworkm4, secret, monitoringconsole]
->>>>>>> 593a3ede
     runs-on: ubuntu-latest
     env:
       CLUSTER_NODES: 1
@@ -323,9 +228,6 @@
           docker tag ${{ secrets.ECR_REPOSITORY }}/${{ env.SPLUNK_OPERATOR_IMAGE_NAME }}:$GITHUB_SHA ${{ env.SPLUNK_OPERATOR_IMAGE_NAME }}:latest
       - name: Create EKS cluster
         run: |
-<<<<<<< HEAD
-          make cluster-up
-=======
            make cluster-up
       - name: install metric server
         run: |
@@ -333,27 +235,18 @@
       - name: install k8s dashboard
         run: |
           kubectl apply -f https://raw.githubusercontent.com/kubernetes/dashboard/v2.0.5/aio/deploy/recommended.yaml
->>>>>>> 593a3ede
       - name: Run smoke test
         id: smoketest
         run: |
           make int-test
       - name: Collect Test Logs
         if: ${{ always() }}
-<<<<<<< HEAD
-        run: |
-=======
         run: | 
->>>>>>> 593a3ede
           mkdir -p /tmp/pod_logs
           find ./test -name "*.log" -exec cp {} /tmp/pod_logs \;
       - name: Archive Pod Logs
         if: ${{ always() }}
-<<<<<<< HEAD
-        uses: actions/upload-artifact@82c141cc518b40d92cc801eee768e7aafc9c2fa2
-=======
         uses: actions/upload-artifact@v2
->>>>>>> 593a3ede
         with:
           name: "splunk-pods-logs--artifacts-${{ matrix.test }}"
           path: "/tmp/pod_logs/**"
@@ -369,36 +262,6 @@
       SPLUNK_OPERATOR_IMAGE_NAME: splunk/splunk-operator
       TAG: latest
     steps:
-<<<<<<< HEAD
-      - name: Checkout Code
-        uses: actions/checkout@v2
-      - name: Dotenv Action
-        id: dotenv
-        uses: falti/dotenv-action@d4d12eaa0e1dd06d5bdc3d7af3bf4c8c93cb5359
-      - name: setup-docker
-        uses: docker-practice/actions-setup-docker@v1
-      - name: Configure Docker Hub credentials
-        uses: docker/login-action@v1
-        with:
-          username: ${{ secrets.DOCKERHUB_USERNAME }}
-          password: ${{ secrets.DOCKERHUB_PUSH_TOKEN}}
-      - name: Configure AWS credentials
-        uses: aws-actions/configure-aws-credentials@v1
-        with:
-          aws-access-key-id: ${{ secrets.AWS_ACCESS_KEY_ID }}
-          aws-secret-access-key: ${{ secrets.AWS_SECRET_ACCESS_KEY }}
-          aws-region: ${{ secrets.AWS_DEFAULT_REGION }}
-      - name: Login to Amazon ECR
-        uses: aws-actions/amazon-ecr-login@v1
-      - name: Pull Splunk Operator Image Locally
-        run: |
-          docker pull ${{ secrets.ECR_REPOSITORY }}/${{ env.SPLUNK_OPERATOR_IMAGE_NAME }}:$GITHUB_SHA
-      - name: Change Operator Image Tag to latest
-        run: |
-          docker tag ${{ secrets.ECR_REPOSITORY }}/${{ env.SPLUNK_OPERATOR_IMAGE_NAME }}:$GITHUB_SHA ${{ env.SPLUNK_OPERATOR_IMAGE_NAME }}:${{ env.TAG }}
-      - name: Push Splunk Operator Image to Docker Hub
-        run: docker push ${{ env.SPLUNK_OPERATOR_IMAGE_NAME }}:${{ env.TAG }}
-=======
     - name: Checkout Code
       uses: actions/checkout@v2
     - name: Dotenv Action
@@ -426,5 +289,4 @@
       run: |
         docker tag ${{ secrets.ECR_REPOSITORY }}/${{ env.SPLUNK_OPERATOR_IMAGE_NAME }}:$GITHUB_SHA ${{ env.SPLUNK_OPERATOR_IMAGE_NAME }}:${{ env.TAG }}
     - name: Push Splunk Operator Image to Docker Hub 
-      run: docker push ${{ env.SPLUNK_OPERATOR_IMAGE_NAME }}:${{ env.TAG }}
->>>>>>> 593a3ede
+      run: docker push ${{ env.SPLUNK_OPERATOR_IMAGE_NAME }}:${{ env.TAG }}
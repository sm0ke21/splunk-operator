--- conflicted
+++ resolved
@@ -55,9 +55,6 @@
       SPLUNK_OPERATOR_IMAGE_NAME: splunk/splunk-operator
       ECR_REPOSITORY: ${{ secrets.ECR_REPOSITORY }}
       S3_REGION: ${{ secrets.AWS_DEFAULT_REGION }}
-<<<<<<< HEAD
-      #DEPLOYMENT_TYPE: helm
-=======
     steps:
     - uses: actions/checkout@v2
     - name: Dotenv Action
@@ -75,7 +72,6 @@
       SPLUNK_OPERATOR_IMAGE_NAME: splunk/splunk-operator
       ECR_REPOSITORY: ${{ secrets.ECR_REPOSITORY }}
       S3_REGION: ${{ secrets.AWS_DEFAULT_REGION }}
->>>>>>> c40fe559
     steps:
     - uses: actions/checkout@v2
     - name: Dotenv Action

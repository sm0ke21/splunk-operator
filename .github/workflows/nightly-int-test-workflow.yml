--- conflicted
+++ resolved
@@ -7,9 +7,6 @@
     strategy:
       fail-fast: false
       matrix:
-<<<<<<< HEAD
-        test: [appframeworks1, appframeworkc3, appframeworkm4, secret, smartstore, monitoringconsole, scaling, crcrud, licensemanager]
-=======
         test:
           [
             appframeworks1,
@@ -22,7 +19,6 @@
             crcrud,
             licensemanager,
           ]
->>>>>>> 3eaa2130
     runs-on: ubuntu-latest
     env:
       CLUSTER_NODES: 1

--- conflicted
+++ resolved
@@ -5,15 +5,11 @@
       - develop
       - master
       - feature-appframework
-      - poc-pre-test-cleanup-wait
 jobs:
   int-tests:
     strategy:
       fail-fast: false
       matrix:
-<<<<<<< HEAD
-        test: [appframeworks1, appframeworkc3, appframeworkm4, secret, smartstore, monitoringconsole, scaling, crcrud, licensemanager]
-=======
         test:
           [
             appframeworks1,
@@ -24,9 +20,8 @@
             monitoringconsole,
             scaling,
             crcrud,
-            licensemaster,
+            licensemanager,
           ]
->>>>>>> 178a36dc
     runs-on: ubuntu-latest
     env:
       CLUSTER_NODES: 1

--- conflicted
+++ resolved
@@ -145,13 +145,8 @@
   - enterprise.splunk.com/delete-pvc
 spec:
   replicas: 3
-<<<<<<< HEAD
-  image: "splunk/splunk:8.1.0"
+  image: "splunk/splunk:9.0.0"
   clusterManagerRef:
-=======
-  image: "splunk/splunk:9.0.0"
-  clusterMasterRef:
->>>>>>> 049d00f5
     name: example
   defaults: |-
     splunk:

--- conflicted
+++ resolved
@@ -60,11 +60,7 @@
 The Splunk Operator requires these docker images to be present or available to your Kubernetes cluster:
 
 * `splunk/splunk-operator`: The Splunk Operator image built by this repository or the [official release](https://hub.docker.com/r/splunk/splunk-operator) (1.1.0 or later)
-<<<<<<< HEAD
-* `splunk/splunk:<version>`: The [Splunk Enterprise image](https://github.com/splunk/docker-splunk) (8.2.3.3 or later)
-=======
 * `splunk/splunk:<version>`: The [Splunk Enterprise image](https://github.com/splunk/docker-splunk) (8.2.6 or later)
->>>>>>> e6c314f5
 
 All of the Splunk Enterprise images are publicly available on [Docker Hub](https://hub.docker.com/). If your cluster does not have access to pull from Docker Hub, see the [Required Images Documentation](Images.md) page.
 

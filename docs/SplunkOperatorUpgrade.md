--- conflicted
+++ resolved
@@ -21,51 +21,6 @@
 1. Download the upgrade script.
 
 ```
-<<<<<<< HEAD
-wget -O splunk-operator-install.yaml https://github.com/splunk/splunk-operator/releases/download/1.1.0/splunk-operator-install.yaml
-```
-​
-2. (Optional) Review the file and update it with your specific customizations used during your install. 
-​
-3. Upgrade the Splunk Operator.
-# Splunk Operator Upgrade
-
-Upgrading the Splunk operator to Version 1.1.0 is a new installation rather than an upgrade from the current operator. The older Splunk operator must be cleaned up before installing the new version. Script `tools/upgrade-to-1.1.0.sh` helps you to do the cleanup. The script expects the current namespace where the operator is installed and the path to the 1.1.0 manifest file. The script performs the following steps
-
-* Backup of all the operator resources within the namespace like
-** service-account, deployment, role, role-binding, cluster-role, cluster-role-binding
-* Deletes all the old Splunk operator resources and deployment
-* Installs the operator 1.1.0 in Splunk-operator namespace.
-
-By default Splunk operator 1.1.0 will be installed to watch cluster-wide
-
-
-## Steps for upgrade from 1.0.5 to 1.1.0
-
-
-Set KUBECONFIG and run `upgrade-to-1.1.0.sh` script with the following mandatory arguments
-* `current_namespace` current namespace where operator is installed
-* `manifest_file`: path to 1.1.0 Splunk operator manifest file
-
-
-### Example
-
-```
->upgrade-to-1.1.0.sh --current_namespace=splunk-operator --manifest_file=release-v1.1.0/splunk-operator-install.yaml
-```
-
-Note: This script can be run from `Mac` or `Linux` system. To run this script on `Windows`, use `cygwin`.
-
-## Configuring Operator to watch specific namespace
-
-Edit `configmap` `splunk-operator-config` in `splunk-operator` namespace, set `WATCH_NAMESPACE` field to the namespace that needs to be monitored by Splunk operator
-
-```
-apiVersion: v1
-data:
-  OPERATOR_NAME: "splunk-operator"
-  RELATED_IMAGE_SPLUNK_ENTERPRISE: splunk/splunk:latest
-=======
 wget -O upgrade-to-1.1.0.sh https://github.com/splunk/splunk-operator/releases/download/1.1.0/upgrade-to-1.1.0.sh
 ```
 
@@ -114,7 +69,6 @@
 data:
   OPERATOR_NAME: "splunk-operator"
   RELATED_IMAGE_SPLUNK_ENTERPRISE: splunk/splunk:8.2.6
->>>>>>> e6c314f5
   WATCH_NAMESPACE: "add namespace here"
 kind: ConfigMap
 metadata:

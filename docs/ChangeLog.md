--- conflicted
+++ resolved
@@ -1,6 +1,4 @@
 # Splunk Operator for Kubernetes Change Log
-<<<<<<< HEAD
-=======
 ## 1.0.5 (2021-12-17)
 * This is the 1.0.5 release. The Splunk Operator for Kubernetes is a supported platform for deploying Splunk Enterprise with the prerequisites and constraints laid out [here](https://github.com/splunk/splunk-operator/blob/develop/docs/README.md#prerequisites-for-the-splunk-operator)
 
@@ -8,7 +6,6 @@
 
 * CSPL-1553: Modify apiVersion in cluster_role.yaml to rbac.authorization.k8s.io/v1 (for compatibility with Kubernetes 1.22+)
 
->>>>>>> 6a46c20f
 ## 1.0.4 (2021-12-13)
 * This is the 1.0.4 release. The Splunk Operator for Kubernetes is a supported platform for deploying Splunk Enterprise with the prerequisites and constraints laid out [here](https://github.com/splunk/splunk-operator/blob/develop/docs/README.md#prerequisites-for-the-splunk-operator)
 

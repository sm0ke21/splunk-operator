--- conflicted
+++ resolved
@@ -1,7 +1,5 @@
 # Splunk Operator for Kubernetes Change Log
 
-<<<<<<< HEAD
-=======
 ## 1.0.2 (2021-08-20)
 * This is the 1.0.2 release. The Splunk Operator for Kubernetes is a supported platform for deploying Splunk Enterprise with the prerequisites and constraints laid out [here](https://github.com/splunk/splunk-operator/blob/develop/docs/README.md#prerequisites-for-the-splunk-operator)
 
@@ -18,7 +16,6 @@
 * Known Issues
   * CSPL-1250 - [AppFramework] On App install/update to the Search Head Cluster(SHC), the deployer unnecessarily includes the apps which were installed in the previous bundle push along with the new/updated app. This can potentially delay the app install/update process
 
->>>>>>> c236a476
 ## 1.0.1 (2021-06-09)
 * This is the 1.0.1 release. The Splunk Operator for Kubernetes is a supported platform for deploying Splunk Enterprise with the prerequisites and constraints laid out [here](https://github.com/splunk/splunk-operator/blob/develop/docs/README.md#prerequisites-for-the-splunk-operator)
 
@@ -26,11 +23,7 @@
 
 * Upgraded operator-sdk version from v0.15.1 to v0.18.2
 
-<<<<<<< HEAD
-* CSPL-633 - Added new 'ExtraEnv' parameter in CR spec. This enables customers to pass 'ExtraEnv' variables to the Splunk instance containers
-=======
 * CSPL-633 - Added new 'extraEnv' parameter in CR spec. This enables customers to pass 'ExtraEnv' variables to the Splunk instance containers
->>>>>>> c236a476
 
 * Documentation updates to include
   * Updated documentation for Multisite example

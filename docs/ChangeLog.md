# Splunk Operator for Kubernetes Change Log

<<<<<<< HEAD
## 1.0.2 (2021-08-04)
=======
## 1.0.2 (2021-08-20)
>>>>>>> c0cf831f
* This is the 1.0.2 release. The Splunk Operator for Kubernetes is a supported platform for deploying Splunk Enterprise with the prerequisites and constraints laid out [here](https://github.com/splunk/splunk-operator/blob/develop/docs/README.md#prerequisites-for-the-splunk-operator)

* This release depends upon changes made concurrently in the Splunk Enterprise container images. You should use the splunk/splunk:8.2.1-a1 image with it

* CSPL-725 - Operator App Management Framework Phase 2 (Beta Release)
  
* CSPL-1139: Make the Liveness and Readiness Probe initial delay time configurable

* Documentation updates to include
  * Updated documentation for App Framework
  * Updated documentation for Smartstore examples

## 1.0.1 (2021-06-09)
* This is the 1.0.1 release. The Splunk Operator for Kubernetes is a supported platform for deploying Splunk Enterprise with the prerequisites and constraints laid out [here](https://github.com/splunk/splunk-operator/blob/develop/docs/README.md#prerequisites-for-the-splunk-operator)

* This release depends upon changes made concurrently in the Splunk Enterprise container images. You should use the splunk/splunk:8.2.0 image with it

* Upgraded operator-sdk version from v0.15.1 to v0.18.2

* CSPL-633 - Added new 'extraEnv' parameter in CR spec. This enables customers to pass 'ExtraEnv' variables to the Splunk instance containers

* Documentation updates to include
  * Updated documentation for Multisite example
  * Additional information for using multiple license files
  * Clarify how admins can setup additional Smartstore & Index configuration on top of the existing CR method via Apps

* Functional Test automation increased parallelism

## 1.0.0 GA(2021-04-19)
* This is the GA 1.0.0 release. The Splunk Operator for Kubernetes is a supported platform for deploying Splunk Enterprise with the prerequisites and constraints laid out [here](https://github.com/splunk/splunk-operator/blob/develop/docs/README.md#prerequisites-for-the-splunk-operator)

* This release depends upon changes made concurrently in the Splunk Enterprise container images. You should use the splunk/splunk:8.1.3 image with it

* CSPL-555 - Use pre-defined system resource values for Montioring Console pod (CPU & Memory) to avoid continuous reset of the MC pod when those values aren't consistent on different CRs

* CSPL-780 - When deleting Search Head Cluster's custom resources, add fix to delete PVCs for both the "search-head" and "deployer" components 

* Documentation updates to include 
  * System resources & Storage requirements
  * How to Upgrade Splunk Operator
  * Ingress documentation updates with ngingx examples
  * How to configure Indexer cluster to use License Master

* Nightly build pipeline enhanced to run on EKS Cluster

* Functional Test automation enhancements and refactoring

## 1.0.0-RC(2021-03-22)
* This a release candidate for upcoming GA release.

* This release depends upon changes made concurrently in the Splunk Enterprise container images. You should use the splunk/splunk:8.1.3 image with it

* Changed CRD version from v1beta1 to v1, 1.0.0-RC operator version

* CSPL-826 - Created documentation detailing secure Splunk deployments in Kubernetes.

* CSPL-674 - Removed Spark support

* CSPL-624 - Added Splunk Operator upgrade documentation

* Security enhancements 

* Test automation enhancements

## 0.2.2 Beta(2021-02-09)
* This release depends upon changes made concurrently in the Splunk Enterprise container images. You should use the splunk/splunk:8.1.2 image with it, or alternatively any release version 8.1.0 or later

* This release updates the CRDs which may require updates to the custom resources being used in existing deployments

* CSPL-526 - Enhanced ingress documentation with guidelines on ingesting data into the K8S cluster using ingress controllers(istio, nginx)

* CSPL-564 - Changed the way licenseMasterRef is configured on the ClusterMaster and IndexerCluster CRDs

* CSPL-609 - Added a shortname stdaln for the Standalone CRD

* CSPL-637 - Updated Splunk port names to conform with Istio ingress controllers convention

* CSPL-660 - Separated storage class specifications for etc and var volumes

* CSPL-663 - Optimize deployment of Splunk apps on SHC using new parameter defaultsUrlApps

* CSPL-694 - Avoid unnecessary pod resets

* CSPL-720 - Added support to configure a custom service account per Splunk Enterprise CRD

* CSPL-721 - Mounted etc and var as emptyDirs volumes on the monitoring console

## 0.2.1 Beta(2020-12-15)
* This release depends upon changes made concurrently in the Splunk Enterprise container images. You must use the latest splunk/splunk:edge nightly image with it, or alternatively any release version 8.1.0 or later

* CSPL-529 - Fixed incorrect deletion of Indexer PVCs upon deletion of ClusterMaster

* CSPL 466 - Fixed infinite reconcile loop of the Operator when an Indexer Cluster is created with peers < SF, RF

* CSPL-532 - Fixed a race condition where changing the idxc.secret on the global secret object could result in an infinite loop of container restarts

* Increased code coverage

* CSPL-534 - Fixed unnecessary pod recycles on scale up/down

* CSPL-592 - Initiate a pod recycle on change of environment variables of containers

* CSPL-658 - Fixed incorrect change of Indexer state from Configured to New in the Monitoring Console

## 0.2.0 Beta (2020-10-15)
* This release depends upon changes made concurrently in the Splunk Enterprise container images. You must use the latest splunk/splunk:edge nightly image with it, or alternatively any release version 8.1.0 or later.

* The API has been updated to v1beta1, with one new Custom Resource Definition added: ClusterMaster. Refer the revised [Custom Resources](CustomResources.md) and [Examples](Examples.md) documentation for details on all the changes. This is a major update and is not backward-compatible. You will have to completely remove any older versions, and any resources managed by the operator, before upgrading to this release.

* Password management has been enhanced to make use of a centralized approach to create & maintain Splunk secrets within a Kubernetes Cluster. Refer [PasswordManagement.md](PasswordManagement.md) for more details in Setup & Usage

* Introduction of SmartStore Index management feature. With this update, SmartStore-enabled Indexes can be configured through Custom resources. For more details, refer to [SmartStore.md](SmartStore.md) 

* Added support for deployment of Multi-site Indexer Cluster. This release introduces a new ClusterMaster Custom Resource, thus allowing the Cluster Master to have it's own resource specifications. Further, the ClusterMaster & IndexerCluster Custom Resources can together be used to configure both Single & Multi-site Indexer clusters. For more details see [Examples.md](Examples.md) & [MultisiteExamples.md](MultisiteExamples.md)

* Feature to automatically add a configured Monitoring Console pod within a namespace. With this release, a Monitoring Console pod is automatically configured & also has the ability to reconfigure itself based on the changes within the namespace. For more details, refer to [Examples.md](Examples.md)

* Introduction of Ginkgo based test framework for CI/CD pipeline. Smoke Test cases added to validate the fundamental use cases related to Splunk custom resources. For more details, refer to [README.md](README.md)

* Feature to enable Ephermal storage support for Splunk volumes

* Add provision to enable custom ports on Splunk containers

## 0.1.0 Alpha (2020-03-20)

* This release depends upon changes made concurrently in the Splunk
  Enterprise container images. You must use the latest splunk/splunk:edge
  nightly image with it, or alternatively any release version 8.0.3 or later.

* The API has been updated to v1alpha2, and involves the replacement of
  the SplunkEnterprise custom resource with 5 new custom resources:
  Spark, LicenseMaster, Standalone, SearchHeadCluster and IndexerCluster.
  Please read the revised [Custom Resources](CustomResources.md) and
  [Examples](Examples.md) documentation for details on all the changes. This
  is a major update and is not backwards-compatible. You will have to
  completely remove any older versions, and any resources managed by the
  operator, before upgrading to this release.

* Scaling, upgrades and other updates are now more actively managed for the
  SearchHeadCluster and IndexerCluster resources. This helps protect against
  data loss and maximizes availability while changes are being made. You can
  now also use the "kubectl scale" command, and Horizontal Pod Autoscalers
  with all resources (except LicenseMaster, which always uses a single Pod).

* A new serviceTemplate spec parameter has been added for all Splunk Enterprise
  custom resources. This may be used to define a template the operator uses for
  the creation of (non headless) services.

* Splunk Enterprise clusters may now be created without having to provide a
  license file via the licenseURL parameter. When no license is provided,
  a default trial license will now be used.

* Annotations and labels from the managed custom resources are now appended
  to any corresponding Pod and Service objects that the operator creates.

* A unique pass4SymmKey secret will now be randomly generated, to resolve
  cluster master warnings about using the default value.

* Integrated with CircleCI and Coverall for CICD and code coverage, and
  added a bunch of unit tests to bring coverage up to over 90%.

## 0.0.6 Alpha (2019-12-12)

* The operator now injects a podAntiAffinity rule to try to ensure
  that no two pods of the same type are scheduled on the same host

* Ingest updates: HEC is now always enabled by default; added S2S port
  9997 to indexer pod specs, added splunk-indexer-service, doc updates

* Fixed bugs and updated docs, YAML deployment files, roles and bindings
  to better accomodate using a single instance of the Splunk operator to
  manage SplunkEnterprise stacks across an entire cluster (cluster scope).

* Fixed deadlock condition between deployer and search heads when
  apps_location is specified (note this this also requires a patch
  in splunk-ansible https://github.com/splunk/splunk-ansible/pull/312

* Fixed issues with randomly generated secrets sometimes containing
  characters that broken ansible's YAML parsing, causing failures
  to provision new stacks. All randomly-generated secrets now use
  only alpha-numeric characters. Exception is hec_token which now
  uses a UUID like format.

* DFS spark worker pool now uses a Deployment instead of StatefulSet

* Added annotations to get istio to not intercept certain ports

* Removed unused port 60000 from splunk-operator deployment spec

* Pod template change now log the name of the thing that was updated

## 0.0.5 Alpha (2019-10-31)

* Added port 8088 to expose on indexers, and only exposting DFC ports on search heads
* Bug fix: The spark-master deployment was always updated during reconciliation

## 0.0.4 Alpha (2019-10-22)

* Updates to SplunkEnterprise objects are now handled, enabling deployments to be upgraded and modified after creation
* Added liveness and readiness probes to all Splunk Enterprise and Spark pods
* All Splunk Enterprise containers now run using the unprivileged `splunk` user and group
* The minimum required version of Splunk Enterprise is now 8.0
* The `splunk-operator` container now uses Red Hat's [Universal Base Image](https://developers.redhat.com/products/rhel/ubi/) version 8

## 0.0.3 Alpha (2019-08-14)

* Switched single instances, deployer, cluster master and license master
from using Deployment to StatefulSet

## 0.0.2 & 0.0.1

* Internal only releases<|MERGE_RESOLUTION|>--- conflicted
+++ resolved
@@ -1,10 +1,6 @@
 # Splunk Operator for Kubernetes Change Log
 
-<<<<<<< HEAD
-## 1.0.2 (2021-08-04)
-=======
 ## 1.0.2 (2021-08-20)
->>>>>>> c0cf831f
 * This is the 1.0.2 release. The Splunk Operator for Kubernetes is a supported platform for deploying Splunk Enterprise with the prerequisites and constraints laid out [here](https://github.com/splunk/splunk-operator/blob/develop/docs/README.md#prerequisites-for-the-splunk-operator)
 
 * This release depends upon changes made concurrently in the Splunk Enterprise container images. You should use the splunk/splunk:8.2.1-a1 image with it

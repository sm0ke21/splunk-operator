# Splunk Operator for Kubernetes Change Log

## 2.0.0 (Draft)

* This is the 2.0.0 release. The Splunk Operator for Kubernetes is a supported platform for deploying Splunk Enterprise with the prerequisites and constraints laid out [here](https://github.com/splunk/splunk-operator/blob/master/docs/README.md#prerequisites-for-the-splunk-operator)

* Changes to App Framework

* Operator SDK upgraded to version 1.18.1 Operator upgrade steps with necessary script updated [here](https://github.com/splunk/splunk-operator/blob/master/docs/SplunkOperatorUpgrade.md)

* Functional QA automation enhancements

* Documentation Updates



  
## 1.1.0 (2022-04-12)

* This is the 1.1.0 release. The Splunk Operator for Kubernetes is a supported platform for deploying Splunk Enterprise with the prerequisites and constraints laid out [here](https://github.com/splunk/splunk-operator/blob/master/docs/README.md#prerequisites-for-the-splunk-operator)

* Operator SDK upgraded to version 1.15.0. Operator upgrade steps with necessary script updated [here](https://github.com/splunk/splunk-operator/blob/master/docs/SplunkOperatorUpgrade.md)

* Introducing Monitoring Console CRD

* Functional QA automation enhancements

* Documentation Updates

* CSPL-1660: Diagnostic tools added to gather information about Kubernetes environment as well as Splunk diag files

* CSPL-1652: Set `podSecurityContext` `runAsNonRoot` to `true` by default

* CSPL-1649: `SPLUNK_LICENSE_MASTER_URL` duplicated if licenseMasterRef defined in SHC and CM resources

* CSPL-1632: Fix home directory of init-container to allow App framework to be successful using IAM with Service account

* CSPL-1455: Update required go version to 1.17.3

* CSPL-1379 IDXC fails to scale up when MC CR is deployed with pre-existing IDXC

* CSPL-1306: Remove bias language from Functions, Local variables, Paths, URLs

* CSPL-1327: App framework: App installation isn't triggered if one appsource is empty

* fix: For Minio connections trust admin to pick protocol

## 1.0.5 (2021-12-17)
* This is the 1.0.5 release. The Splunk Operator for Kubernetes is a supported platform for deploying Splunk Enterprise with the prerequisites and constraints laid out [here](https://github.com/splunk/splunk-operator/blob/develop/docs/README.md#prerequisites-for-the-splunk-operator)

* This release depends upon changes made concurrently in the Splunk Enterprise container images. You should use the splunk/splunk:8.2.3.3 image with it

* CSPL-1553: Modify apiVersion in cluster_role.yaml to rbac.authorization.k8s.io/v1 (for compatibility with Kubernetes 1.22+)

## 1.0.4 (2021-12-13)
* This is the 1.0.4 release. The Splunk Operator for Kubernetes is a supported platform for deploying Splunk Enterprise with the prerequisites and constraints laid out [here](https://github.com/splunk/splunk-operator/blob/develop/docs/README.md#prerequisites-for-the-splunk-operator)

* This release depends upon changes made concurrently in the Splunk Enterprise container images. You should use the splunk/splunk:8.2.3.2 image with it

## 1.0.3 (2021-10-05)
* This is the 1.0.3 release. The Splunk Operator for Kubernetes is a supported platform for deploying Splunk Enterprise with the prerequisites and constraints laid out [here](https://github.com/splunk/splunk-operator/blob/develop/docs/README.md#prerequisites-for-the-splunk-operator)

* This release depends upon changes made concurrently in the Splunk Enterprise container images. You should use the splunk/splunk:8.2.2 image with it

* CSPL-1230: Remove need for Secret keys in IAM env

* CSPL-1316: Avoid re-entrant code flow for App framework

* CSPL-1302: Bias-language removal Phase 1 [Comments & Docs]

* CSPL-1301: Trigger app install for modified app packages

* CSPL-1283: Fix AWS & minio S3 client code to support App framework on GCS

* CSPL-1271: Fix a bug where standalone with replicas>1 won't come up

* Functional Automation test updates

* Migration of CI/CD from circleCI to GitHub Actions

## 1.0.2 (2021-08-20)
* This is the 1.0.2 release. The Splunk Operator for Kubernetes is a supported platform for deploying Splunk Enterprise with the prerequisites and constraints laid out [here](https://github.com/splunk/splunk-operator/blob/develop/docs/README.md#prerequisites-for-the-splunk-operator)

* This release depends upon changes made concurrently in the Splunk Enterprise container images. You should use the splunk/splunk:8.2.1-a2 image with it

* CSPL-725 - Operator App Management Framework Phase 2 (Beta Release)
  
* CSPL-1139: Make the Liveness and Readiness Probe initial delay time configurable

* Documentation updates to include
  * Updated documentation for App Framework
  * Updated documentation for Smartstore examples

* Known Issues
  * CSPL-1250 - [AppFramework] On App install/update to the Search Head Cluster(SHC), the deployer unnecessarily includes the apps which were installed in the previous bundle push along with the new/updated app. This can potentially delay the app install/update process

## 1.0.1 (2021-06-09)
* This is the 1.0.1 release. The Splunk Operator for Kubernetes is a supported platform for deploying Splunk Enterprise with the prerequisites and constraints laid out [here](https://github.com/splunk/splunk-operator/blob/develop/docs/README.md#prerequisites-for-the-splunk-operator)

* This release depends upon changes made concurrently in the Splunk Enterprise container images. You should use the splunk/splunk:8.2.0 image with it

* Upgraded operator-sdk version from v0.15.1 to v0.18.2

* CSPL-633 - Added new 'extraEnv' parameter in CR spec. This enables customers to pass 'ExtraEnv' variables to the Splunk instance containers

* Documentation updates to include
  * Updated documentation for Multisite example
  * Additional information for using multiple license files
  * Clarify how admins can setup additional Smartstore & Index configuration on top of the existing CR method via Apps

* Functional Test automation increased parallelism

## 1.0.0 GA(2021-04-19)
* This is the GA 1.0.0 release. The Splunk Operator for Kubernetes is a supported platform for deploying Splunk Enterprise with the prerequisites and constraints laid out [here](https://github.com/splunk/splunk-operator/blob/develop/docs/README.md#prerequisites-for-the-splunk-operator)

* This release depends upon changes made concurrently in the Splunk Enterprise container images. You should use the splunk/splunk:8.1.3 image with it

* CSPL-555 - Use pre-defined system resource values for Montioring Console pod (CPU & Memory) to avoid continuous reset of the MC pod when those values aren't consistent on different CRs

* CSPL-780 - When deleting Search Head Cluster's custom resources, add fix to delete PVCs for both the "search-head" and "deployer" components 

* Documentation updates to include 
  * System resources & Storage requirements
  * How to Upgrade Splunk Operator
  * Ingress documentation updates with ngingx examples
  * How to configure Indexer cluster to use License Manager

* Nightly build pipeline enhanced to run on EKS Cluster

* Functional Test automation enhancements and refactoring

## 1.0.0-RC(2021-03-22)
* This a release candidate for upcoming GA release.

* This release depends upon changes made concurrently in the Splunk Enterprise container images. You should use the splunk/splunk:8.1.3 image with it

* Changed CRD version from v1beta1 to v1, 1.0.0-RC operator version

* CSPL-826 - Created documentation detailing secure Splunk deployments in Kubernetes.

* CSPL-674 - Removed Spark support

* CSPL-624 - Added Splunk Operator upgrade documentation

* Security enhancements 

* Test automation enhancements

## 0.2.2 Beta(2021-02-09)
* This release depends upon changes made concurrently in the Splunk Enterprise container images. You should use the splunk/splunk:8.1.2 image with it, or alternatively any release version 8.1.0 or later

* This release updates the CRDs which may require updates to the custom resources being used in existing deployments

* CSPL-526 - Enhanced ingress documentation with guidelines on ingesting data into the K8S cluster using ingress controllers(istio, nginx)

* CSPL-564 - Changed the way licenseMasterRef is configured on the ClusterMaster and IndexerCluster CRDs

* CSPL-609 - Added a shortname stdaln for the Standalone CRD

* CSPL-637 - Updated Splunk port names to conform with Istio ingress controllers convention

* CSPL-660 - Separated storage class specifications for etc and var volumes

* CSPL-663 - Optimize deployment of Splunk apps on SHC using new parameter defaultsUrlApps

* CSPL-694 - Avoid unnecessary pod resets

* CSPL-720 - Added support to configure a custom service account per Splunk Enterprise CRD

* CSPL-721 - Mounted etc and var as emptyDirs volumes on the monitoring console

## 0.2.1 Beta(2020-12-15)
* This release depends upon changes made concurrently in the Splunk Enterprise container images. You must use the latest splunk/splunk:edge nightly image with it, or alternatively any release version 8.1.0 or later

* CSPL-529 - Fixed incorrect deletion of Indexer PVCs upon deletion of ClusterMaster

* CSPL 466 - Fixed infinite reconcile loop of the Operator when an Indexer Cluster is created with peers < SF, RF

* CSPL-532 - Fixed a race condition where changing the idxc.secret on the global secret object could result in an infinite loop of container restarts

* Increased code coverage

* CSPL-534 - Fixed unnecessary pod recycles on scale up/down

* CSPL-592 - Initiate a pod recycle on change of environment variables of containers

* CSPL-658 - Fixed incorrect change of Indexer state from Configured to New in the Monitoring Console

## 0.2.0 Beta (2020-10-15)
* This release depends upon changes made concurrently in the Splunk Enterprise container images. You must use the latest splunk/splunk:edge nightly image with it, or alternatively any release version 8.1.0 or later.

* The API has been updated to v1beta1, with one new Custom Resource Definition added: ClusterMaster. Refer the revised [Custom Resources](CustomResources.md) and [Examples](Examples.md) documentation for details on all the changes. This is a major update and is not backward-compatible. You will have to completely remove any older versions, and any resources managed by the operator, before upgrading to this release.

* Password management has been enhanced to make use of a centralized approach to create & maintain Splunk secrets within a Kubernetes Cluster. Refer [PasswordManagement.md](PasswordManagement.md) for more details in Setup & Usage

* Introduction of SmartStore Index management feature. With this update, SmartStore-enabled Indexes can be configured through Custom resources. For more details, refer to [SmartStore.md](SmartStore.md) 

* Added support for deployment of Multi-site Indexer Cluster. This release introduces a new ClusterMaster Custom Resource, thus allowing the Cluster Manager to have it's own resource specifications. Further, the ClusterMaster & IndexerCluster Custom Resources can together be used to configure both Single & Multi-site Indexer clusters. For more details see [Examples.md](Examples.md) & [MultisiteExamples.md](MultisiteExamples.md)

* Feature to automatically add a configured Monitoring Console pod within a namespace. With this release, a Monitoring Console pod is automatically configured & also has the ability to reconfigure itself based on the changes within the namespace. For more details, refer to [Examples.md](Examples.md)

* Introduction of Ginkgo based test framework for CI/CD pipeline. Smoke Test cases added to validate the fundamental use cases related to Splunk custom resources. For more details, refer to [README.md](README.md)

<<<<<<< HEAD
* Feature to enable Ephermal storage support for Splunk volumes
=======
* Feature to enable ephemeral storage support for Splunk volumes
>>>>>>> a522548b

* Add provision to enable custom ports on Splunk containers

## 0.1.0 Alpha (2020-03-20)

* This release depends upon changes made concurrently in the Splunk
  Enterprise container images. You must use the latest splunk/splunk:edge
  nightly image with it, or alternatively any release version 8.0.3 or later.

* The API has been updated to v1alpha2, and involves the replacement of
  the SplunkEnterprise custom resource with 5 new custom resources:
  Spark, LicenseMaster, Standalone, SearchHeadCluster and IndexerCluster.
  Please read the revised [Custom Resources](CustomResources.md) and
  [Examples](Examples.md) documentation for details on all the changes. This
  is a major update and is not backwards-compatible. You will have to
  completely remove any older versions, and any resources managed by the
  operator, before upgrading to this release.

* Scaling, upgrades and other updates are now more actively managed for the
  SearchHeadCluster and IndexerCluster resources. This helps protect against
  data loss and maximizes availability while changes are being made. You can
  now also use the "kubectl scale" command, and Horizontal Pod Autoscalers
  with all resources (except LicenseMaster, which always uses a single Pod).

* A new serviceTemplate spec parameter has been added for all Splunk Enterprise
  custom resources. This may be used to define a template the operator uses for
  the creation of (non headless) services.

* Splunk Enterprise clusters may now be created without having to provide a
  license file via the licenseURL parameter. When no license is provided,
  a default trial license will now be used.

* Annotations and labels from the managed custom resources are now appended
  to any corresponding Pod and Service objects that the operator creates.

* A unique pass4SymmKey secret will now be randomly generated, to resolve
  cluster manager warnings about using the default value.

* Integrated with CircleCI and Coverall for CICD and code coverage, and
  added a bunch of unit tests to bring coverage up to over 90%.

## 0.0.6 Alpha (2019-12-12)

* The operator now injects a podAntiAffinity rule to try to ensure
  that no two pods of the same type are scheduled on the same host

* Ingest updates: HEC is now always enabled by default; added S2S port
  9997 to indexer pod specs, added splunk-indexer-service, doc updates

* Fixed bugs and updated docs, YAML deployment files, roles and bindings
  to better accomodate using a single instance of the Splunk Operator to
  manage SplunkEnterprise stacks across an entire cluster (cluster scope).

* Fixed deadlock condition between deployer and search heads when
  apps_location is specified (note this this also requires a patch
  in splunk-ansible https://github.com/splunk/splunk-ansible/pull/312

* Fixed issues with randomly generated secrets sometimes containing
  characters that broken ansible's YAML parsing, causing failures
  to provision new stacks. All randomly-generated secrets now use
  only alpha-numeric characters. Exception is hec_token which now
  uses a UUID like format.

* DFS spark worker pool now uses a Deployment instead of StatefulSet

* Added annotations to get istio to not intercept certain ports

* Removed unused port 60000 from splunk-operator deployment spec

* Pod template change now log the name of the thing that was updated

## 0.0.5 Alpha (2019-10-31)

* Added port 8088 to expose on indexers, and only exposting DFC ports on search heads
* Bug fix: The spark-manager deployment was always updated during reconciliation

## 0.0.4 Alpha (2019-10-22)

* Updates to SplunkEnterprise objects are now handled, enabling deployments to be upgraded and modified after creation
* Added liveness and readiness probes to all Splunk Enterprise and Spark pods
* All Splunk Enterprise containers now run using the unprivileged `splunk` user and group
* The minimum required version of Splunk Enterprise is now 8.0
* The `splunk-operator` container now uses Red Hat's [Universal Base Image](https://developers.redhat.com/products/rhel/ubi/) version 8

## 0.0.3 Alpha (2019-08-14)

* Switched single instances, deployer, cluster manager and license manager
from using Deployment to StatefulSet

## 0.0.2 & 0.0.1

* Internal only releases<|MERGE_RESOLUTION|>--- conflicted
+++ resolved
@@ -201,11 +201,7 @@
 
 * Introduction of Ginkgo based test framework for CI/CD pipeline. Smoke Test cases added to validate the fundamental use cases related to Splunk custom resources. For more details, refer to [README.md](README.md)
 
-<<<<<<< HEAD
-* Feature to enable Ephermal storage support for Splunk volumes
-=======
 * Feature to enable ephemeral storage support for Splunk volumes
->>>>>>> a522548b
 
 * Add provision to enable custom ports on Splunk containers
 

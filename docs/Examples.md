--- conflicted
+++ resolved
@@ -49,14 +49,8 @@
 
 ### Indexer Clusters
 
-<<<<<<< HEAD
-When growing, customers will typically want to first expand by upgrading
-to an [indexer cluster](https://docs.splunk.com/Documentation/Splunk/latest/Indexer/Aboutindexesandindexers).
-The Splunk Operator makes creation of an indexer cluster as easy as creating a `ClusterMaster` resource for Cluster Manager and an `IndexerCluster` resource for indexers part respectively:
-=======
 When customers outgrow the capabilites of single instance for indexing and search, they will scale the infrastructure up to an [indexer cluster](https://docs.splunk.com/Documentation/Splunk/latest/Indexer/Aboutindexesandindexers).
 The Splunk Operator makes creation of a cluster easy by utilizing a `ClusterMaster` resource for Cluster Manager, and using the `IndexerCluster` resource for the cluster peers:
->>>>>>> 79dd6ac0
 
 #### Cluster Manager
 ```yaml
@@ -223,11 +217,6 @@
 EOF
 ```
 
-<<<<<<< HEAD
-The important parameter to note here is the `clusterMasterRef` field which points to the cluster manager of the indexer cluster.
-Having a separate CR for cluster manager gives us the control to define a size or StorageClass for the PersistentVolumes of the cluster manager
-different from the indexers:
-=======
 Note that the `clusterMasterRef` field points to the cluster manager for the indexer cluster. This example includes the `monitoringConsoleRef` parameter used to define a monitoring console pod. 
 
 ```
@@ -244,7 +233,6 @@
 
 #### Another Cluster Manager example
 Having a separate CR for cluster manager allows you to define parameters differently than the indexers, such as storage capacity and the storage class used by persistent volumes.
->>>>>>> 79dd6ac0
 
 ```yaml
 cat <<EOF | kubectl apply -f -
@@ -280,7 +268,6 @@
 EOF
 ```
 
-<<<<<<< HEAD
 In the above environment, cluster manager controls the [applications loaded](#installing-splunk-apps) to all
 the parts of the indexer cluster, and the indexer services that it creates select the indexers
 deployed by all the IndexerCluster parts, while the indexer services created by indexer cluster only select the indexers that it manages.
@@ -288,7 +275,8 @@
 This can also allow to better control
 the upgrade cycle to respect the recommended order: cluster manager, then search heads,
 then indexers, by defining and updating the docker image used by each IndexerCluster part.
-=======
+
+
 ### Monitoring Console
 The Monitoring Console provides detailed topology and performance information about your Splunk Enterprise deployment. The monitoring console (MC) pod is referenced by using the `monitoringConsoleRef` parameter. When a pod that references the `monitoringConsoleRef` parameter is created or deleted, the MC pod will automatically update itself and create or remove connections to those pods. 
 
@@ -303,25 +291,16 @@
   - enterprise.splunk.com/delete-pvc
 EOF
 ```
->>>>>>> 79dd6ac0
 
 There is no preferred order when running an MC pod; you can start the pod before or after the other CR's in the namespace.  To associate a new MC pod with an existing CR that does not define the `monitoringConsoleRef`, you can patch those CR's and add it.  For example: ```kubectl patch cm-idxc cm --type=json -p '[{"op":"add", "path":"/spec/monitoringConsoleRef/name", "value":example_mc}]'``` for a cluster manager and ```kubectl patch shc test --type=json -p '[{"op":"add", "path":"/spec/monitoringConsoleRef/name", "value":example_mc}]'``` for a search head cluster.
 
 
 ### Search Head Clusters
 
-<<<<<<< HEAD
-To scale search performance and provide high availability, customers will
-often want to deploy a [search head cluster](https://docs.splunk.com/Documentation/Splunk/latest/DistSearch/AboutSHC).
-Similar to a `Standalone` search head, you can create a search head cluster
-that uses your indexer cluster by just adding a new `SearchHeadCluster` resource
-with an `clusterMasterRef` parameter pointing to the cluster manager we created in the above steps:
-=======
 A search head cluster is used to distribute users and search load across multiple instances, and provides high availabilty for search jobs. See [About search head clustering](https://docs.splunk.com/Documentation/Splunk/latest/DistSearch/AboutSHC) in the Splunk Enterprise documentation.
 
 You can create a search head cluster that is configured to communicate with your indexer cluster by using a `SearchHeadCluster` resource
 and adding the `clusterMasterRef` parameter. 
->>>>>>> 79dd6ac0
 
 ```yaml
 cat <<EOF | kubectl apply -f -

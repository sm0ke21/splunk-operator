# Configuring Splunk Enterprise Deployments

This document includes various examples for configuring Splunk Enterprise deployments with the Splunk Operator.


  - [Creating a Clustered Deployment](#creating-a-clustered-deployment)
    - [Indexer Clusters](#indexer-clusters)
      - [Cluster Manager](#cluster-manager)
      - [Indexer part](#indexer-part)
      - [Scaling cluster peers using replicas](#scaling-cluster-peers-using-replicas)
      - [Scaling cluster peers using pod autoscaling](#scaling-cluster-peers-using-pod-autoscaling)
      - [Create a search head for your index cluster](#create-a-search-head-for-your-index-cluster)
    - [Monitoring Clonsole](#monitoring-console)
    - [Search Head Clusters](#search-head-clusters)
    - [Cluster Services](#cluster-services)
    - [Cleaning Up](#cleaning-up)
  - [Smartstore Index Management](#smartstore-index-management)
  - [Using Default Settings](#using-default-settings)
  - [Installing Splunk Apps](#installing-splunk-apps)
  - [Using Apps for Splunk Configuration](#using-apps-for-splunk-configuration)
  - [Creating a LicenseMaster Using a ConfigMap](#creating-a-licensemaster-using-a-configmap)
  - [Configuring Standalone to use License Manager](#configuring-standalone-to-use-license-manager)
  - [Configuring Indexer Clusters to use License Manager](#configuring-indexer-clusters-to-use-license-manager)
  - [Using an External License Manager](#using-an-external-license-manager)
  - [Using an External Indexer Cluster](#using-an-external-indexer-cluster)
  - [Managing global kubernetes secret object](#managing-global-kubernetes-secret-object)
    - [Creating global kubernetes secret object](#creating-global-kubernetes-secret-object)
    - [Reading global kubernetes secret object](#reading-global-kubernetes-secret-object)
    - [Updating global kubernetes secret object](#updating-global-kubernetes-secret-object)
    - [Deleting global kubernetes secret object](#deleting-global-kubernetes-secret-object)

For more information about the custom resources that you can use with the Splunk Operator, refer to the [Custom Resource Guide](CustomResources.md).

## Creating a Clustered Deployment

The two basic building blocks of Splunk Enterprise infrastructure are search heads and indexers. A `Standalone` resource can be used to create a single instance
that can perform either, or both of these roles.

```yaml
apiVersion: enterprise.splunk.com/v3
kind: Standalone
metadata:
  name: single
  finalizers:
  - enterprise.splunk.com/delete-pvc
```

The passwords for the instance are generated automatically. To review the passwords, please refer to the [Reading global kubernetes secret object](#reading-global-kubernetes-secret-object) instructions.

### Indexer Clusters

When customers outgrow the capabilites of single instance for indexing and search, they will scale the infrastructure up to an [indexer cluster](https://docs.splunk.com/Documentation/Splunk/latest/Indexer/Aboutindexesandindexers).
The Splunk Operator makes creation of a cluster easy by utilizing a `ClusterMaster` resource for Cluster Manager, and using the `IndexerCluster` resource for the cluster peers:

#### Cluster Manager
```yaml
cat <<EOF | kubectl apply -f -
apiVersion: enterprise.splunk.com/v3
kind: ClusterMaster
metadata:
  name: cm
  finalizers:
  - enterprise.splunk.com/delete-pvc
spec:
  monitoringConsoleRef:
    name: example_mc
<<<<<<< HEAD
EOF
```
The Splunk Operator is responsible for configuring and maintaing the connection between the cluster manager and the index cluster peers, but it does not manage Splunk Apps. The cluster manager manages the Splunk Apps and Add-ons distributed to all peers in the indexer cluster. See [Installing Splunk Apps](#installing-splunk-apps) for more information.

The Splunk Operator also controls the upgrade cycle, and implements the recommended order of cluster manager, search heads, and indexers, by defining and updating the docker image used by each IndexerCluster part.

This example includes the `monitoringConsoleRef` parameter used to define a monitoring console pod. The monitoring console pod does not need to be running; the name can be predefined and the pod started later. To start the monitoring console pod, see [Monitoring Clonsole](#monitoring-console), or use the example below:

```yaml
cat <<EOF | kubectl apply -f -
apiVersion: enterprise.splunk.com/v3
kind: MonitoringConsole
metadata:
  name: example_mc
  finalizers:
  - enterprise.splunk.com/delete-pvc
EOF
```

The process is similar to build a multisite cluster, through defining a different zone affinity and site in each child IndexerCluster resource. See [Multisite cluster examples](MultisiteExamples.md)

The passwords for the instance are generated automatically. To review the passwords, refer to the [Reading global kubernetes secret object](#reading-global-kubernetes-secret-object) instructions.

#### Indexer cluster peers
```yaml
cat <<EOF | kubectl apply -f -
apiVersion: enterprise.splunk.com/v3
=======
EOF
```
The Splunk Operator is responsible for configuring and maintaing the connection between the cluster manager and the index cluster peers, but it does not manage Splunk Apps. The cluster manager manages the Splunk Apps and Add-ons distributed to all peers in the indexer cluster. See [Installing Splunk Apps](#installing-splunk-apps) for more information.

The Splunk Operator also controls the upgrade cycle, and implements the recommended order of cluster manager, search heads, and indexers, by defining and updating the docker image used by each IndexerCluster part.

This example includes the `monitoringConsoleRef` parameter used to define a monitoring console pod. The monitoring console pod does not need to be running; the name can be predefined and the pod started later. To start the monitoring console pod, see [Monitoring Clonsole](#monitoring-console), or use the example below:

```yaml
cat <<EOF | kubectl apply -f -
apiVersion: enterprise.splunk.com/v3
kind: MonitoringConsole
metadata:
  name: example_mc
  finalizers:
  - enterprise.splunk.com/delete-pvc
EOF
```

The process is similar to build a multisite cluster, through defining a different zone affinity and site in each child IndexerCluster resource. See [Multisite cluster examples](MultisiteExamples.md)

The passwords for the instance are generated automatically. To review the passwords, refer to the [Reading global kubernetes secret object](#reading-global-kubernetes-secret-object) instructions.

#### Indexer cluster peers
```yaml
cat <<EOF | kubectl apply -f -
apiVersion: enterprise.splunk.com/v3
>>>>>>> ab92d89e
kind: IndexerCluster
metadata:
  name: example
  finalizers:
  - enterprise.splunk.com/delete-pvc
spec:
  clusterMasterRef:
    name: cm
  monitoringConsoleRef:
    name: example_mc
EOF
```
This will automatically configure a cluster, with a predetermined number of index cluster peers generated automatically based upon the replication_factor (RF) set. This example includes the `monitoringConsoleRef` parameter used to define a monitoring console pod. 

NOTE: If you try to specify the number of `replicas` on an IndexerCluster CR less than the RF (as set on ClusterMaster,) the Splunk Operator will always scale the number of peers to either the `replication_factor` for single site indexer clusters, or to the `origin` count in `site_replication_factor` for multi-site indexer clusters.

After starting the cluster manager, indexer cluster peers, and monitoring console pods using the examples above, use the `kubectl get pods` command to verify your environment:
```
$ kubectl get pods
NAME                                       READY   STATUS    RESTARTS    AGE
splunk-cm-cluster-master-0                  1/1     Running   0          29s
splunk-example-indexer-0                    1/1     Running   0          29s
splunk-example-indexer-1                    1/1     Running   0          29s
splunk-example-indexer-2                    1/1     Running   0          29s
splunk-example_mc-monitoring-console-0      1/1     Running   0          40s
splunk-operator-7c5599546c-wt4xl            1/1     Running   0          14h
```

#### Scaling cluster peers using replicas
If you want to add more indexers as cluster peers, update your `IndexerCluster` CR and define the `replicas` parameter:

```yaml
cat <<EOF | kubectl apply -f -
apiVersion: enterprise.splunk.com/v3
kind: IndexerCluster
metadata:
  name: example
  finalizers:
  - enterprise.splunk.com/delete-pvc
spec:
  spec:
  clusterMasterRef:
    name: cm
  replicas: 3
  monitoringConsoleRef:
    name: example_mc
EOF
```

```
$ kubectl get pods
NAME                                         READY    STATUS    RESTARTS   AGE
splunk-cm-cluster-master-0                    1/1     Running   0          14m
splunk-example-indexer-0                      1/1     Running   0          14m
splunk-example-indexer-1                      1/1     Running   0          70s
splunk-example-indexer-2                      1/1     Running   0          70s
splunk-example_mc-monitoring-console-0        1/1     Running   0          80s
splunk-operator-7c5599546c-wt4xl              1/1     Running   0          14h
```

You can now easily scale your indexer cluster by patching the `replicas` count. For example:

```
$ kubectl patch indexercluster example --type=json -p '[{"op": "replace", "path": "/spec/replicas", "value": 5}]'
indexercluster.enterprise.splunk.com/example patched
```

For efficiency, note that you can use the following short names with `kubectl`:

* `clustermaster`: `cm-idxc`
* `indexercluster`: `idc` or `idxc`
* `searchheadcluster`: `shc`
* `licensemaster`: `lm`
* `monitoringconsole`: `mc`

All CR's that support a `replicas` field can be scaled using the `kubectl scale` command. For example:

```
$ kubectl scale idc example --replicas=5
indexercluster.enterprise.splunk.com/example scaled
```
#### Scaling cluster peers using pod autoscaling
You can also create [Horizontal Pod Autoscalers](https://kubernetes.io/docs/tasks/run-application/horizontal-pod-autoscale/) to manage dynamic scaling for you. For example:

```yaml
cat <<EOF | kubectl apply -f -
apiVersion: autoscaling/v1
kind: HorizontalPodAutoscaler
metadata:
  name: idc-example
spec:
  scaleTargetRef:
    apiVersion: enterprise.splunk.com/v3
    kind: IndexerCluster
    name: example
  minReplicas: 5
  maxReplicas: 10
  targetCPUUtilizationPercentage: 50
EOF
```

```
$ kubectl get hpa
NAME          REFERENCE                TARGETS   MINPODS   MAXPODS   REPLICAS   AGE
idc-example   IndexerCluster/example   16%/50%   5         10        5          15m
```

#### Create a search head for your index cluster
To create a standalone search head that is preconfigured to search your indexer cluster, add the `clusterMasterRef` parameter:

```yaml
cat <<EOF | kubectl apply -f -
apiVersion: enterprise.splunk.com/v3
kind: Standalone
metadata:
  name: single
  finalizers:
  - enterprise.splunk.com/delete-pvc
spec:
  clusterMasterRef:
    name: cm
  monitoringConsoleRef:
    name: example_mc
EOF
```

Note that the `clusterMasterRef` field points to the cluster manager for the indexer cluster. This example includes the `monitoringConsoleRef` parameter used to define a monitoring console pod. 

```
$ kubectl get pods
NAME                                         READY    STATUS    RESTARTS   AGE
splunk-cm-cluster-master-0                    1/1     Running   0          14m
splunk-example-indexer-0                      1/1     Running   0          14m
splunk-example-indexer-1                      1/1     Running   0          70s
splunk-example-indexer-2                      1/1     Running   0          70s
splunk-example_mc-monitoring-console-0        1/1     Running   0          80s
splunk-single-standalone-0                    1/1     Running   0          90s
splunk-operator-7c5599546c-wt4xl              1/1     Running   0          14h
```

#### Another Cluster Manager example
Having a separate CR for cluster manager allows you to define parameters differently than the indexers, such as storage capacity and the storage class used by persistent volumes.

```yaml
cat <<EOF | kubectl apply -f -
apiVersion: enterprise.splunk.com/v3
kind: ClusterMaster
metadata:
  name: cm
  finalizers:
  - enterprise.splunk.com/delete-pvc
spec:
  etcVolumeStorageConfig:
    storageClassName: gp2
    storageCapacity: 15Gi
  varVolumeStorageConfig:
    storageClassName: customStorageClass
    storageCapacity: 25Gi
---
apiVersion: enterprise.splunk.com/v3
kind: IndexerCluster
metadata:
  name: idxc-part1
  finalizers:
  - enterprise.splunk.com/delete-pvc
spec:
  # No cluster-manager created, uses the referenced one
  clusterMasterRef:
    name: cm
  replicas: 3
  storageClassName: local
  varStorage: "128Gi"
  monitoringConsoleRef:
    name: example_mc
EOF
```

<<<<<<< HEAD
In the above environment, cluster manager controls the [applications loaded](#installing-splunk-apps) to all
the parts of the indexer cluster, and the indexer services that it creates select the indexers
deployed by all the IndexerCluster parts, while the indexer services created by indexer cluster only select the indexers that it manages.

This can also allow to better control
the upgrade cycle to respect the recommended order: cluster manager, then search heads,
then indexers, by defining and updating the docker image used by each IndexerCluster part.


### Monitoring Console
The Monitoring Console provides detailed topology and performance information about your Splunk Enterprise deployment. The monitoring console (MC) pod is referenced by using the `monitoringConsoleRef` parameter. When a pod that references the `monitoringConsoleRef` parameter is created or deleted, the MC pod will automatically update itself and create or remove connections to those pods. 


```yaml
cat <<EOF | kubectl apply -f -
apiVersion: enterprise.splunk.com/v3
kind: MonitoringConsole
metadata:
  name: example_mc
  finalizers:
  - enterprise.splunk.com/delete-pvc
EOF
```

There is no preferred order when running an MC pod; you can start the pod before or after the other CR's in the namespace.  To associate a new MC pod with an existing CR that does not define the `monitoringConsoleRef`, you can patch those CR's and add it.  For example: ```kubectl patch cm-idxc cm --type=json -p '[{"op":"add", "path":"/spec/monitoringConsoleRef/name", "value":example_mc}]'``` for a cluster manager and ```kubectl patch shc test --type=json -p '[{"op":"add", "path":"/spec/monitoringConsoleRef/name", "value":example_mc}]'``` for a search head cluster.

=======
### Monitoring Console
The Monitoring Console provides detailed topology and performance information about your Splunk Enterprise deployment. The monitoring console (MC) pod is referenced by using the `monitoringConsoleRef` parameter. When a pod that references the `monitoringConsoleRef` parameter is created or deleted, the MC pod will automatically update itself and create or remove connections to those pods. 


```yaml
cat <<EOF | kubectl apply -f -
apiVersion: enterprise.splunk.com/v3
kind: MonitoringConsole
metadata:
  name: example_mc
  finalizers:
  - enterprise.splunk.com/delete-pvc
EOF
```

There is no preferred order when running an MC pod; you can start the pod before or after the other CR's in the namespace.  To associate a new MC pod with an existing CR that does not define the `monitoringConsoleRef`, you can patch those CR's and add it.  For example: ```kubectl patch cm-idxc cm --type=json -p '[{"op":"add", "path":"/spec/monitoringConsoleRef/name", "value":example_mc}]'``` for a cluster manager and ```kubectl patch shc test --type=json -p '[{"op":"add", "path":"/spec/monitoringConsoleRef/name", "value":example_mc}]'``` for a search head cluster.

>>>>>>> ab92d89e

### Search Head Clusters

A search head cluster is used to distribute users and search load across multiple instances, and provides high availabilty for search jobs. See [About search head clustering](https://docs.splunk.com/Documentation/Splunk/latest/DistSearch/AboutSHC) in the Splunk Enterprise documentation.

You can create a search head cluster that is configured to communicate with your indexer cluster by using a `SearchHeadCluster` resource
and adding the `clusterMasterRef` parameter. 

```yaml
cat <<EOF | kubectl apply -f -
apiVersion: enterprise.splunk.com/v3
kind: SearchHeadCluster
metadata:
  name: example
  finalizers:
  - enterprise.splunk.com/delete-pvc
spec:
  clusterMasterRef:
    name: cm
  monitoringConsoleRef:
    name: example_mc
EOF
```

This will automatically create a deployer with 3 search heads clustered together. Search head clusters require a minimum of 3 members. This example includes the `monitoringConsoleRef` parameter and name used to define a monitoring console (MC) pod.  To start the monitoring console pod, see [Monitoring Clonsole](#monitoring-console), or use the example below:

```yaml
cat <<EOF | kubectl apply -f -
apiVersion: enterprise.splunk.com/v3
kind: MonitoringConsole
metadata:
  name: example_mc
  finalizers:
  - enterprise.splunk.com/delete-pvc
EOF
```

```
$ kubectl get pods
NAME                                        READY   STATUS    RESTARTS   AGE
splunk-cm-cluster-master-0                   1/1     Running   0          53m
splunk-example-deployer-0                    0/1     Running   0          29s
splunk-example-indexer-0                     1/1     Running   0          53m
splunk-example-indexer-1                     1/1     Running   0          40m
splunk-example-indexer-2                     1/1     Running   0          40m
splunk-example-indexer-3                     1/1     Running   0          37m
splunk-example-indexer-4                     1/1     Running   0          37m
splunk-example-search-head-0                 0/1     Running   0          29s
splunk-example-search-head-1                 0/1     Running   0          29s
splunk-example-search-head-2                 0/1     Running   0          29s
splunk-operator-7c5599546c-pmbc2             1/1     Running   0          12m
splunk-single-standalone-0                   1/1     Running   0          11m
splunk-example_mc-monitoring-console-0       1/1     Running   0          80s
```

Similar to indexer clusters, you can scale a search head cluster by patching the `replicas` parameter.

The passwords for the instance are generated automatically. To review the passwords, refer to the [Reading global kubernetes secret object](#reading-global-kubernetes-secret-object) instructions

### Cluster Services

The creation of `SearchHeadCluster`, `ClusterMaster`, `MonitoringConsole`, and `IndexerCluster` resources also creates corresponding Kubernetes services:

```
$ kubectl get svc
NAME                                                        TYPE        CLUSTER-IP       EXTERNAL-IP   PORT(S)                                          AGE
splunk-cm-cluster-master-service                            ClusterIP   10.100.98.17     <none>        8000/TCP,8089/TCP                                55m
splunk-cm-indexer-service                                   ClusterIP   10.100.119.27    <none>        8000/TCP,8089/TCP                                55m
splunk-example_mc-monitoring-console-service                ClusterIP   10.100.7.28      <none>        8000/TCP,8088/TCP,8089/TCP,9997/TCP              54m
splunk-example-deployer-service                             ClusterIP   10.100.43.240    <none>        8000/TCP,8089/TCP                                118s
splunk-example-indexer-headless                             ClusterIP   None             <none>        8000/TCP,8088/TCP,8089/TCP,9997/TCP              55m
splunk-example-indexer-service                              ClusterIP   10.100.192.73    <none>        8000/TCP,8088/TCP,8089/TCP,9997/TCP              55m
splunk-example-search-head-headless                         ClusterIP   None             <none>        8000/TCP,8089/TCP                                118s
splunk-example-search-head-service                          ClusterIP   10.100.37.53     <none>        8000/TCP,8089/TCP                                118s
splunk-operator-metrics                                     ClusterIP   10.100.181.146   <none>        8383/TCP,8686/TCP                                11d
```

To login to your new Splunk Enterprise cluster, you can forward port 8000 to one of the search head pods, or use a load balancing service that is automatically created for your deployment:

```
kubectl port-forward service/splunk-example-search-head-service 8000
```

Similar to other examples, the default administrator password can be obtained from the global kubernetes secrets object as described here:

```
kubectl get secret splunk-`<namespace`>-secret -o jsonpath='{.data.password}' | base64 --decode
```

See [Configuring Ingress](Ingress.md) for guidance on making your Splunk Enterprise clusters accessible from outside of Kubernetes.

### Cleaning Up

As these examples demonstrate, the Splunk Operator makes it easy to create and manage clustered deployments of Splunk Enterprise. Given the reduced complexity, the comparable resource requirements from leveraging containers, and the ability to easily start small and scale as necessary, we recommend that you use the `IndexerCluster` and `SearchHeadCluster` resources when creating deployments using the Splunk Operator. 

To remove the resources created from this example, run:

```
kubectl delete standalone single
kubectl delete shc example
kubectl delete idc example
kubectl delete mc example_mc
kubectl delete clustermaster cm
```

## SmartStore Index Management

Indexes can be managed through the Splunk Operator. Every index configured through the Splunk Operator must be SmartStore enabled. See [SmartStore Resource Guide](SmartStore.md).

## Using Default Settings

The Splunk Enterprise container supports many
[default configuration settings](https://github.com/splunk/splunk-ansible/blob/develop/docs/advanced/default.yml.spec.md)
which are used to set up and configure new deployments. The Splunk Operator provides several ways to configure these.

Suppose we create a ConfigMap named `splunk-defaults` that includes a
`default.yml` in our kubernetes cluster:

```
kubectl create configmap splunk-defaults --from-file=default.yml
```

You can use the `volumes` and `defaultsUrl` parameters in the
configuration spec to have the Splunk Operator initialize
your deployment using these settings.

```yaml
apiVersion: enterprise.splunk.com/v3
kind: Standalone
metadata:
  name: example
  finalizers:
  - enterprise.splunk.com/delete-pvc
spec:
  volumes:
    - name: defaults
      configMap:
        name: splunk-defaults
  defaultsUrl: /mnt/defaults/default.yml
```

In the above example, `volumes` will mount the `splunk-defaults` ConfigMap
with `default.yml` file under the `/mnt/defaults` directory on all pods of
the Custom Resource `Standalone`.

`defaultsUrl` represents the full path to the `default.yml` configuration
file on the pods. In addition, `defaultsUrl` may specify one or more local
paths or URLs, each separated by a comma. For example, you can use a `generic.yml`
with common settings and an `apps.yml` that provides additional parameters for
app installation.

```yaml
  defaultsUrl: "http://myco.com/splunk/generic.yml,/mnt/defaults/apps.yml"
```

Inline `defaults` are always processed last, after any `defaultsUrl` files.

Any password management related configuration via `defaults` and `defaultsUrl`
has been disabled. Please review [`PasswordManagement.md`](PasswordManagement.md)
and [`Managing global kubernetes secret object`](#managing-global-kubernetes-secret-object)
for more details.

## Installing Splunk Apps

*Note that this requires using the Splunk Enterprise container version 8.1.0 or later*

With the latest release of the Splunk Operator, a Beta version of the new App Framework is available to centrally store and deploy apps. See [AppFramework](AppFramework.md) for information and examples.

The below method of installing apps continues to be supported, but will be deprecated in future releases.

The Splunk Operator can be used to automatically install apps for you by
including the `apps_location` parameter in your default settings. The value
may either be a comma-separated list of apps or a YAML list, with each app
referenced using a filesystem path or URL.

Note: In the case of `SearchHeadCluster` or `ClusterMaster` when the apps are configured through 
the `apps_location`, all those apps will be deployed to the Search Heads or Indexers respectively.
To install the apps locally to the Deployer or ClusterMaster, the apps should be specified through `apps_location_local`.

When using filesystem paths, the apps should be mounted using the
`volumes` parameter. This may be used to reference either Kubernetes
ConfigMaps, Secrets or multi-read Volumes.

For example, let's say you want to store two of your apps (`app1.tgz` and
`app2.tgz`) in a ConfigMap named `splunk-apps`:

```
kubectl create configmap splunk-apps --from-file=app1.tgz --from-file=app2.tgz
```

You can have the Splunk Operator install these automatically using something
like the following:


### Example: Standalone
In the standalone example, app1 and app2 are installed on Splunk Standalone instances.

```yaml
apiVersion: enterprise.splunk.com/v3
kind: Standalone
metadata:
  name: example
  finalizers:
  - enterprise.splunk.com/delete-pvc
spec:
  volumes:
    - name: apps
      configMap:
        name: splunk-apps
  defaults: |-
    splunk:
      apps_location:
        - "/mnt/apps/app1.tgz"
        - "/mnt/apps/app2.tgz"
```


### Example: Cluster Manager
In this example, app3 and app4 are installed on any indexer instances that are managed by the cluster manager. App5 and app6 are installed locally on the ClusterMaster instance.

```yaml
apiVersion: enterprise.splunk.com/v3
kind: ClusterMaster
metadata:
  name: cmexample
  finalizers:
  - enterprise.splunk.com/delete-pvc
spec:
  volumes:
    - name: apps
      configMap:
        name: splunk-apps
  defaults: |-
    splunk:
      apps_location:
        - "/mnt/apps/app3.tgz"
        - "/mnt/apps/app4.tgz"
      apps_location_local:
        - "/mnt/apps/app5.tgz"
        - "/mnt/apps/app6.tgz"
```

If you are using a search head cluster, the deployer will be used to push
these apps out to your search heads.

Instead of using a YAML list, you could also have used a comma-separated list:

```yaml
  defaults: |-
    splunk:
      apps_location: "/mnt/apps/app1.tgz,/mnt/apps/app2.tgz"
```

You can also install apps hosted remotely using URLs:

```yaml
    splunk:
      apps_location:
        - "/mnt/apps/app1.tgz"
        - "/mnt/apps/app2.tgz"
        - "https://example.com/splunk-apps/app3.tgz"
```

Also these application configuration parameters can be placed in a `defaults.yml`
file and use the `defaultsUrlApps` parameter.  The `defaultsUrlApps` parameter
is specific for application installation and will install the apps in the
correct instances as per the deployment.

Unlike `defaultsUrl` which is applied at every instance created by the CR, the
`defaultsUrlApps` will be applied on instances that will **not** get the application
installed via a bundle push.  Search head and indexer cluster members will not have
the `defaultsUrlApps` parameter applied.  This means:

 - For Standalone & License Manager, these applications will be installed as normal.
 - For SearchHeadClusters, these applications will only be installed on the SHC Deployer
and pushed to the members via SH Bundle push.
 - For IndexerClusters, these applications will only be installed on the ClusterMaster
and pushed to the indexers in the cluster via CM Bundle push.

For application installation the preferred method will be through the `defaultsUrlApps`
while other Ansible defaults can be still be installed via `defaultsUrl`.  For backwards
compatibility applications could be installed via `defaultsUrl` though this is not
recommended.  Both options can be used in conjunction:

```yaml
    defaultsUrl : "http://myco.com/splunk/generic.yml"
    defaultsUrlApps: "/mnt/defaults/apps.yml"
```


## Using Apps for Splunk Configuration

Splunk Enterprise apps are often used to package custom configuration files.
An app in its simplest form needs only to provide a `default/app.conf` file.
To create a new app, first create a directory containing a `default`
subdirectory. For example, let's create a simple app in a directory named
`myapp`:

```
mkdir -p myapp/default && cat <<EOF > myapp/default/app.conf
[install]
is_configured = 0

[ui]
is_visible = 1
label = My Splunk App

[launcher]
author = Me
description = My Splunk App for Custom Configuration
version = 1.0
EOF
```

Next, we'll add a few event type knowledge objects (from
[docs](https://docs.splunk.com/Documentation/Splunk/latest/Knowledge/Configureeventtypes)):

```
cat <<EOF > myapp/default/eventtypes.conf
[web]
search = html OR http OR https OR css OR htm OR html OR shtml OR xls OR cgi

[fatal]
search = FATAL
EOF
```

Splunk apps are typically packaged into gzip'd tarballs:

```
tar cvzf myapp.tgz myapp
```

You now have your custom knowledge objects configuration packaged into an app
that can be automatically deployed to your Splunk Enterprise clusters by
following instructions from the [previous example](#installing-splunk-apps).


## Creating a LicenseMaster Using a ConfigMap

We recommend that you create a `LicenseMaster` instance to share a license
with all the components in your Splunk Enterprise deployment.

First, you can create a ConfigMap named `splunk-licenses` that includes
a license file named `enterprise.lic` by running:

```
kubectl create configmap splunk-licenses --from-file=enterprise.lic
```
Your ConfigMap can contain multiple licenses ```--from-file=enterprise1.lic,enterprise2.lic```

You can create a `LicenseMaster` that references this license by
using the `volumes` and `licenseUrl` configuration parameters:

```yaml
apiVersion: enterprise.splunk.com/v3
kind: LicenseMaster
metadata:
  name: example
  finalizers:
  - enterprise.splunk.com/delete-pvc
spec:
  volumes:
    - name: licenses
      configMap:
        name: splunk-licenses
  licenseUrl: /mnt/licenses/enterprise.lic
```

`volumes` will mount the ConfigMap in your `LicenseMaster` pod under the
`/mnt/licenses` directory, and `licenseUrl` will configure Splunk to use
the `enterprise.lic` file within it.

`licenseUrl` can reference more than one license.
```
licenseUrl: "/mnt/licenses/enterprise1.lic,/mnt/licenses/enterprise2.lic"
```

Note that `licenseUrl` may specify a local path or URL such as
"https://myco.com/enterprise.lic", and the `volumes` parameter can
be used to mount any type of [Kubernetes Volumes](https://kubernetes.io/docs/concepts/storage/volumes/).

## Configuring Standalone to use License Manager

Once a LicenseMaster is created, you can configure your `Standalone` to use
the `LicenseMaster` by adding `licenseMasterRef` to its spec as follows:

```yaml
apiVersion: enterprise.splunk.com/v3
kind: Standalone
metadata:
  name: example
  finalizers:
  - enterprise.splunk.com/delete-pvc
spec:
  licenseMasterRef:
    name: example
```

## Configuring Indexer Clusters to use License Manager

While configuring [`Indexer Clusters`](Examples.md#indexer-clusters) to use the `LicenseMaster`, you need to add `licenseMasterRef` only to the `ClusterMaster` spec as follows:

```yaml
cat <<EOF | kubectl apply -f -
apiVersion: enterprise.splunk.com/v3
kind: ClusterMaster
metadata:
  name: example-cm
  finalizers:
  - enterprise.splunk.com/delete-pvc
spec:
  licenseMasterRef:
    name: example
---
apiVersion: enterprise.splunk.com/v3
kind: IndexerCluster
metadata:
  name: example-idc
  finalizers:
  - enterprise.splunk.com/delete-pvc
spec:
  clusterMasterRef:
    name: example-cm
EOF
```

In order to forward `LicenseMaster` logs to the above `Indexer Cluster`, you need to add `clusterMasterRef` to the `LicenseMaster` spec as follows:

```yaml
apiVersion: enterprise.splunk.com/v3
kind: LicenseMaster
metadata:
  name: example
  finalizers:
  - enterprise.splunk.com/delete-pvc
spec:
  volumes:
    - name: licenses
      configMap:
        name: splunk-licenses
  licenseUrl: /mnt/licenses/enterprise.lic
  clusterMasterRef:
    name: example-cm
```

## Using an External License Manager

*Note that this requires using the Splunk Enterprise container version 8.1.0 or later*

The Splunk Operator for Kubernetes allows you to use an external License
Manager(LM) with the custom resources it manages. To do this, you will
share the same `pass4Symmkey` between the global secret object setup by the
operator & the external LM, and configure the `splunk.license_master_url`.
The operator requires that the external LM have a configured
pass4SymmKey for authentication.

### Configuring pass4Symmkey:

There are two ways to configure `pass4Symmkey` with an External LM:

#### Approach 1
- Setup the desired plain-text [`pass4Symmkey`](PasswordManagement.md#pass4Symmkey) in the global secret object(Note: The `pass4Symmkey` would be stored in a base64 encoded format). For details see [updating global kubernetes secret object](#updating-global-kubernetes-secret-object).
- Setup the same plain-text `pass4SymmKey` in the `[general]` section of your LM's `server.conf` file.

#### Approach 2
- Retrieve the plain-text `pass4SymmKey` in the `[general]` section of your LM's `server.conf` file.
  ```
  cat $SPLUNK_HOME/etc/system/local/server.conf
  ...
  [general]
  pass4SymmKey = $7$Sw0A+wvJdTztMcA2Ge7u435XmpTzPqyaq49kUZqn0yfAgwFpwrArM2JjWJ3mUyf/FyHAnCZkE/U=
  ...
  ```

  You can decrypt the `pass4SymmKey` by running the following command with
  `--value` set to the value from your `server.conf` file:

  ```
  $SPLUNK_HOME/bin/splunk show-decrypted --value '$7$Sw0A+wvJdTztMcA2Ge7u435XmpTzPqyaq49kUZqn0yfAgwFpwrArM2JjWJ3mUyf/FyHAnCZkE/U='
  ```
- Setup the above decrypted plain-text [`pass4Symmkey`](PasswordManagement.md#pass4Symmkey) in the global secret object(Note: The `pass4Symmkey` would be stored in a base64 encoded format). For details see [updating global kubernetes secret object](#updating-global-kubernetes-secret-object)

### Configuring license_master_url:

Assuming that the hostname for your LM is `license-master.splunk.mydomain.com`,
you should create a `default.yml` file with the following contents:

```yaml
splunk:
  license_master_url: license-master.splunk.mydomain.com
```

Next, save this file as a secret. In this example we are calling it `splunk-license-master`:

```
kubectl create secret generic splunk-license-master --from-file=default.yml
```

You can then use the `defaultsUrl` parameter and a reference to the secret object created above to configure any Splunk
Enterprise custom resource to use your External LM:

```yaml
apiVersion: enterprise.splunk.com/v3
kind: Standalone
metadata:
  name: example
  finalizers:
  - enterprise.splunk.com/delete-pvc
spec:
  volumes:
    - name: license-master
      secret:
        secretName: splunk-license-master
  defaultsUrl: /mnt/license-master/default.yml
```

## Using an External Indexer Cluster

*Note that this requires using the Splunk Enterprise container version 8.1.0 or later*

The Splunk Operator for Kubernetes allows you to use an external cluster of
indexers with its `Standalone`, `SearchHeadCluster` and `LicenseMaster`
resources. To do this, you will share the same `IDXC pass4Symmkey` between the global secret object setup by the
operator & the external indexer cluster, and configure the `splunk.cluster_master_url`.


### Configuring IDXC pass4Symmkey:

There are two ways to configure `IDXC pass4Symmkey` with an External Indexer Cluster:
#### Approach 1
- Setup the desired plain-text [`IDXC pass4Symmkey`](PasswordManagement.md#idxc-pass4Symmkey) in the global secret object(Note: The `IDXC pass4Symmkey` would be stored in a base64 encoded format). For details see [updating global kubernetes secret object](#updating-global-kubernetes-secret-object).
- Setup the same plain-text `IDXC pass4SymmKey` in the `[clustering]` section of your cluster manager's and indexers' `server.conf` file.

#### Approach 2
- Retrieve the plain-text `IDXC pass4SymmKey` in the `[clustering]` section of your cluster manager's `server.conf` file.
  ```
  cat $SPLUNK_HOME/etc/system/local/server.conf
  ...
  [clustering]
  pass4SymmKey = $7$Sw0A+wvJdTztMcA2Ge7u435XmpTzPqyaq49kUZqn0yfAgwFpwrArM2JjWJ3mUyf/FyHAnCZkE/U=
  ...
  ```

  You can decrypt the `IDXC pass4SymmKey` by running the following command with
  `--value` set to the value from your `server.conf` file:

  ```
  $SPLUNK_HOME/bin/splunk show-decrypted --value '$7$Sw0A+wvJdTztMcA2Ge7u435XmpTzPqyaq49kUZqn0yfAgwFpwrArM2JjWJ3mUyf/FyHAnCZkE/U='
  ```
- Setup the above decrypted plain-text [`IDXC pass4Symmkey`](PasswordManagement.md#idxc-pass4Symmkey) in the global secret object(Note: The `IDXC pass4Symmkey` would be stored in a base64 encoded format). For details see [updating global kubernetes secret object](#updating-global-kubernetes-secret-object)

### Configuring cluster_master_url:

Assuming the hostname for your cluster manager is `cluster-master.splunk.mydomain.com`,
you should create a `default.yml` file with the following contents:

```yaml
splunk:
  cluster_master_url: cluster-master.splunk.mydomain.com
```

Next, save this file as a secret. In the example here, it is called `splunk-cluster-master`:

```
kubectl create secret generic splunk-cluster-master --from-file=default.yml
```

You can then use the `defaultsUrl` parameter and a reference to the secret created above to configure any Splunk
Enterprise custom resource to use your external indexer cluster:

```yaml
apiVersion: enterprise.splunk.com/v3
kind: SearchHeadCluster
metadata:
  name: example
  finalizers:
  - enterprise.splunk.com/delete-pvc
spec:
  volumes:
    - name: cluster-master
      secret:
        secretName: splunk-cluster-master
  defaultsUrl: /mnt/cluster-master/default.yml
```
## Managing global kubernetes secret object

### Creating global kubernetes secret object

Use the kubectl command to create the global kubernetes secret object:

1. Verify the namespace. You can retrieve the namespace in the current context using `kubectl config view --minify --output 'jsonpath={..namespace}'`. Make a note of the output. If the command doesn't display an output it indicates that we are in the `default` namespace.  **NOTE**: If you already have a desired namespace, you can set current context to the same using the following command: `kubectl config set-context --current --namespace=<desired_namespace>`

2. Gather the password values for the secret tokens you want to configure. To see all available secret tokens defined for the global kubernetes secret object, review [password management](PasswordManagement.md#splunk-secret-tokens-in-the-global-secret-object)

3. Create a kubernetes secret object referencing the namespace. Example: splunk-`<desired_namespace`>-secret.
In the example below, we are creating the global kubernetes secret object, defining the default administrator and pass4Symmkey tokens, and passing in the values.  
`kubectl create secret generic splunk-<desired_namespace>-secret --from-literal='password=<admin_password_value>' --from-literal='pass4SymmKey=<pass4Symmkey_value>'`

### Reading global kubernetes secret object

Once created, all secret tokens in the secret object are base64 encoded. To read the global kubernetes secret object you can use the following command:

`kubectl get secret splunk-<desired_namespace>-secret -o yaml`

A sample global kubernetes secret object with base64 encoded values looks like:

```
kubectl get secret splunk-default-secret -o yaml
apiVersion: v1
data:
  hec_token: RUJFQTE4OTMtMDI4My03RkMzLThEQTAtQ0I1RTFGQzgzMzc1
  idxc_secret: VUY5dWpHU1I4ZmpoZlJKaWNNT2VMSUNY
  pass4SymmKey: dkFjelZSUzJjZzFWOHZPaVRGZk9hSnYy
  password: OHFqcnV5WFhHRFJXU1hveDdZMzY5MGRs
  shc_secret: ZEdHWG5Ob2dzTDhWNHlocDFiYWpiclo1
kind: Secret
metadata:
  creationTimestamp: "2020-10-07T19:42:07Z"
  name: splunk-default-secret
  namespace: default
  ownerReferences:
  - apiVersion: enterprise.splunk.com/v3
    controller: false
    kind: SearchHeadCluster
    name: example-shc
    uid: f7264daf-4a3e-4b44-adb7-af52f45b45fe
  resourceVersion: "11433590"
  selfLink: /api/v1/namespaces/default/secrets/splunk-default-secret
  uid: d6c9a59c-1acf-4482-9990-cdb0eed56e87
type: Opaque
```

The kubectl command line tool can be used to decode the splunk secret tokens with the following command:

`kubectl get secret splunk-<desired_namespace>-secret -o go-template=' {{range $k,$v := .data}}{{printf "%s: " $k}}{{if not $v}}{{$v}}{{else}}{{$v | base64decode}}{{end}}{{"\n"}}{{end}}'`

A sample global kubernetes secret object with tokens decoded looks like:

```
hec_token: EBEA1893-0283-7FC3-8DA0-CB5E1FC83375
idxc_secret: UF9ujGSR8fjhfRJicMOeLICX
pass4SymmKey: vAczVRS2cg1V8vOiTFfOaJv2
password: 8qjruyXXGDRWSXox7Y3690dl
shc_secret: dGGXnNogsL8V4yhp1bajbrZ5
```

### Updating global kubernetes secret object

Use the kubectl command to update the global kubernetes secret object:

1. Base64 encode the plain-text value of the secret token using the following command: `echo -n <plain_text_value> | base64`
2. Obtain the key name for the secret token you are populating. The list of tokens is available in [password management](PasswordManagement.md#splunk-secret-tokens-in-the-global-secret-object). 
3. Update the global kubernetes secret object using the key and the encoded value: `kubectl patch secret splunk-<desired_namespace>-secret -p='{"data":{"<key_name_for_secret_token>": "<encoded_value>"}}' -v=1`

### Deleting global kubernetes secret object

Use the kubectl command to delete the global kubernetes secret object:

`kubectl delete secret splunk-<desired_namespace>-secret`<|MERGE_RESOLUTION|>--- conflicted
+++ resolved
@@ -64,7 +64,6 @@
 spec:
   monitoringConsoleRef:
     name: example_mc
-<<<<<<< HEAD
 EOF
 ```
 The Splunk Operator is responsible for configuring and maintaing the connection between the cluster manager and the index cluster peers, but it does not manage Splunk Apps. The cluster manager manages the Splunk Apps and Add-ons distributed to all peers in the indexer cluster. See [Installing Splunk Apps](#installing-splunk-apps) for more information.
@@ -92,35 +91,6 @@
 ```yaml
 cat <<EOF | kubectl apply -f -
 apiVersion: enterprise.splunk.com/v3
-=======
-EOF
-```
-The Splunk Operator is responsible for configuring and maintaing the connection between the cluster manager and the index cluster peers, but it does not manage Splunk Apps. The cluster manager manages the Splunk Apps and Add-ons distributed to all peers in the indexer cluster. See [Installing Splunk Apps](#installing-splunk-apps) for more information.
-
-The Splunk Operator also controls the upgrade cycle, and implements the recommended order of cluster manager, search heads, and indexers, by defining and updating the docker image used by each IndexerCluster part.
-
-This example includes the `monitoringConsoleRef` parameter used to define a monitoring console pod. The monitoring console pod does not need to be running; the name can be predefined and the pod started later. To start the monitoring console pod, see [Monitoring Clonsole](#monitoring-console), or use the example below:
-
-```yaml
-cat <<EOF | kubectl apply -f -
-apiVersion: enterprise.splunk.com/v3
-kind: MonitoringConsole
-metadata:
-  name: example_mc
-  finalizers:
-  - enterprise.splunk.com/delete-pvc
-EOF
-```
-
-The process is similar to build a multisite cluster, through defining a different zone affinity and site in each child IndexerCluster resource. See [Multisite cluster examples](MultisiteExamples.md)
-
-The passwords for the instance are generated automatically. To review the passwords, refer to the [Reading global kubernetes secret object](#reading-global-kubernetes-secret-object) instructions.
-
-#### Indexer cluster peers
-```yaml
-cat <<EOF | kubectl apply -f -
-apiVersion: enterprise.splunk.com/v3
->>>>>>> ab92d89e
 kind: IndexerCluster
 metadata:
   name: example
@@ -298,16 +268,6 @@
 EOF
 ```
 
-<<<<<<< HEAD
-In the above environment, cluster manager controls the [applications loaded](#installing-splunk-apps) to all
-the parts of the indexer cluster, and the indexer services that it creates select the indexers
-deployed by all the IndexerCluster parts, while the indexer services created by indexer cluster only select the indexers that it manages.
-
-This can also allow to better control
-the upgrade cycle to respect the recommended order: cluster manager, then search heads,
-then indexers, by defining and updating the docker image used by each IndexerCluster part.
-
-
 ### Monitoring Console
 The Monitoring Console provides detailed topology and performance information about your Splunk Enterprise deployment. The monitoring console (MC) pod is referenced by using the `monitoringConsoleRef` parameter. When a pod that references the `monitoringConsoleRef` parameter is created or deleted, the MC pod will automatically update itself and create or remove connections to those pods. 
 
@@ -325,25 +285,6 @@
 
 There is no preferred order when running an MC pod; you can start the pod before or after the other CR's in the namespace.  To associate a new MC pod with an existing CR that does not define the `monitoringConsoleRef`, you can patch those CR's and add it.  For example: ```kubectl patch cm-idxc cm --type=json -p '[{"op":"add", "path":"/spec/monitoringConsoleRef/name", "value":example_mc}]'``` for a cluster manager and ```kubectl patch shc test --type=json -p '[{"op":"add", "path":"/spec/monitoringConsoleRef/name", "value":example_mc}]'``` for a search head cluster.
 
-=======
-### Monitoring Console
-The Monitoring Console provides detailed topology and performance information about your Splunk Enterprise deployment. The monitoring console (MC) pod is referenced by using the `monitoringConsoleRef` parameter. When a pod that references the `monitoringConsoleRef` parameter is created or deleted, the MC pod will automatically update itself and create or remove connections to those pods. 
-
-
-```yaml
-cat <<EOF | kubectl apply -f -
-apiVersion: enterprise.splunk.com/v3
-kind: MonitoringConsole
-metadata:
-  name: example_mc
-  finalizers:
-  - enterprise.splunk.com/delete-pvc
-EOF
-```
-
-There is no preferred order when running an MC pod; you can start the pod before or after the other CR's in the namespace.  To associate a new MC pod with an existing CR that does not define the `monitoringConsoleRef`, you can patch those CR's and add it.  For example: ```kubectl patch cm-idxc cm --type=json -p '[{"op":"add", "path":"/spec/monitoringConsoleRef/name", "value":example_mc}]'``` for a cluster manager and ```kubectl patch shc test --type=json -p '[{"op":"add", "path":"/spec/monitoringConsoleRef/name", "value":example_mc}]'``` for a search head cluster.
-
->>>>>>> ab92d89e
 
 ### Search Head Clusters
 

--- conflicted
+++ resolved
@@ -328,50 +328,6 @@
 Please see [Configuring Ingress](Ingress.md) for guidance on making your
 Splunk clusters accessible outside of Kubernetes.
 
-<<<<<<< HEAD
-=======
-### Creating a Cluster with Data Fabric Search (DFS)
-
-Data Fabric Search (DFS) can easily be enabled on any `Standalone` or
-`SearchHeadCluster` insteance. To use DFS, you must first create a Spark
-cluster using the `Spark` resource:
-
-```yaml
-cat <<EOF | kubectl apply -f -
-apiVersion: enterprise.splunk.com/v1
-kind: Spark
-metadata:
-  name: example
-spec:
-  replicas: 3
-EOF
-```
-
-Within seconds, this will provision a Spark master and 3 workers to use
-with DFS. Similar to indexer clusters and search head clusters, you can
-easily scale search head clusters by just patching the `replicas` parameter.
-
-Once you have a Spark cluster created, you can enable DFS by just adding the
-`sparkRef` parameter to any `Standalone` or `SearchHeadCluster` instances. For
-example, to create an additional single instance search head with DFS enabled:
-
-```yaml
-cat <<EOF | kubectl apply -f -
-apiVersion: enterprise.splunk.com/v1
-kind: Standalone
-metadata:
-  name: dfsexample
-  finalizers:
-  - enterprise.splunk.com/delete-pvc
-spec:
-  sparkRef:
-    name: example
-EOF
-```
-
-The passwords for the instance are generated automatically. To review the passwords, please refer to the [Reading global kubernetes secret object](#reading-global-kubernetes-secret-object) instructions
-
->>>>>>> 2ec68163
 ### Cleaning Up
 
 As these examples demonstrate, the Splunk Operator for Kubernetes makes it

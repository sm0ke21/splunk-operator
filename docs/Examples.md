# Configuring Splunk Enterprise Deployments

This document includes various examples for configuring Splunk Enterprise deployments with the Splunk Operator.


  - [Creating a Clustered Deployment](#creating-a-clustered-deployment)
    - [Indexer Clusters](#indexer-clusters)
      - [Cluster Manager](#cluster-manager)
      - [Indexer part](#indexer-part)
      - [Scaling cluster peers using replicas](#scaling-cluster-peers-using-replicas)
      - [Scaling cluster peers using pod autoscaling](#scaling-cluster-peers-using-pod-autoscaling)
      - [Create a search head for your index cluster](#create-a-search-head-for-your-index-cluster)
    - [Monitoring Console](#monitoring-console)
    - [Search Head Clusters](#search-head-clusters)
    - [Cluster Services](#cluster-services)
    - [Cleaning Up](#cleaning-up)
  - [Smartstore Index Management](#smartstore-index-management)
  - [Using Default Settings](#using-default-settings)
  - [Installing Splunk Apps](#installing-splunk-apps)
  - [Using Apps for Splunk Configuration](#using-apps-for-splunk-configuration)
  - [Creating a LicenseManager Using a ConfigMap](#creating-a-LicenseManager-using-a-configmap)
  - [Configuring Standalone to use License Manager](#configuring-standalone-to-use-license-manager)
  - [Configuring Indexer Clusters to use License Manager](#configuring-indexer-clusters-to-use-license-manager)
  - [Using an External License Manager](#using-an-external-license-manager)
  - [Using an External Indexer Cluster](#using-an-external-indexer-cluster)
  - [Managing global kubernetes secret object](#managing-global-kubernetes-secret-object)
    - [Creating global kubernetes secret object](#creating-global-kubernetes-secret-object)
    - [Reading global kubernetes secret object](#reading-global-kubernetes-secret-object)
    - [Updating global kubernetes secret object](#updating-global-kubernetes-secret-object)
    - [Deleting global kubernetes secret object](#deleting-global-kubernetes-secret-object)

For more information about the custom resources that you can use with the Splunk Operator, refer to the [Custom Resource Guide](CustomResources.md).

## Creating a Clustered Deployment

The two basic building blocks of Splunk Enterprise infrastructure are search heads and indexers. A `Standalone` resource can be used to create a single instance
that can perform either, or both of these roles.

```yaml
apiVersion: enterprise.splunk.com/v3
kind: Standalone
metadata:
  name: single
  finalizers:
  - enterprise.splunk.com/delete-pvc
```

The passwords for the instance are generated automatically. To review the passwords, please refer to the [Reading global kubernetes secret object](#reading-global-kubernetes-secret-object) instructions.

### Indexer Clusters

When customers outgrow the capabilites of single instance for indexing and search, they will scale the infrastructure up to an [indexer cluster](https://docs.splunk.com/Documentation/Splunk/latest/Indexer/Aboutindexesandindexers).
The Splunk Operator makes creation of a cluster easy by utilizing a `ClusterManager` resource for Cluster Manager, and using the `IndexerCluster` resource for the cluster peers:

#### Cluster Manager
```yaml
cat <<EOF | kubectl apply -f -
apiVersion: enterprise.splunk.com/v3
kind: ClusterManager
metadata:
  name: cm
  namespace: splunk-operator
  finalizers:
  - enterprise.splunk.com/delete-pvc
spec:
  monitoringConsoleRef:
    name: example-mc
EOF
```
The Splunk Operator is responsible for configuring and maintaing the connection between the cluster manager and the index cluster peers, but it does not manage Splunk Apps. The cluster manager manages the Splunk Apps and Add-ons distributed to all peers in the indexer cluster. See [Installing Splunk Apps](#installing-splunk-apps) for more information.

The Splunk Operator also controls the upgrade cycle, and implements the recommended order of cluster manager, search heads, and indexers, by defining and updating the docker image used by each IndexerCluster part.

This example includes the `monitoringConsoleRef` parameter used to define a monitoring console pod. The monitoring console pod does not need to be running; the name can be predefined and the pod started later. To start the monitoring console pod, see [Monitoring Console](#monitoring-console), or use the example below:

```yaml
cat <<EOF | kubectl apply -f -
apiVersion: enterprise.splunk.com/v3
kind: MonitoringConsole
metadata:
  name: example-mc
  namespace: splunk-operator
  finalizers:
  - enterprise.splunk.com/delete-pvc
EOF
```

The process is similar to build a multisite cluster, through defining a different zone affinity and site in each child IndexerCluster resource. See [Multisite cluster examples](MultisiteExamples.md)

The passwords for the instance are generated automatically. To review the passwords, refer to the [Reading global kubernetes secret object](#reading-global-kubernetes-secret-object) instructions.

#### Indexer cluster peers
```yaml
cat <<EOF | kubectl apply -f -
apiVersion: enterprise.splunk.com/v3
kind: IndexerCluster
metadata:
  name: example
  namespace: splunk-operator
  finalizers:
  - enterprise.splunk.com/delete-pvc
spec:
  clusterManagerRef:
    name: cm
  monitoringConsoleRef:
    name: example-mc
EOF
```
This will automatically configure a cluster, with a predetermined number of index cluster peers generated automatically based upon the replication_factor (RF) set. This example includes the `monitoringConsoleRef` parameter used to define a monitoring console pod. 

NOTE: If you try to specify the number of `replicas` on an IndexerCluster CR less than the RF (as set on ClusterManager,) the Splunk Operator will always scale the number of peers to either the `replication_factor` for single site indexer clusters, or to the `origin` count in `site_replication_factor` for multi-site indexer clusters.

After starting the cluster manager, indexer cluster peers, and monitoring console pods using the examples above, use the `kubectl get pods` command to verify your environment:
```
$ kubectl get pods
NAME                                       READY   STATUS    RESTARTS    AGE
splunk-cm-cluster-manager-0                  1/1     Running   0          29s
splunk-example-indexer-0                    1/1     Running   0          29s
splunk-example-indexer-1                    1/1     Running   0          29s
splunk-example-indexer-2                    1/1     Running   0          29s
splunk-example-mc-monitoring-console-0      1/1     Running   0          40s
splunk-operator-7c5599546c-wt4xl            1/1     Running   0          14h
```

#### Scaling cluster peers using replicas
If you want to add more indexers as cluster peers, update your `IndexerCluster` CR and define the `replicas` parameter:

```yaml
cat <<EOF | kubectl apply -f -
apiVersion: enterprise.splunk.com/v3
kind: IndexerCluster
metadata:
  name: example
  namespace: splunk-operator
  finalizers:
  - enterprise.splunk.com/delete-pvc
spec:
  spec:
  clusterManagerRef:
    name: cm
  replicas: 3
  monitoringConsoleRef:
    name: example-mc
EOF
```

```
$ kubectl get pods
NAME                                         READY    STATUS    RESTARTS   AGE
splunk-cm-cluster-manager-0                    1/1     Running   0          14m
splunk-example-indexer-0                      1/1     Running   0          14m
splunk-example-indexer-1                      1/1     Running   0          70s
splunk-example-indexer-2                      1/1     Running   0          70s
splunk-example-mc-monitoring-console-0        1/1     Running   0          80s
splunk-operator-7c5599546c-wt4xl              1/1     Running   0          14h
```

You can now easily scale your indexer cluster by patching the `replicas` count. For example:

```
$ kubectl patch indexercluster example --type=json -p '[{"op": "replace", "path": "/spec/replicas", "value": 5}]'
indexercluster.enterprise.splunk.com/example patched
```

For efficiency, note that you can use the following short names with `kubectl`:

* `clustermanager`: `cmanager-idxc`
* `indexercluster`: `idc` or `idxc`
* `searchheadcluster`: `shc`
* `LicenseManager`: `lm`
* `monitoringconsole`: `mc`

All CR's that support a `replicas` field can be scaled using the `kubectl scale` command. For example:

```
$ kubectl scale idc example --replicas=5
indexercluster.enterprise.splunk.com/example scaled
```
#### Scaling cluster peers using pod autoscaling
You can also create [Horizontal Pod Autoscalers](https://kubernetes.io/docs/tasks/run-application/horizontal-pod-autoscale/) to manage dynamic scaling for you. For example:

```yaml
cat <<EOF | kubectl apply -f -
apiVersion: autoscaling/v1
kind: HorizontalPodAutoscaler
metadata:
  name: idc-example
  namespace: splunk-operator
spec:
  scaleTargetRef:
    apiVersion: enterprise.splunk.com/v3
    kind: IndexerCluster
    name: example
  minReplicas: 5
  maxReplicas: 10
  targetCPUUtilizationPercentage: 50
EOF
```

```
$ kubectl get hpa
NAME          REFERENCE                TARGETS   MINPODS   MAXPODS   REPLICAS   AGE
idc-example   IndexerCluster/example   16%/50%   5         10        5          15m
```

#### Create a search head for your index cluster
To create a standalone search head that is preconfigured to search your indexer cluster, add the `clusterManagerRef` parameter:

```yaml
cat <<EOF | kubectl apply -f -
apiVersion: enterprise.splunk.com/v3
kind: Standalone
metadata:
  name: single
  namespace: splunk-operator
  finalizers:
  - enterprise.splunk.com/delete-pvc
spec:
  clusterManagerRef:
    name: cm
  monitoringConsoleRef:
    name: example-mc
EOF
```

Note that the `clusterManagerRef` field points to the cluster manager for the indexer cluster. This example includes the `monitoringConsoleRef` parameter used to define a monitoring console pod. 

```
$ kubectl get pods
NAME                                         READY    STATUS    RESTARTS   AGE
splunk-cm-cluster-manager-0                    1/1     Running   0          14m
splunk-example-indexer-0                      1/1     Running   0          14m
splunk-example-indexer-1                      1/1     Running   0          70s
splunk-example-indexer-2                      1/1     Running   0          70s
splunk-example-mc-monitoring-console-0        1/1     Running   0          80s
splunk-single-standalone-0                    1/1     Running   0          90s
splunk-operator-7c5599546c-wt4xl              1/1     Running   0          14h
```

#### Another Cluster Manager example
Having a separate CR for cluster manager allows you to define parameters differently than the indexers, such as storage capacity and the storage class used by persistent volumes.

```yaml
cat <<EOF | kubectl apply -f -
apiVersion: enterprise.splunk.com/v3
kind: ClusterManager
metadata:
  name: cm
  namespace: splunk-operator
  finalizers:
  - enterprise.splunk.com/delete-pvc
spec:
  etcVolumeStorageConfig:
    storageClassName: gp2
    storageCapacity: 15Gi
  varVolumeStorageConfig:
    storageClassName: customStorageClass
    storageCapacity: 25Gi
---
apiVersion: enterprise.splunk.com/v3
kind: IndexerCluster
metadata:
  name: idxc-part1
  finalizers:
  - enterprise.splunk.com/delete-pvc
spec:
  # No cluster-manager created, uses the referenced one
  clusterManagerRef:
    name: cm
  replicas: 3
  storageClassName: local
  varStorage: "128Gi"
  monitoringConsoleRef:
    name: example-mc
EOF
```

### Monitoring Console
The Monitoring Console provides detailed topology and performance information about your Splunk Enterprise deployment. The monitoring console (MC) pod is referenced by using the `monitoringConsoleRef` parameter. When a pod that references the `monitoringConsoleRef` parameter is created or deleted, the MC pod will automatically update itself and create or remove connections to those pods. 


```yaml
cat <<EOF | kubectl apply -f -
apiVersion: enterprise.splunk.com/v3
kind: MonitoringConsole
metadata:
  name: example-mc
  namespace: splunk-operator
  finalizers:
  - enterprise.splunk.com/delete-pvc
EOF
```

<<<<<<< HEAD
There is no preferred order when running an MC pod; you can start the pod before or after the other CR's in the namespace.  To associate a new MC pod with an existing CR that does not define the `monitoringConsoleRef`, you can patch those CR's and add it.  For example: ```kubectl patch cmanager-idxc cm --type=json -p '[{"op":"add", "path":"/spec/monitoringConsoleRef/name", "value":example_mc}]'``` for a cluster manager and ```kubectl patch shc test --type=json -p '[{"op":"add", "path":"/spec/monitoringConsoleRef/name", "value":example_mc}]'``` for a search head cluster.
=======
There is no preferred order when running an MC pod; you can start the pod before or after the other CR's in the namespace.  To associate a new MC pod with an existing CR that does not define the `monitoringConsoleRef`, you can patch those CR's and add it.  For example: ```kubectl patch cm-idxc cm --type=json -p '[{"op":"add", "path":"/spec/monitoringConsoleRef/name", "value":example-mc}]'``` for a cluster manager and ```kubectl patch shc test --type=json -p '[{"op":"add", "path":"/spec/monitoringConsoleRef/name", "value":example-mc}]'``` for a search head cluster.
>>>>>>> 3eaa2130


### Search Head Clusters

A search head cluster is used to distribute users and search load across multiple instances, and provides high availabilty for search jobs. See [About search head clustering](https://docs.splunk.com/Documentation/Splunk/latest/DistSearch/AboutSHC) in the Splunk Enterprise documentation.

You can create a search head cluster that is configured to communicate with your indexer cluster by using a `SearchHeadCluster` resource
and adding the `clusterManagerRef` parameter. 

```yaml
cat <<EOF | kubectl apply -f -
apiVersion: enterprise.splunk.com/v3
kind: SearchHeadCluster
metadata:
  name: example
  namespace: splunk-operator
  finalizers:
  - enterprise.splunk.com/delete-pvc
spec:
  clusterManagerRef:
    name: cm
  monitoringConsoleRef:
    name: example-mc
EOF
```

This will automatically create a deployer with 3 search heads clustered together. Search head clusters require a minimum of 3 members. This example includes the `monitoringConsoleRef` parameter and name used to define a monitoring console (MC) pod.  To start the monitoring console pod, see [Monitoring Console](#monitoring-console), or use the example below:

```yaml
cat <<EOF | kubectl apply -f -
apiVersion: enterprise.splunk.com/v3
kind: MonitoringConsole
metadata:
  name: example-mc
  namespace: splunk-operator
  finalizers:
  - enterprise.splunk.com/delete-pvc
EOF
```

```
$ kubectl get pods
NAME                                        READY   STATUS    RESTARTS   AGE
splunk-cm-cluster-manager-0                   1/1     Running   0          53m
splunk-example-deployer-0                    0/1     Running   0          29s
splunk-example-indexer-0                     1/1     Running   0          53m
splunk-example-indexer-1                     1/1     Running   0          40m
splunk-example-indexer-2                     1/1     Running   0          40m
splunk-example-indexer-3                     1/1     Running   0          37m
splunk-example-indexer-4                     1/1     Running   0          37m
splunk-example-search-head-0                 0/1     Running   0          29s
splunk-example-search-head-1                 0/1     Running   0          29s
splunk-example-search-head-2                 0/1     Running   0          29s
splunk-operator-7c5599546c-pmbc2             1/1     Running   0          12m
splunk-single-standalone-0                   1/1     Running   0          11m
splunk-example-mc-monitoring-console-0       1/1     Running   0          80s
```

Similar to indexer clusters, you can scale a search head cluster by patching the `replicas` parameter.

The passwords for the instance are generated automatically. To review the passwords, refer to the [Reading global kubernetes secret object](#reading-global-kubernetes-secret-object) instructions

### Cluster Services

The creation of `SearchHeadCluster`, `ClusterManager`, `MonitoringConsole`, and `IndexerCluster` resources also creates corresponding Kubernetes services:

```
$ kubectl get svc
NAME                                                        TYPE        CLUSTER-IP       EXTERNAL-IP   PORT(S)                                          AGE
splunk-cm-cluster-manager-service                            ClusterIP   10.100.98.17     <none>        8000/TCP,8089/TCP                                55m
splunk-cm-indexer-service                                   ClusterIP   10.100.119.27    <none>        8000/TCP,8089/TCP                                55m
splunk-example-mc-monitoring-console-service                ClusterIP   10.100.7.28      <none>        8000/TCP,8088/TCP,8089/TCP,9997/TCP              54m
splunk-example-deployer-service                             ClusterIP   10.100.43.240    <none>        8000/TCP,8089/TCP                                118s
splunk-example-indexer-headless                             ClusterIP   None             <none>        8000/TCP,8088/TCP,8089/TCP,9997/TCP              55m
splunk-example-indexer-service                              ClusterIP   10.100.192.73    <none>        8000/TCP,8088/TCP,8089/TCP,9997/TCP              55m
splunk-example-search-head-headless                         ClusterIP   None             <none>        8000/TCP,8089/TCP                                118s
splunk-example-search-head-service                          ClusterIP   10.100.37.53     <none>        8000/TCP,8089/TCP                                118s
splunk-operator-metrics                                     ClusterIP   10.100.181.146   <none>        8383/TCP,8686/TCP                                11d
```

To login to your new Splunk Enterprise cluster, you can forward port 8000 to one of the search head pods, or use a load balancing service that is automatically created for your deployment:

```
kubectl port-forward service/splunk-example-search-head-service 8000
```

Similar to other examples, the default administrator password can be obtained from the global kubernetes secrets object as described here:

```
kubectl get secret splunk-`<namespace`>-secret -o jsonpath='{.data.password}' | base64 --decode
```

See [Configuring Ingress](Ingress.md) for guidance on making your Splunk Enterprise clusters accessible from outside of Kubernetes.

### Cleaning Up

As these examples demonstrate, the Splunk Operator makes it easy to create and manage clustered deployments of Splunk Enterprise. Given the reduced complexity, the comparable resource requirements from leveraging containers, and the ability to easily start small and scale as necessary, we recommend that you use the `IndexerCluster` and `SearchHeadCluster` resources when creating deployments using the Splunk Operator. 

To remove the resources created from this example, run:

```
<<<<<<< HEAD
kubectl delete standalone single
kubectl delete shc example
kubectl delete idc example
kubectl delete mc example_mc
kubectl delete clustermanager cm
=======
kubectl delete -n splunk-opertaor standalone single
kubectl delete -n splunk-opertaor shc example
kubectl delete -n splunk-opertaor idc example
kubectl delete -n splunk-opertaor mc example-mc
kubectl delete -n splunk-opertaor clustermaster cm
>>>>>>> 3eaa2130
```

## SmartStore Index Management

Indexes can be managed through the Splunk Operator. Every index configured through the Splunk Operator must be SmartStore enabled. See [SmartStore Resource Guide](SmartStore.md).

## Using Default Settings

The Splunk Enterprise container supports many
[default configuration settings](https://github.com/splunk/splunk-ansible/blob/develop/docs/advanced/default.yml.spec.md)
which are used to set up and configure new deployments. The Splunk Operator provides several ways to configure these.

Suppose we create a ConfigMap named `splunk-defaults` that includes a
`default.yml` in our kubernetes cluster:

```
kubectl create configmap splunk-defaults --from-file=default.yml
```

You can use the `volumes` and `defaultsUrl` parameters in the
configuration spec to have the Splunk Operator initialize
your deployment using these settings.

```yaml
apiVersion: enterprise.splunk.com/v3
kind: Standalone
metadata:
  name: example
  namespace: splunk-operator
  finalizers:
  - enterprise.splunk.com/delete-pvc
spec:
  volumes:
    - name: defaults
      configMap:
        name: splunk-defaults
  defaultsUrl: /mnt/defaults/default.yml
```

In the above example, `volumes` will mount the `splunk-defaults` ConfigMap
with `default.yml` file under the `/mnt/defaults` directory on all pods of
the Custom Resource `Standalone`.

`defaultsUrl` represents the full path to the `default.yml` configuration
file on the pods. In addition, `defaultsUrl` may specify one or more local
paths or URLs, each separated by a comma. For example, you can use a `generic.yml`
with common settings and an `apps.yml` that provides additional parameters for
app installation.

```yaml
  defaultsUrl: "http://myco.com/splunk/generic.yml,/mnt/defaults/apps.yml"
```

Inline `defaults` are always processed last, after any `defaultsUrl` files.

Any password management related configuration via `defaults` and `defaultsUrl`
has been disabled. Please review [`PasswordManagement.md`](PasswordManagement.md)
and [`Managing global kubernetes secret object`](#managing-global-kubernetes-secret-object)
for more details.

## Installing Splunk Apps

*Note that this requires using the Splunk Enterprise container version 8.1.0 or later*

With the latest release of the Splunk Operator, a Beta version of the new App Framework is available to centrally store and deploy apps. See [AppFramework](AppFramework.md) for information and examples.

The below method of installing apps continues to be supported, but will be deprecated in future releases.

The Splunk Operator can be used to automatically install apps for you by
including the `apps_location` parameter in your default settings. The value
may either be a comma-separated list of apps or a YAML list, with each app
referenced using a filesystem path or URL.

Note: In the case of `SearchHeadCluster` or `ClusterManager` when the apps are configured through 
the `apps_location`, all those apps will be deployed to the Search Heads or Indexers respectively.
To install the apps locally to the Deployer or ClusterManager, the apps should be specified through `apps_location_local`.

When using filesystem paths, the apps should be mounted using the
`volumes` parameter. This may be used to reference either Kubernetes
ConfigMaps, Secrets or multi-read Volumes.

For example, let's say you want to store two of your apps (`app1.tgz` and
`app2.tgz`) in a ConfigMap named `splunk-apps`:

```
kubectl create -n splunk-operator configmap splunk-apps --from-file=app1.tgz --from-file=app2.tgz
```

You can have the Splunk Operator install these automatically using something
like the following:


### Example: Standalone
In the standalone example, app1 and app2 are installed on Splunk Standalone instances.

```yaml
apiVersion: enterprise.splunk.com/v3
kind: Standalone
metadata:
  name: example
  namespace: splunk-operator
  finalizers:
  - enterprise.splunk.com/delete-pvc
spec:
  volumes:
    - name: apps
      configMap:
        name: splunk-apps
  defaults: |-
    splunk:
      apps_location:
        - "/mnt/apps/app1.tgz"
        - "/mnt/apps/app2.tgz"
```


### Example: Cluster Manager
In this example, app3 and app4 are installed on any indexer instances that are managed by the cluster manager. App5 and app6 are installed locally on the ClusterManager instance.

```yaml
apiVersion: enterprise.splunk.com/v3
kind: ClusterManager
metadata:
  name: cmexample
  namespace: splunk-operator
  finalizers:
  - enterprise.splunk.com/delete-pvc
spec:
  volumes:
    - name: apps
      configMap:
        name: splunk-apps
  defaults: |-
    splunk:
      apps_location:
        - "/mnt/apps/app3.tgz"
        - "/mnt/apps/app4.tgz"
      apps_location_local:
        - "/mnt/apps/app5.tgz"
        - "/mnt/apps/app6.tgz"
```

If you are using a search head cluster, the deployer will be used to push
these apps out to your search heads.

Instead of using a YAML list, you could also have used a comma-separated list:

```yaml
  defaults: |-
    splunk:
      apps_location: "/mnt/apps/app1.tgz,/mnt/apps/app2.tgz"
```

You can also install apps hosted remotely using URLs:

```yaml
    splunk:
      apps_location:
        - "/mnt/apps/app1.tgz"
        - "/mnt/apps/app2.tgz"
        - "https://example.com/splunk-apps/app3.tgz"
```

Also these application configuration parameters can be placed in a `defaults.yml`
file and use the `defaultsUrlApps` parameter.  The `defaultsUrlApps` parameter
is specific for application installation and will install the apps in the
correct instances as per the deployment.

Unlike `defaultsUrl` which is applied at every instance created by the CR, the
`defaultsUrlApps` will be applied on instances that will **not** get the application
installed via a bundle push.  Search head and indexer cluster members will not have
the `defaultsUrlApps` parameter applied.  This means:

 - For Standalone & License Manager, these applications will be installed as normal.
 - For SearchHeadClusters, these applications will only be installed on the SHC Deployer
and pushed to the members via SH Bundle push.
 - For IndexerClusters, these applications will only be installed on the ClusterManager
and pushed to the indexers in the cluster via CM Bundle push.

For application installation the preferred method will be through the `defaultsUrlApps`
while other Ansible defaults can be still be installed via `defaultsUrl`.  For backwards
compatibility applications could be installed via `defaultsUrl` though this is not
recommended.  Both options can be used in conjunction:

```yaml
    defaultsUrl : "http://myco.com/splunk/generic.yml"
    defaultsUrlApps: "/mnt/defaults/apps.yml"
```


## Using Apps for Splunk Configuration

Splunk Enterprise apps are often used to package custom configuration files.
An app in its simplest form needs only to provide a `default/app.conf` file.
To create a new app, first create a directory containing a `default`
subdirectory. For example, let's create a simple app in a directory named
`myapp`:

```
mkdir -p myapp/default && cat <<EOF > myapp/default/app.conf
[install]
is_configured = 0

[ui]
is_visible = 1
label = My Splunk App

[launcher]
author = Me
description = My Splunk App for Custom Configuration
version = 1.0
EOF
```

Next, we'll add a few event type knowledge objects (from
[docs](https://docs.splunk.com/Documentation/Splunk/latest/Knowledge/Configureeventtypes)):

```
cat <<EOF > myapp/default/eventtypes.conf
[web]
search = html OR http OR https OR css OR htm OR html OR shtml OR xls OR cgi

[fatal]
search = FATAL
EOF
```

Splunk apps are typically packaged into gzip'd tarballs:

```
tar cvzf myapp.tgz myapp
```

You now have your custom knowledge objects configuration packaged into an app
that can be automatically deployed to your Splunk Enterprise clusters by
following instructions from the [previous example](#installing-splunk-apps).


## Creating a LicenseManager Using a ConfigMap

We recommend that you create a `LicenseManager` instance to share a license
with all the components in your Splunk Enterprise deployment.

First, you can create a ConfigMap named `splunk-licenses` that includes
a license file named `enterprise.lic` by running:

```
kubectl create configmap splunk-licenses --from-file=enterprise.lic
```
Your ConfigMap can contain multiple licenses ```--from-file=enterprise1.lic,enterprise2.lic```

You can create a `LicenseManager` that references this license by
using the `volumes` and `licenseUrl` configuration parameters:

```yaml
apiVersion: enterprise.splunk.com/v3
kind: LicenseManager
metadata:
  name: example
  namespace: splunk-operator
  finalizers:
  - enterprise.splunk.com/delete-pvc
spec:
  volumes:
    - name: licenses
      configMap:
        name: splunk-licenses
  licenseUrl: /mnt/licenses/enterprise.lic
```

`volumes` will mount the ConfigMap in your `LicenseManager` pod under the
`/mnt/licenses` directory, and `licenseUrl` will configure Splunk to use
the `enterprise.lic` file within it.

`licenseUrl` can reference more than one license.
```
licenseUrl: "/mnt/licenses/enterprise1.lic,/mnt/licenses/enterprise2.lic"
```

Note that `licenseUrl` may specify a local path or URL such as
"https://myco.com/enterprise.lic", and the `volumes` parameter can
be used to mount any type of [Kubernetes Volumes](https://kubernetes.io/docs/concepts/storage/volumes/).

## Configuring Standalone to use License Manager

Once a LicenseManager is created, you can configure your `Standalone` to use
the `LicenseManager` by adding `licenseManagerRef` to its spec as follows:

```yaml
apiVersion: enterprise.splunk.com/v3
kind: Standalone
metadata:
  name: example
  namespace: splunk-operator
  finalizers:
  - enterprise.splunk.com/delete-pvc
spec:
  licenseManagerRef:
    name: example
```

## Configuring Indexer Clusters to use License Manager

While configuring [`Indexer Clusters`](Examples.md#indexer-clusters) to use the `LicenseManager`, you need to add `licenseManagerRef` only to the `ClusterManager` spec as follows:

```yaml
cat <<EOF | kubectl apply -f -
apiVersion: enterprise.splunk.com/v3
kind: ClusterManager
metadata:
  name: example-cm
  namespace: splunk-operator
  finalizers:
  - enterprise.splunk.com/delete-pvc
spec:
  licenseManagerRef:
    name: example
---
apiVersion: enterprise.splunk.com/v3
kind: IndexerCluster
metadata:
  name: example-idc
  namespace: splunk-operator
  finalizers:
  - enterprise.splunk.com/delete-pvc
spec:
  clusterManagerRef:
    name: example-cm
EOF
```

In order to forward `LicenseManager` logs to the above `Indexer Cluster`, you need to add `clusterManagerRef` to the `LicenseManager` spec as follows:

```yaml
apiVersion: enterprise.splunk.com/v3
kind: LicenseManager
metadata:
  name: example
  namespace: splunk-operator
  finalizers:
  - enterprise.splunk.com/delete-pvc
spec:
  volumes:
    - name: licenses
      configMap:
        name: splunk-licenses
  licenseUrl: /mnt/licenses/enterprise.lic
  clusterManagerRef:
    name: example-cm
```

## Using an External License Manager

*Note that this requires using the Splunk Enterprise container version 8.1.0 or later*

The Splunk Operator for Kubernetes allows you to use an external License
Manager(LM) with the custom resources it manages. To do this, you will
share the same `pass4Symmkey` between the global secret object setup by the
operator & the external LM, and configure the `splunk.license_master_url`.
The operator requires that the external LM have a configured
pass4SymmKey for authentication.

### Configuring pass4Symmkey:

There are two ways to configure `pass4Symmkey` with an External LM:

#### Approach 1
- Setup the desired plain-text [`pass4Symmkey`](PasswordManagement.md#pass4Symmkey) in the global secret object(Note: The `pass4Symmkey` would be stored in a base64 encoded format). For details see [updating global kubernetes secret object](#updating-global-kubernetes-secret-object).
- Setup the same plain-text `pass4SymmKey` in the `[general]` section of your LM's `server.conf` file.

#### Approach 2
- Retrieve the plain-text `pass4SymmKey` in the `[general]` section of your LM's `server.conf` file.
  ```
  cat $SPLUNK_HOME/etc/system/local/server.conf
  ...
  [general]
  pass4SymmKey = $7$Sw0A+wvJdTztMcA2Ge7u435XmpTzPqyaq49kUZqn0yfAgwFpwrArM2JjWJ3mUyf/FyHAnCZkE/U=
  ...
  ```

  You can decrypt the `pass4SymmKey` by running the following command with
  `--value` set to the value from your `server.conf` file:

  ```
  $SPLUNK_HOME/bin/splunk show-decrypted --value '$7$Sw0A+wvJdTztMcA2Ge7u435XmpTzPqyaq49kUZqn0yfAgwFpwrArM2JjWJ3mUyf/FyHAnCZkE/U='
  ```
- Setup the above decrypted plain-text [`pass4Symmkey`](PasswordManagement.md#pass4Symmkey) in the global secret object(Note: The `pass4Symmkey` would be stored in a base64 encoded format). For details see [updating global kubernetes secret object](#updating-global-kubernetes-secret-object)

### Configuring license_master_url:

Assuming that the hostname for your LM is `license-manager.splunk.mydomain.com`,
you should create a `default.yml` file with the following contents:

```yaml
splunk:
  license_master_url: license-manager.splunk.mydomain.com
```

Next, save this file as a secret. In this example we are calling it `splunk-license-manager`:

```
kubectl create secret generic splunk-license-manager --from-file=default.yml
```

You can then use the `defaultsUrl` parameter and a reference to the secret object created above to configure any Splunk
Enterprise custom resource to use your External LM:

```yaml
apiVersion: enterprise.splunk.com/v3
kind: Standalone
metadata:
  name: example
  namespace: splunk-operator
  finalizers:
  - enterprise.splunk.com/delete-pvc
spec:
  volumes:
    - name: license-manager
      secret:
        secretName: splunk-license-manager
  defaultsUrl: /mnt/license-manager/default.yml
```

## Using an External Indexer Cluster

*Note that this requires using the Splunk Enterprise container version 8.1.0 or later*

The Splunk Operator for Kubernetes allows you to use an external cluster of
indexers with its `Standalone`, `SearchHeadCluster` and `LicenseManager`
resources. To do this, you will share the same `IDXC pass4Symmkey` between the global secret object setup by the
operator & the external indexer cluster, and configure the `splunk.cluster_master_url`.


### Configuring IDXC pass4Symmkey:

There are two ways to configure `IDXC pass4Symmkey` with an External Indexer Cluster:
#### Approach 1
- Setup the desired plain-text [`IDXC pass4Symmkey`](PasswordManagement.md#idxc-pass4Symmkey) in the global secret object(Note: The `IDXC pass4Symmkey` would be stored in a base64 encoded format). For details see [updating global kubernetes secret object](#updating-global-kubernetes-secret-object).
- Setup the same plain-text `IDXC pass4SymmKey` in the `[clustering]` section of your cluster manager's and indexers' `server.conf` file.

#### Approach 2
- Retrieve the plain-text `IDXC pass4SymmKey` in the `[clustering]` section of your cluster manager's `server.conf` file.
  ```
  cat $SPLUNK_HOME/etc/system/local/server.conf
  ...
  [clustering]
  pass4SymmKey = $7$Sw0A+wvJdTztMcA2Ge7u435XmpTzPqyaq49kUZqn0yfAgwFpwrArM2JjWJ3mUyf/FyHAnCZkE/U=
  ...
  ```

  You can decrypt the `IDXC pass4SymmKey` by running the following command with
  `--value` set to the value from your `server.conf` file:

  ```
  $SPLUNK_HOME/bin/splunk show-decrypted --value '$7$Sw0A+wvJdTztMcA2Ge7u435XmpTzPqyaq49kUZqn0yfAgwFpwrArM2JjWJ3mUyf/FyHAnCZkE/U='
  ```
- Setup the above decrypted plain-text [`IDXC pass4Symmkey`](PasswordManagement.md#idxc-pass4Symmkey) in the global secret object(Note: The `IDXC pass4Symmkey` would be stored in a base64 encoded format). For details see [updating global kubernetes secret object](#updating-global-kubernetes-secret-object)

### Configuring cluster_master_url:

Assuming the hostname for your cluster manager is `cluster-manager.splunk.mydomain.com`,
you should create a `default.yml` file with the following contents:

```yaml
splunk:
  cluster_master_url: cluster-manager.splunk.mydomain.com
```

Next, save this file as a secret. In the example here, it is called `splunk-cluster-manager`:

```
kubectl create secret generic splunk-cluster-manager --from-file=default.yml
```

You can then use the `defaultsUrl` parameter and a reference to the secret created above to configure any Splunk
Enterprise custom resource to use your external indexer cluster:

```yaml
apiVersion: enterprise.splunk.com/v3
kind: SearchHeadCluster
metadata:
  name: example
  namespace: splunk-operator
  finalizers:
  - enterprise.splunk.com/delete-pvc
spec:
  volumes:
    - name: cluster-manager
      secret:
        secretName: splunk-cluster-manager
  defaultsUrl: /mnt/cluster-manager/default.yml
```
## Managing global kubernetes secret object

### Creating global kubernetes secret object

Use the kubectl command to create the global kubernetes secret object:

1. Verify the namespace. You can retrieve the namespace in the current context using `kubectl config view --minify --output 'jsonpath={..namespace}'`. Make a note of the output. If the command doesn't display an output it indicates that we are in the `default` namespace.  **NOTE**: If you already have a desired namespace, you can set current context to the same using the following command: `kubectl config set-context --current --namespace=<desired_namespace>`

2. Gather the password values for the secret tokens you want to configure. To see all available secret tokens defined for the global kubernetes secret object, review [password management](PasswordManagement.md#splunk-secret-tokens-in-the-global-secret-object)

3. Create a kubernetes secret object referencing the namespace. Example: splunk-`<desired_namespace`>-secret.
In the example below, we are creating the global kubernetes secret object, defining the default administrator and pass4Symmkey tokens, and passing in the values.  
`kubectl create secret generic splunk-<desired_namespace>-secret --from-literal='password=<admin_password_value>' --from-literal='pass4SymmKey=<pass4Symmkey_value>'`

### Reading global kubernetes secret object

Once created, all secret tokens in the secret object are base64 encoded. To read the global kubernetes secret object you can use the following command:

`kubectl get secret splunk-<desired_namespace>-secret -o yaml`

A sample global kubernetes secret object with base64 encoded values looks like:

```
kubectl get secret splunk-default-secret -o yaml
apiVersion: v1
data:
  hec_token: RUJFQTE4OTMtMDI4My03RkMzLThEQTAtQ0I1RTFGQzgzMzc1
  idxc_secret: VUY5dWpHU1I4ZmpoZlJKaWNNT2VMSUNY
  pass4SymmKey: dkFjelZSUzJjZzFWOHZPaVRGZk9hSnYy
  password: OHFqcnV5WFhHRFJXU1hveDdZMzY5MGRs
  shc_secret: ZEdHWG5Ob2dzTDhWNHlocDFiYWpiclo1
kind: Secret
metadata:
  creationTimestamp: "2020-10-07T19:42:07Z"
  name: splunk-default-secret
  namespace: splunk-operator
  ownerReferences:
  - apiVersion: enterprise.splunk.com/v3
    controller: false
    kind: SearchHeadCluster
    name: example-shc
    uid: f7264daf-4a3e-4b44-adb7-af52f45b45fe
  resourceVersion: "11433590"
  selfLink: /api/v1/namespaces/default/secrets/splunk-default-secret
  uid: d6c9a59c-1acf-4482-9990-cdb0eed56e87
type: Opaque
```

The kubectl command line tool can be used to decode the splunk secret tokens with the following command:

`kubectl get secret splunk-<desired_namespace>-secret -o go-template='{{range $k,$v := .data}}{{printf "%s: " $k}}{{if not $v}}{{$v}}{{else}}{{$v | base64decode}}{{end}}{{"\n"}}{{end}}'`

A sample global kubernetes secret object with tokens decoded looks like:

```
hec_token: EBEA1893-0283-7FC3-8DA0-CB5E1FC83375
idxc_secret: UF9ujGSR8fjhfRJicMOeLICX
pass4SymmKey: vAczVRS2cg1V8vOiTFfOaJv2
password: 8qjruyXXGDRWSXox7Y3690dl
shc_secret: dGGXnNogsL8V4yhp1bajbrZ5
```

### Updating global kubernetes secret object

Use the kubectl command to update the global kubernetes secret object:

1. Base64 encode the plain-text value of the secret token using the following command: `echo -n <plain_text_value> | base64`
2. Obtain the key name for the secret token you are populating. The list of tokens is available in [password management](PasswordManagement.md#splunk-secret-tokens-in-the-global-secret-object). 
3. Update the global kubernetes secret object using the key and the encoded value: `kubectl patch secret splunk-<desired_namespace>-secret -p='{"data":{"<key_name_for_secret_token>": "<encoded_value>"}}' -v=1`

### Deleting global kubernetes secret object

Use the kubectl command to delete the global kubernetes secret object:

`kubectl delete secret splunk-<desired_namespace>-secret`<|MERGE_RESOLUTION|>--- conflicted
+++ resolved
@@ -291,11 +291,7 @@
 EOF
 ```
 
-<<<<<<< HEAD
-There is no preferred order when running an MC pod; you can start the pod before or after the other CR's in the namespace.  To associate a new MC pod with an existing CR that does not define the `monitoringConsoleRef`, you can patch those CR's and add it.  For example: ```kubectl patch cmanager-idxc cm --type=json -p '[{"op":"add", "path":"/spec/monitoringConsoleRef/name", "value":example_mc}]'``` for a cluster manager and ```kubectl patch shc test --type=json -p '[{"op":"add", "path":"/spec/monitoringConsoleRef/name", "value":example_mc}]'``` for a search head cluster.
-=======
 There is no preferred order when running an MC pod; you can start the pod before or after the other CR's in the namespace.  To associate a new MC pod with an existing CR that does not define the `monitoringConsoleRef`, you can patch those CR's and add it.  For example: ```kubectl patch cm-idxc cm --type=json -p '[{"op":"add", "path":"/spec/monitoringConsoleRef/name", "value":example-mc}]'``` for a cluster manager and ```kubectl patch shc test --type=json -p '[{"op":"add", "path":"/spec/monitoringConsoleRef/name", "value":example-mc}]'``` for a search head cluster.
->>>>>>> 3eaa2130
 
 
 ### Search Head Clusters
@@ -397,19 +393,11 @@
 To remove the resources created from this example, run:
 
 ```
-<<<<<<< HEAD
-kubectl delete standalone single
-kubectl delete shc example
-kubectl delete idc example
-kubectl delete mc example_mc
-kubectl delete clustermanager cm
-=======
 kubectl delete -n splunk-opertaor standalone single
 kubectl delete -n splunk-opertaor shc example
 kubectl delete -n splunk-opertaor idc example
 kubectl delete -n splunk-opertaor mc example-mc
-kubectl delete -n splunk-opertaor clustermaster cm
->>>>>>> 3eaa2130
+kubectl delete -n splunk-opertaor clustermanager cm
 ```
 
 ## SmartStore Index Management

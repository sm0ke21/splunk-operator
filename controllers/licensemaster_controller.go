/*
Copyright (c) 2018-2022 Splunk Inc. All rights reserved.

Licensed under the Apache License, Version 2.0 (the "License");
you may not use this file except in compliance with the License.
You may obtain a copy of the License at

    http://www.apache.org/licenses/LICENSE-2.0

Unless required by applicable law or agreed to in writing, software
distributed under the License is distributed on an "AS IS" BASIS,
WITHOUT WARRANTIES OR CONDITIONS OF ANY KIND, either express or implied.
See the License for the specific language governing permissions and
limitations under the License.
*/

package controllers

import (
	"context"
	"time"

	"github.com/pkg/errors"
	enterpriseApi "github.com/splunk/splunk-operator/api/v3"
	common "github.com/splunk/splunk-operator/controllers/common"
	enterprise "github.com/splunk/splunk-operator/pkg/splunk/enterprise"
	appsv1 "k8s.io/api/apps/v1"
	corev1 "k8s.io/api/core/v1"
	k8serrors "k8s.io/apimachinery/pkg/api/errors"
	"k8s.io/apimachinery/pkg/runtime"
	ctrl "sigs.k8s.io/controller-runtime"
	"sigs.k8s.io/controller-runtime/pkg/client"
	"sigs.k8s.io/controller-runtime/pkg/controller"
	"sigs.k8s.io/controller-runtime/pkg/handler"
	"sigs.k8s.io/controller-runtime/pkg/log"
	"sigs.k8s.io/controller-runtime/pkg/predicate"
	"sigs.k8s.io/controller-runtime/pkg/source"
)

// ObsoleteLicenseManagerReconciler reconciles a LicenseMaster object
type ObsoleteLicenseManagerReconciler struct {
	client.Client
	Scheme *runtime.Scheme
}

//+kubebuilder:rbac:groups=enterprise.splunk.com,resources=licensemasters,verbs=get;list;watch;create;update;patch;delete
//+kubebuilder:rbac:groups=enterprise.splunk.com,resources=licensemasters/status,verbs=get;update;patch
//+kubebuilder:rbac:groups=enterprise.splunk.com,resources=licensemasters/finalizers,verbs=update
//+kubebuilder:rbac:groups=apiextensions.k8s.io,resources=customresourcedefinitions,verbs=get;list
//+kubebuilder:rbac:groups=core,resources=services,verbs=get;list;watch;create;update;patch;delete
//+kubebuilder:rbac:groups=core,resources=services/finalizers,verbs=get;list;watch;create;update;patch;delete
//+kubebuilder:rbac:groups=core,resources=serviceaccounts,verbs=get;list;watch;create;update;patch;delete
//+kubebuilder:rbac:groups=core,resources=endpoints,verbs=get;list;watch;create;update;patch;delete
//+kubebuilder:rbac:groups=core,resources=pods,verbs=get;list;watch;create;update;patch;delete
//+kubebuilder:rbac:groups=core,resources=pods/exec,verbs=get;list;watch;create;update;patch;delete
//+kubebuilder:rbac:groups=core,resources=persistentvolumeclaims,verbs=get;list;watch;create;update;patch;delete
//+kubebuilder:rbac:groups=core,resources=events,verbs=get;list;watch;create;update;patch;delete
//+kubebuilder:rbac:groups=core,resources=configmaps,verbs=get;list;watch;create;update;patch;delete
//+kubebuilder:rbac:groups=core,resources=secrets,verbs=get;list;watch;create;update;patch;delete
//+kubebuilder:rbac:groups=apps,resources=statefulsets,verbs=get;list;watch;create;update;patch;delete

// Reconcile is part of the main kubernetes reconciliation loop which aims to
// move the current state of the cluster closer to the desired state.
// TODO(user): Modify the Reconcile function to compare the state specified by
// the LicenseMaster object against the actual cluster state, and then
// perform operations to make the cluster state reflect the state specified by
// the user.
//
// For more details, check Reconcile and its Result here:
// - https://pkg.go.dev/sigs.k8s.io/controller-runtime@v0.10.0/pkg/reconcile
func (r *ObsoleteLicenseManagerReconciler) Reconcile(ctx context.Context, req ctrl.Request) (ctrl.Result, error) {
	// your logic here
	reconcileCounters.With(getPrometheusLabels(req, "LicenseMaster")).Inc()
	defer recordInstrumentionData(time.Now(), req, "controller", "LicenseMaster")

	reqLogger := log.FromContext(ctx)
	reqLogger = reqLogger.WithValues("licensemaster", req.NamespacedName)
	reqLogger.Info("start")

	// Fetch the LicenseMaster
	instance := &enterpriseApi.LicenseMaster{}
	err := r.Get(ctx, req.NamespacedName, instance)
	if err != nil {
		if k8serrors.IsNotFound(err) {
			// Request object not found, could have been deleted after
			// reconcile request.  Owned objects are automatically
			// garbage collected. For additional cleanup logic use
			// finalizers.  Return and don't requeue
			return ctrl.Result{}, nil
		}
		// Error reading the object - requeue the request.
		return ctrl.Result{}, errors.Wrap(err, "could not load license manager data")
	}

	// If the reconciliation is paused, requeue
	annotations := instance.GetAnnotations()
	if annotations != nil {
<<<<<<< HEAD
		if _, ok := annotations[enterprisev3.LicenseMasterPausedAnnotation]; ok {
=======
		if _, ok := annotations[enterpriseApi.LicenseManagerPausedAnnotation]; ok {
>>>>>>> bd4081bf
			return ctrl.Result{Requeue: true, RequeueAfter: pauseRetryDelay}, nil
		}
	}

	return enterprise.ApplyObsoleteLicenseManager(ctx, r.Client, instance)
}

// SetupWithManager sets up the controller with the Manager.
func (r *ObsoleteLicenseManagerReconciler) SetupWithManager(mgr ctrl.Manager) error {
	return ctrl.NewControllerManagedBy(mgr).
		For(&enterpriseApi.LicenseMaster{}).
		WithEventFilter(predicate.Or(
			predicate.GenerationChangedPredicate{},
			predicate.AnnotationChangedPredicate{},
			common.LabelChangedPredicate(),
			common.SecretChangedPredicate(),
			common.ConfigMapChangedPredicate(),
			common.StatefulsetChangedPredicate(),
			common.PodChangedPredicate(),
			common.CrdChangedPredicate(),
		)).
		Watches(&source.Kind{Type: &appsv1.StatefulSet{}},
			&handler.EnqueueRequestForOwner{
				IsController: false,
				OwnerType:    &enterpriseApi.LicenseMaster{},
			}).
		Watches(&source.Kind{Type: &corev1.Secret{}},
			&handler.EnqueueRequestForOwner{
				IsController: false,
				OwnerType:    &enterpriseApi.LicenseMaster{},
			}).
		Watches(&source.Kind{Type: &corev1.ConfigMap{}},
			&handler.EnqueueRequestForOwner{
				IsController: false,
				OwnerType:    &enterpriseApi.LicenseMaster{},
			}).
		Watches(&source.Kind{Type: &corev1.Pod{}},
			&handler.EnqueueRequestForOwner{
				IsController: false,
				OwnerType:    &enterpriseApi.LicenseMaster{},
			}).
		WithOptions(controller.Options{
			MaxConcurrentReconciles: enterpriseApi.TotalWorker,
		}).
		Complete(r)
}<|MERGE_RESOLUTION|>--- conflicted
+++ resolved
@@ -95,11 +95,7 @@
 	// If the reconciliation is paused, requeue
 	annotations := instance.GetAnnotations()
 	if annotations != nil {
-<<<<<<< HEAD
-		if _, ok := annotations[enterprisev3.LicenseMasterPausedAnnotation]; ok {
-=======
-		if _, ok := annotations[enterpriseApi.LicenseManagerPausedAnnotation]; ok {
->>>>>>> bd4081bf
+		if _, ok := annotations[enterpriseApi.LicenseMasterPausedAnnotation]; ok {
 			return ctrl.Result{Requeue: true, RequeueAfter: pauseRetryDelay}, nil
 		}
 	}

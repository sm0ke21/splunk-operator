--- conflicted
+++ resolved
@@ -103,9 +103,6 @@
 			return ctrl.Result{Requeue: true, RequeueAfter: pauseRetryDelay}, nil
 		}
 	}
-<<<<<<< HEAD
-	return ApplyStandalone(ctx, r.Client, instance)
-=======
 
 	reqLogger.Info("start", "CR version", instance.GetResourceVersion())
 
@@ -115,7 +112,6 @@
 	}
 
 	return result, err
->>>>>>> b7c67a7b
 }
 
 // ApplyStandalone adding to handle unit test case

/*
Copyright (c) 2018-2022 Splunk Inc. All rights reserved.

Licensed under the Apache License, Version 2.0 (the "License");
you may not use this file except in compliance with the License.
You may obtain a copy of the License at

    http://www.apache.org/licenses/LICENSE-2.0

Unless required by applicable law or agreed to in writing, software
distributed under the License is distributed on an "AS IS" BASIS,
WITHOUT WARRANTIES OR CONDITIONS OF ANY KIND, either express or implied.
See the License for the specific language governing permissions and
limitations under the License.
*/

package controllers

import (
	"context"
	"time"

	"github.com/pkg/errors"
	enterpriseApi "github.com/splunk/splunk-operator/api/v3"
	common "github.com/splunk/splunk-operator/controllers/common"
	enterprise "github.com/splunk/splunk-operator/pkg/splunk/enterprise"
	appsv1 "k8s.io/api/apps/v1"
	corev1 "k8s.io/api/core/v1"
	k8serrors "k8s.io/apimachinery/pkg/api/errors"
	"k8s.io/apimachinery/pkg/runtime"
	ctrl "sigs.k8s.io/controller-runtime"
	"sigs.k8s.io/controller-runtime/pkg/client"
	"sigs.k8s.io/controller-runtime/pkg/controller"
	"sigs.k8s.io/controller-runtime/pkg/handler"
	"sigs.k8s.io/controller-runtime/pkg/log"
	"sigs.k8s.io/controller-runtime/pkg/predicate"
	"sigs.k8s.io/controller-runtime/pkg/reconcile"
	"sigs.k8s.io/controller-runtime/pkg/source"
)

// IndexerClusterReconciler reconciles a IndexerCluster object
type IndexerClusterReconciler struct {
	client.Client
	Scheme *runtime.Scheme
}

//+kubebuilder:rbac:groups=enterprise.splunk.com,resources=indexerclusters,verbs=get;list;watch;create;update;patch;delete
//+kubebuilder:rbac:groups=enterprise.splunk.com,resources=indexerclusters/status,verbs=get;update;patch
//+kubebuilder:rbac:groups=enterprise.splunk.com,resources=indexerclusters/finalizers,verbs=update
//+kubebuilder:rbac:groups=apiextensions.k8s.io,resources=customresourcedefinitions,verbs=get;list
//+kubebuilder:rbac:groups=core,resources=services,verbs=get;list;watch;create;update;patch;delete
//+kubebuilder:rbac:groups=core,resources=services/finalizers,verbs=get;list;watch;create;update;patch;delete
//+kubebuilder:rbac:groups=core,resources=serviceaccounts,verbs=get;list;watch;create;update;patch;delete
//+kubebuilder:rbac:groups=core,resources=endpoints,verbs=get;list;watch;create;update;patch;delete
//+kubebuilder:rbac:groups=core,resources=pods,verbs=get;list;watch;create;update;patch;delete
//+kubebuilder:rbac:groups=core,resources=pods/exec,verbs=get;list;watch;create;update;patch;delete
//+kubebuilder:rbac:groups=core,resources=persistentvolumeclaims,verbs=get;list;watch;create;update;patch;delete
//+kubebuilder:rbac:groups=core,resources=events,verbs=get;list;watch;create;update;patch;delete
//+kubebuilder:rbac:groups=core,resources=configmaps,verbs=get;list;watch;create;update;patch;delete
//+kubebuilder:rbac:groups=core,resources=secrets,verbs=get;list;watch;create;update;patch;delete
//+kubebuilder:rbac:groups=apps,resources=statefulsets,verbs=get;list;watch;create;update;patch;delete

// Reconcile is part of the main kubernetes reconciliation loop which aims to
// move the current state of the cluster closer to the desired state.
// TODO(user): Modify the Reconcile function to compare the state specified by
// the IndexerCluster object against the actual cluster state, and then
// perform operations to make the cluster state reflect the state specified by
// the user.
//
// For more details, check Reconcile and its Result here:
// - https://pkg.go.dev/sigs.k8s.io/controller-runtime@v0.10.0/pkg/reconcile
func (r *IndexerClusterReconciler) Reconcile(ctx context.Context, req ctrl.Request) (ctrl.Result, error) {
	reconcileCounters.With(getPrometheusLabels(req, "IndexerCluster")).Inc()
	defer recordInstrumentionData(time.Now(), req, "controller", "IndexerCluster")

	reqLogger := log.FromContext(ctx)
	reqLogger = reqLogger.WithValues("indexercluster", req.NamespacedName)

	// Fetch the IndexerCluster
	instance := &enterpriseApi.IndexerCluster{}
	err := r.Get(ctx, req.NamespacedName, instance)
	if err != nil {
		if k8serrors.IsNotFound(err) {
			// Request object not found, could have been deleted after
			// reconcile request.  Owned objects are automatically
			// garbage collected. For additional cleanup logic use
			// finalizers.  Return and don't requeue
			return ctrl.Result{}, nil
		}
		// Error reading the object - requeue the request.
		return ctrl.Result{}, errors.Wrap(err, "could not load indexer cluster data")
	}

	// If the reconciliation is paused, requeue
	annotations := instance.GetAnnotations()
	if annotations != nil {
		if _, ok := annotations[enterpriseApi.IndexerClusterPausedAnnotation]; ok {
			return ctrl.Result{Requeue: true, RequeueAfter: pauseRetryDelay}, nil
		}
	}

	reqLogger.Info("start", "CR version", instance.GetResourceVersion())

	result, err := ApplyIndexerCluster(ctx, r.Client, instance)
	if result.Requeue && result.RequeueAfter != 0 {
		reqLogger.Info("Requeued", "period(seconds)", int(result.RequeueAfter/time.Second))
	}

	return result, err
}

// ApplyIndexerCluster adding to handle unit test case
<<<<<<< HEAD
var ApplyIndexerCluster = func(ctx context.Context, client client.Client, instance *enterprisev3.IndexerCluster) (reconcile.Result, error) {
	// IdxCluster can be supported by two CRD types for CM
	if len(instance.Spec.ClusterManagerRef.Name) > 0 {
		return enterprise.ApplyIndexerClusterManager(ctx, client, instance)
	}
=======
var ApplyIndexerCluster = func(ctx context.Context, client client.Client, instance *enterpriseApi.IndexerCluster) (reconcile.Result, error) {
>>>>>>> 3eaa2130
	return enterprise.ApplyIndexerCluster(ctx, client, instance)
}

// SetupWithManager sets up the controller with the Manager.
func (r *IndexerClusterReconciler) SetupWithManager(mgr ctrl.Manager) error {
	return ctrl.NewControllerManagedBy(mgr).
		For(&enterpriseApi.IndexerCluster{}).
		WithEventFilter(predicate.Or(
			predicate.GenerationChangedPredicate{},
			predicate.AnnotationChangedPredicate{},
			common.LabelChangedPredicate(),
			common.SecretChangedPredicate(),
			common.StatefulsetChangedPredicate(),
			common.PodChangedPredicate(),
			common.ConfigMapChangedPredicate(),
			common.ClusterManagerChangedPredicate(),
		)).
		Watches(&source.Kind{Type: &appsv1.StatefulSet{}},
			&handler.EnqueueRequestForOwner{
				IsController: false,
				OwnerType:    &enterpriseApi.IndexerCluster{},
			}).
		Watches(&source.Kind{Type: &corev1.Secret{}},
			&handler.EnqueueRequestForOwner{
				IsController: false,
				OwnerType:    &enterpriseApi.IndexerCluster{},
			}).
		Watches(&source.Kind{Type: &corev1.Pod{}},
			&handler.EnqueueRequestForOwner{
				IsController: false,
				OwnerType:    &enterpriseApi.IndexerCluster{},
			}).
		Watches(&source.Kind{Type: &corev1.ConfigMap{}},
			&handler.EnqueueRequestForOwner{
				IsController: false,
				OwnerType:    &enterpriseApi.IndexerCluster{},
			}).
<<<<<<< HEAD
		Watches(&source.Kind{Type: &enterprisev3.ClusterManager{}},
			&handler.EnqueueRequestForOwner{
				IsController: false,
				OwnerType:    &enterprisev3.IndexerCluster{},
			}).
		Watches(&source.Kind{Type: &enterprisev3.ClusterMaster{}},
=======
		Watches(&source.Kind{Type: &enterpriseApi.ClusterMaster{}},
>>>>>>> 3eaa2130
			&handler.EnqueueRequestForOwner{
				IsController: false,
				OwnerType:    &enterpriseApi.IndexerCluster{},
			}).
		WithOptions(controller.Options{
			MaxConcurrentReconciles: enterpriseApi.TotalWorker,
		}).
		Complete(r)
}<|MERGE_RESOLUTION|>--- conflicted
+++ resolved
@@ -110,15 +110,11 @@
 }
 
 // ApplyIndexerCluster adding to handle unit test case
-<<<<<<< HEAD
-var ApplyIndexerCluster = func(ctx context.Context, client client.Client, instance *enterprisev3.IndexerCluster) (reconcile.Result, error) {
+var ApplyIndexerCluster = func(ctx context.Context, client client.Client, instance *enterpriseApi.IndexerCluster) (reconcile.Result, error) {
 	// IdxCluster can be supported by two CRD types for CM
 	if len(instance.Spec.ClusterManagerRef.Name) > 0 {
 		return enterprise.ApplyIndexerClusterManager(ctx, client, instance)
 	}
-=======
-var ApplyIndexerCluster = func(ctx context.Context, client client.Client, instance *enterpriseApi.IndexerCluster) (reconcile.Result, error) {
->>>>>>> 3eaa2130
 	return enterprise.ApplyIndexerCluster(ctx, client, instance)
 }
 
@@ -156,16 +152,12 @@
 				IsController: false,
 				OwnerType:    &enterpriseApi.IndexerCluster{},
 			}).
-<<<<<<< HEAD
-		Watches(&source.Kind{Type: &enterprisev3.ClusterManager{}},
+		Watches(&source.Kind{Type: &enterpriseApi.ClusterManager{}},
 			&handler.EnqueueRequestForOwner{
 				IsController: false,
-				OwnerType:    &enterprisev3.IndexerCluster{},
+				OwnerType:    &enterpriseApi.IndexerCluster{},
 			}).
-		Watches(&source.Kind{Type: &enterprisev3.ClusterMaster{}},
-=======
 		Watches(&source.Kind{Type: &enterpriseApi.ClusterMaster{}},
->>>>>>> 3eaa2130
 			&handler.EnqueueRequestForOwner{
 				IsController: false,
 				OwnerType:    &enterpriseApi.IndexerCluster{},

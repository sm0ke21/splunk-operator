module github.com/splunk/splunk-operator

go 1.19

require (
	github.com/aws/aws-sdk-go v1.42.16
	github.com/go-logr/logr v1.2.3
	github.com/google/go-cmp v0.5.9
	github.com/minio/minio-go/v7 v7.0.16
	github.com/onsi/ginkgo/v2 v2.9.2
	github.com/onsi/gomega v1.27.6
	github.com/pkg/errors v0.9.1
	github.com/prometheus/client_golang v1.14.0
	go.uber.org/zap v1.24.0
	k8s.io/api v0.26.2
	k8s.io/apiextensions-apiserver v0.26.2
	k8s.io/apimachinery v0.26.2
	k8s.io/client-go v0.26.2
	k8s.io/kubectl v0.26.2
	sigs.k8s.io/controller-runtime v0.14.5
)

require (
	github.com/beorn7/perks v1.0.1 // indirect
	github.com/cespare/xxhash/v2 v2.1.2 // indirect
	github.com/davecgh/go-spew v1.1.1 // indirect
	github.com/dustin/go-humanize v1.0.0 // indirect
	github.com/emicklei/go-restful/v3 v3.9.0 // indirect
	github.com/evanphx/json-patch v4.12.0+incompatible // indirect
	github.com/evanphx/json-patch/v5 v5.6.0 // indirect
	github.com/fsnotify/fsnotify v1.6.0 // indirect
	github.com/go-logr/zapr v1.2.3 // indirect
	github.com/go-openapi/jsonpointer v0.19.5 // indirect
	github.com/go-openapi/jsonreference v0.20.0 // indirect
	github.com/go-openapi/swag v0.19.14 // indirect
	github.com/go-task/slim-sprig v0.0.0-20230315185526-52ccab3ef572 // indirect
	github.com/gogo/protobuf v1.3.2 // indirect
	github.com/golang/groupcache v0.0.0-20210331224755-41bb18bfe9da // indirect
	github.com/golang/protobuf v1.5.3 // indirect
	github.com/google/gnostic v0.5.7-v3refs // indirect
	github.com/google/gofuzz v1.1.0 // indirect
	github.com/google/pprof v0.0.0-20210720184732-4bb14d4b1be1 // indirect
	github.com/google/uuid v1.3.0 // indirect
	github.com/imdario/mergo v0.3.12 // indirect
	github.com/jmespath/go-jmespath v0.4.0 // indirect
	github.com/josharian/intern v1.0.0 // indirect
	github.com/json-iterator/go v1.1.12 // indirect
	github.com/klauspost/compress v1.13.5 // indirect
	github.com/klauspost/cpuid v1.3.1 // indirect
	github.com/mailru/easyjson v0.7.6 // indirect
	github.com/matttproud/golang_protobuf_extensions v1.0.2 // indirect
	github.com/minio/md5-simd v1.1.0 // indirect
	github.com/minio/sha256-simd v0.1.1 // indirect
	github.com/mitchellh/go-homedir v1.1.0 // indirect
	github.com/moby/spdystream v0.2.0 // indirect
	github.com/modern-go/concurrent v0.0.0-20180306012644-bacd9c7ef1dd // indirect
	github.com/modern-go/reflect2 v1.0.2 // indirect
	github.com/munnerz/goautoneg v0.0.0-20191010083416-a7dc8b61c822 // indirect
	github.com/prometheus/client_model v0.3.0 // indirect
	github.com/prometheus/common v0.37.0 // indirect
	github.com/prometheus/procfs v0.8.0 // indirect
	github.com/rs/xid v1.2.1 // indirect
	github.com/sirupsen/logrus v1.8.1 // indirect
	github.com/spf13/pflag v1.0.5 // indirect
	go.uber.org/atomic v1.7.0 // indirect
	go.uber.org/multierr v1.6.0 // indirect
	golang.org/x/crypto v0.1.0 // indirect
	golang.org/x/net v0.8.0 // indirect
<<<<<<< HEAD
	golang.org/x/oauth2 v0.0.0-20211104180415-d3ed0bb246c8 // indirect
	golang.org/x/sys v0.6.0 // indirect
	golang.org/x/term v0.5.0 // indirect
	golang.org/x/text v0.8.0 // indirect
	golang.org/x/time v0.0.0-20220609170525-579cf78fd858 // indirect
=======
	golang.org/x/oauth2 v0.0.0-20220223155221-ee480838109b // indirect
	golang.org/x/sys v0.6.0 // indirect
	golang.org/x/term v0.5.0 // indirect
	golang.org/x/text v0.8.0 // indirect
	golang.org/x/time v0.3.0 // indirect
>>>>>>> b6e5fac8
	golang.org/x/tools v0.7.0 // indirect
	gomodules.xyz/jsonpatch/v2 v2.2.0 // indirect
	google.golang.org/appengine v1.6.7 // indirect
	google.golang.org/protobuf v1.28.1 // indirect
	gopkg.in/inf.v0 v0.9.1 // indirect
	gopkg.in/ini.v1 v1.66.4 // indirect
	gopkg.in/yaml.v2 v2.4.0 // indirect
	gopkg.in/yaml.v3 v3.0.1 // indirect
	k8s.io/component-base v0.26.2 // indirect
	k8s.io/klog/v2 v2.80.1 // indirect
	k8s.io/kube-openapi v0.0.0-20221012153701-172d655c2280 // indirect
	k8s.io/utils v0.0.0-20221128185143-99ec85e7a448 // indirect
	sigs.k8s.io/json v0.0.0-20220713155537-f223a00ba0e2 // indirect
	sigs.k8s.io/structured-merge-diff/v4 v4.2.3 // indirect
	sigs.k8s.io/yaml v1.3.0 // indirect
)

replace (
	golang.org/x/crypto => golang.org/x/crypto v0.1.0
	golang.org/x/net => golang.org/x/net v0.7.0
)<|MERGE_RESOLUTION|>--- conflicted
+++ resolved
@@ -66,19 +66,11 @@
 	go.uber.org/multierr v1.6.0 // indirect
 	golang.org/x/crypto v0.1.0 // indirect
 	golang.org/x/net v0.8.0 // indirect
-<<<<<<< HEAD
-	golang.org/x/oauth2 v0.0.0-20211104180415-d3ed0bb246c8 // indirect
-	golang.org/x/sys v0.6.0 // indirect
-	golang.org/x/term v0.5.0 // indirect
-	golang.org/x/text v0.8.0 // indirect
-	golang.org/x/time v0.0.0-20220609170525-579cf78fd858 // indirect
-=======
 	golang.org/x/oauth2 v0.0.0-20220223155221-ee480838109b // indirect
 	golang.org/x/sys v0.6.0 // indirect
 	golang.org/x/term v0.5.0 // indirect
 	golang.org/x/text v0.8.0 // indirect
 	golang.org/x/time v0.3.0 // indirect
->>>>>>> b6e5fac8
 	golang.org/x/tools v0.7.0 // indirect
 	gomodules.xyz/jsonpatch/v2 v2.2.0 // indirect
 	google.golang.org/appengine v1.6.7 // indirect

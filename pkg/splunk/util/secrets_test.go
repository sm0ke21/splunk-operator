// Copyright (c) 2018-2022 Splunk Inc. All rights reserved.

//
// Licensed under the Apache License, Version 2.0 (the "License");
// you may not use this file except in compliance with the License.
// You may obtain a copy of the License at
//
// 	http://www.apache.org/licenses/LICENSE-2.0
//
// Unless required by applicable law or agreed to in writing, software
// distributed under the License is distributed on an "AS IS" BASIS,
// WITHOUT WARRANTIES OR CONDITIONS OF ANY KIND, either express or implied.
// See the License for the specific language governing permissions and
// limitations under the License.

package util

import (
	"context"
	"fmt"
	"reflect"
	"strconv"
	"testing"

	corev1 "k8s.io/api/core/v1"
	k8serrors "k8s.io/apimachinery/pkg/api/errors"
	metav1 "k8s.io/apimachinery/pkg/apis/meta/v1"
	"k8s.io/apimachinery/pkg/types"

	splcommon "github.com/splunk/splunk-operator/pkg/splunk/common"
	spltest "github.com/splunk/splunk-operator/pkg/splunk/test"
)

func TestGetSpecificSecretTokenFromPod(t *testing.T) {
	c := spltest.NewMockClient()
	ctx := context.TODO()

	wantData := []byte{'1'}
	// Create secret
	current := corev1.Secret{
		ObjectMeta: metav1.ObjectMeta{
			Name:      "test-secret",
			Namespace: "test",
		},
		Data: map[string][]byte{
			"key1": wantData,
		},
	}
	err := CreateResource(ctx, c, &current)
	if err != nil {
		t.Errorf("Failed to create secret %s", current.GetName())
	}

	// Create pod
	pod := &corev1.Pod{
		ObjectMeta: metav1.ObjectMeta{
			Name:      "splunk-stack1-0",
			Namespace: "test",
			Labels: map[string]string{
				"controller-revision-hash": "v0",
			},
		},
		Spec: corev1.PodSpec{
			Containers: []corev1.Container{
				{
					VolumeMounts: []corev1.VolumeMount{
						{
							MountPath: "/mnt/splunk-secrets",
							Name:      "mnt-splunk-secrets",
						},
					},
				},
			},
			Volumes: []corev1.Volume{
				{
					Name: "mnt-splunk-secrets",
					VolumeSource: corev1.VolumeSource{
						Secret: &corev1.SecretVolumeSource{
							SecretName: "test-secret",
						},
					},
				},
			},
		},
	}
	err = CreateResource(ctx, c, pod)
	if err != nil {
		t.Errorf("Failed to create secret %s", current.GetName())
	}

	// Retrieve secret data from Pod
	gotData, err := GetSpecificSecretTokenFromPod(ctx, c, pod.GetName(), "test", "key1")
	if err != nil {
		t.Errorf("Couldn't get secret data from pod %s", pod.GetName())
	}

	// Check data
	if !reflect.DeepEqual(gotData, string(wantData)) {
		t.Errorf("Incorrect secret data from pod %s got %+v want %+v", pod.GetName(), gotData, current.Data)
	}

	// Retrieve secret data with empty secret token
	gotData, err = GetSpecificSecretTokenFromPod(ctx, c, pod.GetName(), "test", "")
	if err.Error() != emptySecretTokenError {
		t.Errorf("Didn't recognize empty secret token")
	}

	// Retrieve secret data with invalid secret token
	gotData, err = GetSpecificSecretTokenFromPod(ctx, c, pod.GetName(), "test", "random")
	if err.Error() != invalidSecretDataError {
		t.Errorf("Didn't recognize invalid secret token")
	}

	// Empty data - Negative testing
	current.Data = nil
	err = UpdateResource(ctx, c, &current)
	if err != nil {
		t.Errorf("Couldn't update secret %s", current.GetName())
	}

	// Retrieve secret data from non-existing pod
	gotData, err = GetSpecificSecretTokenFromPod(ctx, c, pod.GetName(), "test", "key1")
	if err.Error() != invalidSecretDataError {
		t.Errorf("Didn't recognize nil secret data")
	}

	// Update pod to remove pod spec volumes
	pod = &corev1.Pod{
		ObjectMeta: metav1.ObjectMeta{
			Name:      "splunk-stack1-0",
			Namespace: "test",
			Labels: map[string]string{
				"controller-revision-hash": "v0",
			},
		},
	}

	// Update pod spec to remove the volume mount
	err = UpdateResource(ctx, c, pod)
	if err != nil {
		t.Errorf("Failed to update pod %s", pod.GetName())
	}

	// Retrieve secret data from non-existing pod
	gotData, err = GetSpecificSecretTokenFromPod(ctx, c, pod.GetName(), "test", "key1")
	if err.Error() != emptyPodSpecVolumes {
		t.Errorf("Didn't recognize empty pod spec volumes")
	}
}

func TestGetSecretFromPod(t *testing.T) {
	c := spltest.NewMockClient()
	ctx := context.TODO()

	// Create secret
	current := corev1.Secret{
		ObjectMeta: metav1.ObjectMeta{
			Name:      "test-secret",
			Namespace: "test",
		},
		Data: map[string][]byte{
			"key1": {'1', '2', '3'},
		},
	}
	err := CreateResource(ctx, c, &current)
	if err != nil {
		t.Errorf("Failed to create secret %s", current.GetName())
	}

	// Create pod
	pod := &corev1.Pod{
		ObjectMeta: metav1.ObjectMeta{
			Name:      "splunk-stack1-0",
			Namespace: "test",
			Labels: map[string]string{
				"controller-revision-hash": "v0",
			},
		},
		Spec: corev1.PodSpec{
			Containers: []corev1.Container{
				{
					VolumeMounts: []corev1.VolumeMount{
						{
							MountPath: "/mnt/splunk-secrets",
							Name:      "mnt-splunk-secrets",
						},
					},
				},
			},
			Volumes: []corev1.Volume{
				{
					Name: "mnt-splunk-secrets",
					VolumeSource: corev1.VolumeSource{
						Secret: &corev1.SecretVolumeSource{
							SecretName: "test-secret",
						},
					},
				},
			},
		},
	}
	err = CreateResource(ctx, c, pod)
	if err != nil {
		t.Errorf("Failed to create pod %s", pod.GetName())
	}

	// Retrieve secret data from Pod
	gotSecret, err := GetSecretFromPod(ctx, c, pod.GetName(), "test")
	if err != nil {
		t.Errorf("Couldn't get secret data from pod %s", pod.GetName())
	}

	// Check data
	if !reflect.DeepEqual(gotSecret.Data, current.Data) {
		t.Errorf("Incorrect secret data from pod %s got %+v want %+v", pod.GetName(), gotSecret.Data, current.Data)
	}

	// Retrieve secret data from non-existing pod
	gotSecret, err = GetSecretFromPod(ctx, c, "random", "test")
	if err.Error() != splcommon.PodNotFoundError {
		t.Errorf("Didn't recognize non-existing pod %s", "random")
	}

	// Delete secret
	err = DeleteResource(ctx, c, &current)
	if err != nil {
		t.Errorf("Couldn't delete secret %s", current.GetName())
	}

	// Non-existing secret data from non-existing pod
	gotSecret, err = GetSecretFromPod(ctx, c, pod.GetName(), "test")
	if err.Error() != splcommon.SecretNotFoundError {
		t.Errorf("Didn't recognize non-existing secret %s", "test")
	}

	// Update pod to remove pod spec volumes
	pod = &corev1.Pod{
		ObjectMeta: metav1.ObjectMeta{
			Name:      "splunk-stack1-0",
			Namespace: "test",
			Labels: map[string]string{
				"controller-revision-hash": "v0",
			},
		},
	}

	// Update pod spec to remove the volume mount
	err = UpdateResource(ctx, c, pod)
	if err != nil {
		t.Errorf("Failed to update pod %s", pod.GetName())
	}

	// Retrieve secret data from Pod
	gotSecret, err = GetSecretFromPod(ctx, c, pod.GetName(), "test")
	if err.Error() != emptyPodSpecVolumes {
		t.Errorf("Couldn't recognize empty pod spec volumes")
	}

	// Update pod spec to add volume mount but not a secret
	pod = &corev1.Pod{
		ObjectMeta: metav1.ObjectMeta{
			Name:      "splunk-stack1-0",
			Namespace: "test",
			Labels: map[string]string{
				"controller-revision-hash": "v0",
			},
		},
		Spec: corev1.PodSpec{
			Containers: []corev1.Container{
				{
					VolumeMounts: []corev1.VolumeMount{
						{
							MountPath: "/mnt/splunk-secrets",
							Name:      "mnt-splunk-secrets",
						},
					},
				},
			},
			Volumes: []corev1.Volume{
				{
					Name: "mnt-splunk-secrets",
				},
			},
		},
	}

	// Update pod spec to remove the volume mount
	err = UpdateResource(ctx, c, pod)
	if err != nil {
		t.Errorf("Failed to update pod %s", pod.GetName())
	}

	// Retrieve secret data from Pod
	gotSecret, err = GetSecretFromPod(ctx, c, pod.GetName(), "test")
	if err.Error() != emptySecretVolumeSource {
		t.Errorf("Couldn't recognize empty pod spec volumes")
	}

}

func TestGetSecretLabels(t *testing.T) {
	gotLables := GetSecretLabels()
	wantLables := map[string]string{
		"app.kubernetes.io/managed-by": "splunk-operator",
		"app.kubernetes.io/component":  "versionedSecrets",
	}

	if !reflect.DeepEqual(gotLables, wantLables) {
		t.Errorf("Incorrect labels got %s want %s", gotLables, wantLables)
	}
}

func TestSetSecretOwnerRef(t *testing.T) {
	ctx := context.TODO()
	cr := TestResource{
		ObjectMeta: metav1.ObjectMeta{
			Name:      "stack1",
			Namespace: "test",
		},
	}

	c := spltest.NewMockClient()
	current := corev1.Secret{
		ObjectMeta: metav1.ObjectMeta{
			Name:      "test-secret",
			Namespace: "test",
		},
		Data: map[string][]byte{
			"key1": {'1', '2', '3'},
		},
	}

	// Negative testing non-existent secret
	err := SetSecretOwnerRef(ctx, c, current.GetName(), &cr)
	if !k8serrors.IsNotFound(err) {
		t.Errorf("Couldn't detect missing secret %s", current.GetName())
	}

	// Create secret
	err = CreateResource(ctx, c, &current)
	if err != nil {
		t.Errorf("Failed to create secret %s", current.GetName())
	}

	// Test adding secret owner reference
	err = SetSecretOwnerRef(ctx, c, current.GetName(), &cr)
	if err != nil {
		t.Errorf("Couldn't set owner ref for secret %s", current.GetName())
	}

	// Test existing secret owner reference
	err = SetSecretOwnerRef(ctx, c, current.GetName(), &cr)
	if err != nil {
		t.Errorf("Couldn't bail out once owner ref for secret %s is already set", current.GetName())
	}

	removedReferralCount, err := RemoveSecretOwnerRef(ctx, c, current.GetName(), &cr)

	if removedReferralCount == 0 || err != nil {
		t.Errorf("Didn't remove owner reference properly. %v", err)
	}
}

func TestRemoveSecretOwnerRef(t *testing.T) {
	ctx := context.TODO()
	c := spltest.NewMockClient()
	cr := TestResource{
		ObjectMeta: metav1.ObjectMeta{
			Name:      "stack1",
			Namespace: "test",
		},
	}
	// Test secret not found error condition
	_, err := RemoveSecretOwnerRef(ctx, c, "testSecretName", &cr)
	if !k8serrors.IsNotFound(err) {
		t.Errorf("Couldn't find secret not found error")
	}

}
func TestRemoveUnwantedSecrets(t *testing.T) {
	var current corev1.Secret
	var err error
	var secretList corev1.SecretList

	ctx := context.TODO()
	versionedSecretIdentifier := "vsi"
	c := spltest.NewMockClient()
	for i := 1; i <= splcommon.MinimumVersionedSecrets; i++ {
		current = corev1.Secret{
			ObjectMeta: metav1.ObjectMeta{
				Name:      splcommon.GetVersionedSecretName(versionedSecretIdentifier, strconv.Itoa(i)),
				Namespace: "test",
			},
			Data: make(map[string][]byte),
		}

		err = CreateResource(ctx, c, &current)
		if err != nil {
			t.Errorf("Failed to create secret %s", current.GetName())
		}

		// Add to secret list to provide to mock client
		secretList.Items = append(secretList.Items, current)
	}

	// List objects for mock client to pick up
	c.ListObj = &secretList

	// Remove unwanted secrets(length <= MinimumVersionedSecrets), no-op
	err = RemoveUnwantedSecrets(ctx, c, versionedSecretIdentifier, "test")
	if err != nil {
		t.Errorf("Failed to remove unwanted secrets")
	}

	// Check that no secret is deleted
	for i := 1; i <= splcommon.MinimumVersionedSecrets; i++ {
		secretName := splcommon.GetVersionedSecretName(versionedSecretIdentifier, strconv.Itoa(i))
		namespacedName := types.NamespacedName{Namespace: "test", Name: secretName}
		err := c.Get(ctx, namespacedName, &current)
		if err != nil {
			t.Errorf("Didn't find secret %s, deleted incorrectly", secretName)
		}
	}

	// Add secret of version MinimumVersionedSecrets+1 to enforce delete
	current = corev1.Secret{
		ObjectMeta: metav1.ObjectMeta{
			Name:      splcommon.GetVersionedSecretName(versionedSecretIdentifier, strconv.Itoa(splcommon.MinimumVersionedSecrets+1)),
			Namespace: "test",
		},
		Data: make(map[string][]byte),
	}

	err = CreateResource(ctx, c, &current)
	if err != nil {
		t.Errorf("Failed to create secret %s", current.GetName())
	}
	secretList.Items = append(secretList.Items, current)

	// Add an invalid secret to test error leg
	current = corev1.Secret{
		ObjectMeta: metav1.ObjectMeta{
			Name:      splcommon.GetVersionedSecretName(versionedSecretIdentifier, "-1"),
			Namespace: "test",
		},
		Data: make(map[string][]byte),
	}

	err = CreateResource(ctx, c, &current)
	if err != nil {
		t.Errorf("Failed to create secret %s", current.GetName())
	}
	secretList.Items = append(secretList.Items, current)

	// Remove unwanted secrets, removes v1
	err = RemoveUnwantedSecrets(ctx, c, versionedSecretIdentifier, "test")
	if err != nil {
		t.Errorf("Failed to remove unwanted secrets")
	}

	// Check that v1 is deleted & rest are intact. Ignores invalid object
	for i := 1; i <= splcommon.MinimumVersionedSecrets+1; i++ {
		secretName := splcommon.GetVersionedSecretName(versionedSecretIdentifier, strconv.Itoa(i))
		namespacedName := types.NamespacedName{Namespace: "test", Name: secretName}
		err := c.Get(ctx, namespacedName, &current)
		if i == 1 {
			if err == nil {
				t.Errorf("Found secret %s, didn't delete unwanted secret", secretName)
			}
		} else if err != nil {
			t.Errorf("Didn't find secret %s, deleted incorrectly", secretName)
		}
	}
}

func TestGetNamespaceScopedSecret(t *testing.T) {
	ctx := context.TODO()
	// Create namespace scoped secret
	c := spltest.NewMockClient()

	// Create namespace scoped secret
	namespacescopedsecret, err := ApplyNamespaceScopedSecretObject(ctx, c, "test")
	if err != nil {
		t.Errorf(err.Error())
	}

	// Reconcile tester
	funcCalls := []spltest.MockFuncCall{
		{MetaName: "*v1.Secret-test-splunk-test-secret"},
	}
	createCalls := map[string][]spltest.MockFuncCall{"Get": funcCalls}
	updateCalls := map[string][]spltest.MockFuncCall{"Get": funcCalls}

	reconcile := func(c *spltest.MockClient, cr interface{}) error {
		_, err := GetNamespaceScopedSecret(ctx, c, "test")
		return err
	}
	spltest.ReconcileTester(t, "TestGetNamespaceScopedSecret", nil, nil, createCalls, updateCalls, reconcile, false, namespacescopedsecret)

	// Look for secret in "test" namespace
	retrievedSecret, err := GetNamespaceScopedSecret(ctx, c, "test")
	if err != nil {
		t.Errorf("Failed to retrieve secret")
	}

	if !reflect.DeepEqual(namespacescopedsecret, retrievedSecret) {
		t.Errorf("retrieved secret %+v is different from the namespace scoped secret %+v \n", retrievedSecret, retrievedSecret)
	}

	// Negative testing - look for secret in "random" namespace(doesn't exist)
	retrievedSecret, err = GetNamespaceScopedSecret(ctx, c, "random")
	if !k8serrors.IsNotFound(err) {
		t.Errorf("Failed to detect secret in random namespace")
	}
}

func TestGetVersionedSecretVersion(t *testing.T) {
	var versionedSecretIdentifier, testSecretName string
	versionedSecretIdentifier = "splunk-test"

	for testVersion := 1; testVersion < 10; testVersion++ {
		testSecretName = splcommon.GetVersionedSecretName(versionedSecretIdentifier, strconv.Itoa(testVersion))
		version, err := GetVersionedSecretVersion(testSecretName, versionedSecretIdentifier)
		if err != nil {
			t.Errorf("Failed to get versioned Secret for secret %s versionedSecretIdentifier %s", testSecretName, versionedSecretIdentifier)
		}

		if version != testVersion {
			t.Errorf("Incorrect version, got %d, want %d", version, testVersion)
		}
	}

	// Negative testing with version <= 0
	for testVersion := -10; testVersion < 0; testVersion++ {
		testSecretName = splcommon.GetVersionedSecretName(versionedSecretIdentifier, strconv.Itoa(testVersion))
		_, err := GetVersionedSecretVersion(testSecretName, versionedSecretIdentifier)
		if err.Error() != lessThanOrEqualToZeroVersionError {
			t.Errorf("Failed to detect incorrect versioning")
		}
	}

	// Negative testing with non-integer version
	for testVersion := 0; testVersion < 10; testVersion++ {
		testSecretName = splcommon.GetVersionedSecretName(versionedSecretIdentifier, string(rune('A'-1+testVersion)))
		_, err := GetVersionedSecretVersion(testSecretName, versionedSecretIdentifier)
		if err.Error() != nonIntegerVersionError {
			t.Errorf("Failed to detect incorrect versioning")
		}
	}

	// Negative testing for non-matching string
	testSecretName = "random_string"
	_, err := GetVersionedSecretVersion(testSecretName, versionedSecretIdentifier)
	if err.Error() != fmt.Sprintf(nonMatchingStringError, testSecretName, versionedSecretIdentifier) {
		t.Errorf("Failed to detect non matching string")
	}
}

func TestGetExistingLatestVersionedSecret(t *testing.T) {
	var secretData map[string][]byte
	versionedSecretIdentifier := "splunk-test"

	ctx := context.TODO()

	c := spltest.NewMockClient()

	// Get newer version
	newversion, err := (strconv.Atoi(splcommon.FirstVersion))
	if err != nil {
		t.Errorf(err.Error())
	}
	newversion++

	// Create secret version v1
	secretv1 := corev1.Secret{
		ObjectMeta: metav1.ObjectMeta{
			Name:      splcommon.GetVersionedSecretName(versionedSecretIdentifier, splcommon.FirstVersion),
			Namespace: "test",
		},
		Data: secretData,
	}
	err = CreateResource(ctx, c, &secretv1)
	if err != nil {
		t.Errorf(err.Error())
	}

	// Create secret v2
	secretv2 := corev1.Secret{
		ObjectMeta: metav1.ObjectMeta{
			Name:      splcommon.GetVersionedSecretName(versionedSecretIdentifier, strconv.Itoa(newversion)),
			Namespace: "test",
		},
		Data: secretData,
	}
	err = CreateResource(ctx, c, &secretv2)
	if err != nil {
		t.Errorf(err.Error())
	}

	// List objects for mock client to pick up
	c.ListObj = &corev1.SecretList{
		Items: []corev1.Secret{
			{
				ObjectMeta: metav1.ObjectMeta{
					Name:      splcommon.GetVersionedSecretName(versionedSecretIdentifier, splcommon.FirstVersion),
					Namespace: "test",
				},
			},
			{
				ObjectMeta: metav1.ObjectMeta{
					Name:      splcommon.GetVersionedSecretName(versionedSecretIdentifier, strconv.Itoa(newversion)),
					Namespace: "test",
				},
			},
			{
				// Negative testing - mismatched versionedSecretIdentifier
				ObjectMeta: metav1.ObjectMeta{
					Name:      "random-secret",
					Namespace: "test",
				},
			},
		},
	}

	latestVersionSecret, latestVersion, _ := GetExistingLatestVersionedSecret(ctx, c, "test", versionedSecretIdentifier, false)
	if latestVersion == -1 {
		t.Errorf("Didn't find secret correctly %d", latestVersion)
	}

	if latestVersion != newversion {
		t.Errorf("Latest version not found correctly got %d want 2", latestVersion)
	}

	if !reflect.DeepEqual(latestVersionSecret, &secretv2) {
		t.Errorf("Retrieve secret not matching latest secret")
	}

	// Negative testing - no secrets in namespace
	newc := spltest.NewMockClient()
	latestVersionSecret, latestVersion, _ = GetExistingLatestVersionedSecret(ctx, newc, "test", versionedSecretIdentifier, false)
	if latestVersion != -1 || latestVersionSecret != nil {
		t.Errorf("Didn't detect zero secrets in namespace condition")
	}
}

func TestGetLatestVersionedSecret(t *testing.T) {
	versionedSecretIdentifier := "splunk-test"

	ctx := context.TODO()
	c := spltest.NewMockClient()

	// Get newer version
	newversion, err := (strconv.Atoi(splcommon.FirstVersion))
	if err != nil {
		t.Errorf(err.Error())
	}
	newversion++

	// Create namespace scoped secret
	namespacescopedsecret, err := ApplyNamespaceScopedSecretObject(ctx, c, "test")
	if err != nil {
		t.Errorf(err.Error())
	}

	// Creates v1
	v1Secret, err := GetLatestVersionedSecret(ctx, c, nil, "test", versionedSecretIdentifier)
	if err != nil {
		t.Errorf(err.Error())
	}

	if v1Secret.GetName() != "splunk-test-secret-v1" {
		t.Errorf("Wrong version secret, got %s want %s", v1Secret.GetName(), "splunk-test-secret-v1")
	}

	// List objects for mock client
	c.ListObj = &corev1.SecretList{
		Items: []corev1.Secret{
			{
				ObjectMeta: metav1.ObjectMeta{
					Name:      splcommon.GetVersionedSecretName(versionedSecretIdentifier, splcommon.FirstVersion),
					Namespace: "test",
				},
				Data: v1Secret.Data,
			},
		},
	}

	// Retrieves v1 as there is no change in namespace scoped secret data
	v1SecretRetr, err := GetLatestVersionedSecret(ctx, c, nil, "test", versionedSecretIdentifier)
	if err != nil {
		t.Errorf(err.Error())
	}

	if v1SecretRetr.GetName() != "splunk-test-secret-v1" {
		t.Errorf("Incorrect version secret retrieved got %s want %s", v1Secret.GetName(), "splunk-test-secret-v1")
	}

	if !reflect.DeepEqual(v1SecretRetr.Data, v1Secret.Data) {
		t.Errorf("Incorrect data in secret got %+v want %+v", v1SecretRetr.Data, v1Secret.Data)
	}

	// Update namespace scoped secret with new admin password
	namespacescopedsecret.Data["password"] = splcommon.GenerateSecret(splcommon.SecretBytes, 24)
	err = UpdateResource(context.TODO(), c, namespacescopedsecret)
	if err != nil {
		t.Errorf(err.Error())
	}

	// Creates v2, due to change in namespace scoped secret data
	v2Secret, err := GetLatestVersionedSecret(ctx, c, nil, "test", versionedSecretIdentifier)
	if err != nil {
		t.Errorf(err.Error())
	}

	if v2Secret.GetName() != "splunk-test-secret-v2" {
		t.Errorf("Wrong version secret got %s want %s", v1Secret.GetName(), "splunk-test-secret-v2")
	}
}

func TestGetSplunkReadableNamespaceScopedSecretData(t *testing.T) {
	ctx := context.TODO()
	c := spltest.NewMockClient()

	// Create a fully filled namespace scoped secrets object
	namespacescopedsecret, err := ApplyNamespaceScopedSecretObject(ctx, c, "test")
	if err != nil {
		t.Errorf(err.Error())
	}

	splunkReadableData, err := GetSplunkReadableNamespaceScopedSecretData(ctx, c, "test")
	if err != nil {
		t.Errorf(err.Error())
	}

	for _, tokenType := range splcommon.GetSplunkSecretTokenTypes() {
		if !reflect.DeepEqual(splunkReadableData[tokenType], namespacescopedsecret.Data[tokenType]) {
			t.Errorf("Incorrect data for tokenType %s, got %s, want %s", tokenType, splunkReadableData[tokenType], namespacescopedsecret.Data[tokenType])
		}
	}

	// Re-concile tester
	funcCalls := []spltest.MockFuncCall{
		{MetaName: "*v1.Secret-test-splunk-test-secret"},
	}
	createCalls := map[string][]spltest.MockFuncCall{"Get": funcCalls}
	updateCalls := map[string][]spltest.MockFuncCall{"Get": funcCalls}

	reconcile := func(c *spltest.MockClient, cr interface{}) error {
		_, err := GetSplunkReadableNamespaceScopedSecretData(ctx, c, "test")
		return err
	}

	spltest.ReconcileTester(t, "TestGetSplunkReadableNamespaceScopedSecretData", nil, nil, createCalls, updateCalls, reconcile, false, namespacescopedsecret)

	// Negative testing - Update namespace scoped secrets object with data which has hec_token missing
	secretData := make(map[string][]byte)
	for _, tokenType := range splcommon.GetSplunkSecretTokenTypes() {
		if tokenType != "hec_token" {
			secretData[tokenType] = splcommon.GenerateSecret(splcommon.SecretBytes, 24)
		}
	}

	namespacescopedsecret.Data = secretData
	err = UpdateResource(context.TODO(), c, namespacescopedsecret)
	if err != nil {
		t.Errorf("Failed to create namespace scoped secret")
	}
}

func TestApplySplunkSecret(t *testing.T) {
	ctx := context.TODO()
	c := spltest.NewMockClient()

	cr := TestResource{
		ObjectMeta: metav1.ObjectMeta{
			Name:      "stack1",
			Namespace: "test",
		},
	}

	versionedSecretIdentifier := "splunk-test"
	secretName := splcommon.GetVersionedSecretName(versionedSecretIdentifier, splcommon.FirstVersion)

	// Create a fully filled namespace scoped secrets object
	namespacescopedsecret, err := ApplyNamespaceScopedSecretObject(ctx, c, "test")
	if err != nil {
		t.Errorf(err.Error())
	}

	// Get namespaced scoped secret data in splunk readable format
	namespacescopedsecretData, err := GetSplunkReadableNamespaceScopedSecretData(ctx, c, "test")
	if err != nil {
		t.Errorf(err.Error())
	}

	// Provide secret data
	funcCalls := []spltest.MockFuncCall{
		{MetaName: fmt.Sprintf("*v1.Secret-test-%s", secretName)},
	}
	createCalls := map[string][]spltest.MockFuncCall{"Get": funcCalls, "Create": funcCalls}
	updateCalls := map[string][]spltest.MockFuncCall{"Get": funcCalls}

	reconcile := func(c *spltest.MockClient, cr interface{}) error {
		_, err := ApplySplunkSecret(ctx, c, cr.(*TestResource), namespacescopedsecretData, secretName, "test")
		return err
	}
	spltest.ReconcileTester(t, "TestApplySplunkSecret", &cr, &cr, createCalls, updateCalls, reconcile, false, namespacescopedsecret)

	// Ignore secret data
	funcCalls = []spltest.MockFuncCall{
		{MetaName: "*v1.Secret-test-splunk-test-secret"},
		{MetaName: fmt.Sprintf("*v1.Secret-test-%s", secretName)},
	}
	createCalls = map[string][]spltest.MockFuncCall{"Get": funcCalls, "Create": {funcCalls[1]}}
	updateCalls = map[string][]spltest.MockFuncCall{"Get": funcCalls}
	reconcile = func(c *spltest.MockClient, cr interface{}) error {
		_, err := ApplySplunkSecret(ctx, c, nil, nil, secretName, "test")
		return err
	}
	spltest.ReconcileTester(t, "TestApplySplunkSecret", &cr, &cr, createCalls, updateCalls, reconcile, false, namespacescopedsecret)

	// Avoid secret data, create a v1 secret to test update
	v1Secret := corev1.Secret{
		ObjectMeta: metav1.ObjectMeta{
			Name:      secretName,
			Namespace: "test",
		},
		Data: make(map[string][]byte),
	}

	funcCalls = []spltest.MockFuncCall{
		{MetaName: "*v1.Secret-test-splunk-test-secret"},
		{MetaName: fmt.Sprintf("*v1.Secret-test-%s", secretName)},
	}
	createCalls = map[string][]spltest.MockFuncCall{"Get": funcCalls, "Update": {funcCalls[1]}}
	updateCalls = map[string][]spltest.MockFuncCall{"Get": funcCalls}
	reconcile = func(c *spltest.MockClient, cr interface{}) error {
		_, err := ApplySplunkSecret(ctx, c, nil, nil, secretName, "test")
		return err
	}
	spltest.ReconcileTester(t, "TestApplySplunkSecret", &cr, &cr, createCalls, updateCalls, reconcile, false, namespacescopedsecret, &v1Secret)
}

func TestApplyNamespaceScopedSecretObject(t *testing.T) {
	ctx := context.TODO()
	funcCalls := []spltest.MockFuncCall{
		{MetaName: "*v1.Secret-test-splunk-test-secret"},
	}
	cerateFuncCalls := []spltest.MockFuncCall{
		{MetaName: "*v1.Secret-test-splunk-test-secret"},
		{MetaName: "*v1.Secret-test-splunk-test-secret"},
	}

	reconcile := func(c *spltest.MockClient, cr interface{}) error {
		_, err := ApplyNamespaceScopedSecretObject(ctx, c, "test")
		return err
	}

	// "splunk-secrets" object doesn't exist
	createCalls := map[string][]spltest.MockFuncCall{"Get": cerateFuncCalls, "Create": funcCalls}
	updateCalls := map[string][]spltest.MockFuncCall{"Get": funcCalls}

	spltest.ReconcileTester(t, "TestApplyNamespaceScopedSecretObject", "test", "test", createCalls, updateCalls, reconcile, false)

	// Partially baked "splunk-secrets" object(applies to empty as well)
	createCalls = map[string][]spltest.MockFuncCall{"Get": funcCalls, "Update": funcCalls}
	updateCalls = map[string][]spltest.MockFuncCall{"Get": funcCalls}

	secret := corev1.Secret{
		ObjectMeta: metav1.ObjectMeta{
			Name:      splcommon.GetNamespaceScopedSecretName("test"),
			Namespace: "test",
		},
		Data: map[string][]byte{
			"password":     splcommon.GenerateSecret(splcommon.SecretBytes, 24),
			"pass4Symmkey": splcommon.GenerateSecret(splcommon.SecretBytes, 24),
		},
	}
	spltest.ReconcileTester(t, "TestApplyNamespaceScopedSecretObject", "test", "test", createCalls, updateCalls, reconcile, false, &secret)

	// Fully baked splunk-secrets object
	createCalls = map[string][]spltest.MockFuncCall{"Get": funcCalls}
	updateCalls = map[string][]spltest.MockFuncCall{"Get": funcCalls}

	secret = corev1.Secret{
		ObjectMeta: metav1.ObjectMeta{
			Name:      splcommon.GetNamespaceScopedSecretName("test"),
			Namespace: "test",
		},
		Data: map[string][]byte{
			"hec_token":    generateHECToken(),
			"password":     splcommon.GenerateSecret(splcommon.SecretBytes, 24),
			"pass4SymmKey": splcommon.GenerateSecret(splcommon.SecretBytes, 24),
			"idxc_secret":  splcommon.GenerateSecret(splcommon.SecretBytes, 24),
			"shc_secret":   splcommon.GenerateSecret(splcommon.SecretBytes, 24),
		},
	}
	spltest.ReconcileTester(t, "TestApplyNamespaceScopedSecretObject", "test", "test", createCalls, updateCalls, reconcile, false, &secret)
}

func TestGetNamespaceScopedSecretByName(t *testing.T) {
	ctx := context.TODO()
	cr := TestResource{
		ObjectMeta: metav1.ObjectMeta{
			Name:      "stack1",
			Namespace: "test",
		},
	}

	c := spltest.NewMockClient()

	_, err := ApplyNamespaceScopedSecretObject(ctx, c, "test")
	secretName := splcommon.GetNamespaceScopedSecretName("test")

<<<<<<< HEAD
	secret, err := GetSecretByName(ctx, c, &cr, secretName)
=======
	secret, err := GetSecretByName(ctx, c, cr.GetNamespace(), cr.GetName(), secretName)
>>>>>>> e6c314f5
	if secret == nil || err != nil {
		t.Errorf(err.Error())
	}
}<|MERGE_RESOLUTION|>--- conflicted
+++ resolved
@@ -912,11 +912,7 @@
 	_, err := ApplyNamespaceScopedSecretObject(ctx, c, "test")
 	secretName := splcommon.GetNamespaceScopedSecretName("test")
 
-<<<<<<< HEAD
-	secret, err := GetSecretByName(ctx, c, &cr, secretName)
-=======
 	secret, err := GetSecretByName(ctx, c, cr.GetNamespace(), cr.GetName(), secretName)
->>>>>>> e6c314f5
 	if secret == nil || err != nil {
 		t.Errorf(err.Error())
 	}

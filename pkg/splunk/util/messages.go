--- conflicted
+++ resolved
@@ -47,7 +47,6 @@
 	// splunkEsAppSSLWarning Note: The ES app post install spews out a harmless ES app message which can be ignored
 	splunkEsAppSSLWarning = "INFO: Installation complete\nINFO: SSL enablement set to ignore, continuing...\n"
 
-<<<<<<< HEAD
 	// splunkEsAppSSLAutoWarning Note: The ES app post install spews out a harmless ES app message which can be ignored
 	splunkEsAppSSLAutoWarning = "INFO: Enabled SSL in system namespace\nINFO: Installation complete\n"
 
@@ -56,8 +55,7 @@
 
 	// splunkEsAppInstallationComplete
 	splunkEsAppInstallationComplete = "INFO: Installation complete\n"
-=======
+
 	// splunkEsAppSSLWarningRestart Note: The ES app post install spews out a harmless ES app message which can be ignored
 	splunkEsAppSSLWarningRestart = "INFO: Initialization complete, please restart Splunk\nINFO: SSL enablement set to ignore, continuing...\n"
->>>>>>> 90c456e7
 )
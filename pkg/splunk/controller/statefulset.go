// Copyright (c) 2018-2022 Splunk Inc. All rights reserved.

//
// Licensed under the Apache License, Version 2.0 (the "License");
// you may not use this file except in compliance with the License.
// You may obtain a copy of the License at
//
// 	http://www.apache.org/licenses/LICENSE-2.0
//
// Unless required by applicable law or agreed to in writing, software
// distributed under the License is distributed on an "AS IS" BASIS,
// WITHOUT WARRANTIES OR CONDITIONS OF ANY KIND, either express or implied.
// See the License for the specific language governing permissions and
// limitations under the License.

package controller

import (
	"context"
	"fmt"
	"reflect"

	enterpriseApi "github.com/splunk/splunk-operator/api/v3"
	splcommon "github.com/splunk/splunk-operator/pkg/splunk/common"
	splutil "github.com/splunk/splunk-operator/pkg/splunk/util"
	appsv1 "k8s.io/api/apps/v1"
	corev1 "k8s.io/api/core/v1"
	k8serrors "k8s.io/apimachinery/pkg/api/errors"
	metav1 "k8s.io/apimachinery/pkg/apis/meta/v1"
	"k8s.io/apimachinery/pkg/types"
	"sigs.k8s.io/controller-runtime/pkg/client"
<<<<<<< HEAD
	"sigs.k8s.io/controller-runtime/pkg/log"
=======

	enterpriseApi "github.com/splunk/splunk-operator/api/v3"
	splcommon "github.com/splunk/splunk-operator/pkg/splunk/common"
	splutil "github.com/splunk/splunk-operator/pkg/splunk/util"
>>>>>>> e6c314f5
)

// DefaultStatefulSetPodManager is a simple StatefulSetPodManager that does nothing
type DefaultStatefulSetPodManager struct{}

<<<<<<< HEAD
// Update for  DefaultStatefulSetPodManager to update stateful set pod
func (mgr *DefaultStatefulSetPodManager) Update(ctx context.Context, client splcommon.ControllerClient, statefulSet *appsv1.StatefulSet, desiredReplicas int32) (splcommon.Phase, error) {
	phase, err := ApplyStatefulSet(ctx, client, statefulSet)
	if err == nil && phase == splcommon.PhaseReady {
=======
// Update for DefaultStatefulSetPodManager handles all updates for a statefulset of standard pods
func (mgr *DefaultStatefulSetPodManager) Update(ctx context.Context, client splcommon.ControllerClient, statefulSet *appsv1.StatefulSet, desiredReplicas int32) (enterpriseApi.Phase, error) {
	phase, err := ApplyStatefulSet(ctx, client, statefulSet)
	if err == nil && phase == enterpriseApi.PhaseReady {
>>>>>>> e6c314f5
		phase, err = UpdateStatefulSetPods(ctx, client, statefulSet, mgr, desiredReplicas)
	}
	return phase, err
}

// PrepareScaleDown for DefaultStatefulSetPodManager does nothing and returns true
func (mgr *DefaultStatefulSetPodManager) PrepareScaleDown(ctx context.Context, n int32) (bool, error) {
	return true, nil
}

// PrepareRecycle for DefaultStatefulSetPodManager does nothing and returns true
func (mgr *DefaultStatefulSetPodManager) PrepareRecycle(ctx context.Context, n int32) (bool, error) {
	return true, nil
}

// FinishRecycle for DefaultStatefulSetPodManager does nothing and returns false
func (mgr *DefaultStatefulSetPodManager) FinishRecycle(ctx context.Context, n int32) (bool, error) {
	return true, nil
}

// ApplyStatefulSet creates or updates a Kubernetes StatefulSet
<<<<<<< HEAD
func ApplyStatefulSet(ctx context.Context, c splcommon.ControllerClient, revised *appsv1.StatefulSet) (splcommon.Phase, error) {
=======
func ApplyStatefulSet(ctx context.Context, c splcommon.ControllerClient, revised *appsv1.StatefulSet) (enterpriseApi.Phase, error) {
>>>>>>> e6c314f5
	namespacedName := types.NamespacedName{Namespace: revised.GetNamespace(), Name: revised.GetName()}
	var current appsv1.StatefulSet

	err := c.Get(ctx, namespacedName, &current)
	if err != nil {
		// In every reconcile, the statefulSet spec created by the operator is compared
		// against the one stored in etcd. While comparing the two specs, for the fields
		// represented by slices(ports, volume mounts etc..) the order of the elements is
		// important i.e any change in order followed by an update of statefulSet will cause
		// a change in the UpdatedRevision field in the StatefulSpec. This inturn triggers
		// a pod recycle unnecessarily. To avoid the same, sort the slices during the
		// statefulSet creation.
		// Note: During the update scenario below, MergePodUpdates takes care of sorting.
		SortStatefulSetSlices(ctx, &revised.Spec.Template.Spec, revised.GetObjectMeta().GetName())

		// no StatefulSet exists -> just create a new one
		err = splutil.CreateResource(ctx, c, revised)
<<<<<<< HEAD
		return splcommon.PhasePending, err
=======
		return enterpriseApi.PhasePending, err
>>>>>>> e6c314f5
	}

	// found an existing StatefulSet

	// check for changes in Pod template
	hasUpdates := MergePodUpdates(ctx, &current.Spec.Template, &revised.Spec.Template, current.GetObjectMeta().GetName())
	*revised = current // caller expects that object passed represents latest state

	// only update if there are material differences, as determined by comparison function
	if hasUpdates {
		// this updates the desired state template, but doesn't actually modify any pods
		// because we use an "OnUpdate" strategy https://kubernetes.io/docs/concepts/workloads/controllers/statefulset/#update-strategies
		// note also that this ignores Replicas, which is handled below by UpdateStatefulSetPods

		err = splutil.UpdateResource(ctx, c, revised)
		if err != nil {
<<<<<<< HEAD
			return splcommon.PhaseUpdating, err
		}
		// always pass the latest resource back to caller
		err = c.Get(ctx, namespacedName, revised)
		return splcommon.PhaseUpdating, err
=======
			return enterpriseApi.PhaseUpdating, err
		}
		// always pass the latest resource back to caller
		err = c.Get(ctx, namespacedName, revised)
		return enterpriseApi.PhaseUpdating, err
>>>>>>> e6c314f5
	}

	// scaling and pod updates are handled by UpdateStatefulSetPods
	return enterpriseApi.PhaseReady, nil
}

// UpdateStatefulSetPods manages scaling and config updates for StatefulSets
<<<<<<< HEAD
func UpdateStatefulSetPods(ctx context.Context, c splcommon.ControllerClient, statefulSet *appsv1.StatefulSet, mgr splcommon.StatefulSetPodManager, desiredReplicas int32) (splcommon.Phase, error) {
	reqLogger := log.FromContext(ctx)
	scopedLog := reqLogger.WithName("UpdateStatefulSetPods").WithValues(
=======
func UpdateStatefulSetPods(ctx context.Context, c splcommon.ControllerClient, statefulSet *appsv1.StatefulSet, mgr splcommon.StatefulSetPodManager, desiredReplicas int32) (enterpriseApi.Phase, error) {
	scopedLog := log.WithName("UpdateStatefulSetPods").WithValues(
>>>>>>> e6c314f5
		"name", statefulSet.GetObjectMeta().GetName(),
		"namespace", statefulSet.GetObjectMeta().GetNamespace())

	// wait for all replicas ready
	replicas := *statefulSet.Spec.Replicas
	readyReplicas := statefulSet.Status.ReadyReplicas
	if readyReplicas < replicas {
		scopedLog.Info("Waiting for pods to become ready")
		if readyReplicas > 0 {
			return enterpriseApi.PhaseScalingUp, nil
		}
		return enterpriseApi.PhasePending, nil
	} else if readyReplicas > replicas {
		scopedLog.Info("Waiting for scale down to complete")
		return enterpriseApi.PhaseScalingDown, nil
	}

	// readyReplicas == replicas

	// check for scaling up
	if readyReplicas < desiredReplicas {
		// scale up StatefulSet to match desiredReplicas
		scopedLog.Info("Scaling replicas up", "replicas", desiredReplicas)
		*statefulSet.Spec.Replicas = desiredReplicas
<<<<<<< HEAD
		return splcommon.PhaseScalingUp, splutil.UpdateResource(ctx, c, statefulSet)
=======
		return enterpriseApi.PhaseScalingUp, splutil.UpdateResource(ctx, c, statefulSet)
>>>>>>> e6c314f5
	}

	// check for scaling down
	if readyReplicas > desiredReplicas {
		// prepare pod for removal via scale down
		n := readyReplicas - 1
		podName := fmt.Sprintf("%s-%d", statefulSet.GetName(), n)
		ready, err := mgr.PrepareScaleDown(ctx, n)
		if err != nil {
			scopedLog.Error(err, "Unable to decommission Pod", "podName", podName)
			return enterpriseApi.PhaseError, err
		}
		if !ready {
			// wait until pod quarantine has completed before deleting it
			return enterpriseApi.PhaseScalingDown, nil
		}

		// scale down statefulset to terminate pod
		scopedLog.Info("Scaling replicas down", "replicas", n)
		*statefulSet.Spec.Replicas = n
		err = splutil.UpdateResource(ctx, c, statefulSet)
		if err != nil {
			scopedLog.Error(err, "Scale down update failed for StatefulSet")
			return enterpriseApi.PhaseError, err
		}

		// delete PVCs used by the pod so that a future scale up will have clean state
		for _, vol := range statefulSet.Spec.VolumeClaimTemplates {
			namespacedName := types.NamespacedName{
				Namespace: vol.ObjectMeta.Namespace,
				Name:      fmt.Sprintf("%s-%s", vol.ObjectMeta.Name, podName),
			}
			var pvc corev1.PersistentVolumeClaim
			err := c.Get(ctx, namespacedName, &pvc)
			if err != nil {
				scopedLog.Error(err, "Unable to find PVC for deletion", "pvcName", pvc.ObjectMeta.Name)
				return enterpriseApi.PhaseError, err
			}
<<<<<<< HEAD
			scopedLog.Info("Deleting PVC", "pvcName", pvc.ObjectMeta.Name)
=======
			log.Info("Deleting PVC", "pvcName", pvc.ObjectMeta.Name)
>>>>>>> e6c314f5
			err = c.Delete(ctx, &pvc)
			if err != nil {
				scopedLog.Error(err, "Unable to delete PVC", "pvcName", pvc.ObjectMeta.Name)
				return enterpriseApi.PhaseError, err
			}
		}

		return enterpriseApi.PhaseScalingDown, nil
	}

	// ready and no StatefulSet scaling is required
	// readyReplicas == desiredReplicas

	// check existing pods for desired updates
	for n := readyReplicas - 1; n >= 0; n-- {
		// get Pod
		podName := fmt.Sprintf("%s-%d", statefulSet.GetName(), n)
		namespacedName := types.NamespacedName{Namespace: statefulSet.GetNamespace(), Name: podName}
		var pod corev1.Pod
		err := c.Get(ctx, namespacedName, &pod)
		if err != nil {
			scopedLog.Error(err, "Unable to find Pod", "podName", podName)
			return enterpriseApi.PhaseError, err
		}
		if pod.Status.Phase != corev1.PodRunning || len(pod.Status.ContainerStatuses) == 0 || pod.Status.ContainerStatuses[0].Ready != true {
			scopedLog.Error(err, "Waiting for Pod to become ready", "podName", podName)
			return enterpriseApi.PhaseUpdating, err
		}

		// terminate pod if it has pending updates; k8s will start a new one with revised template
		if statefulSet.Status.UpdateRevision != "" && statefulSet.Status.UpdateRevision != pod.GetLabels()["controller-revision-hash"] {
			// pod needs to be updated; first, prepare it to be recycled
			ready, err := mgr.PrepareRecycle(ctx, n)
			if err != nil {
				scopedLog.Error(err, "Unable to prepare Pod for recycling", "podName", podName)
				return enterpriseApi.PhaseError, err
			}
			if !ready {
				// wait until pod quarantine has completed before deleting it
				return enterpriseApi.PhaseUpdating, nil
			}

			// deleting pod will cause StatefulSet controller to create a new one with latest template
			scopedLog.Info("Recycling Pod for updates", "podName", podName,
				"statefulSetRevision", statefulSet.Status.UpdateRevision,
				"podRevision", pod.GetLabels()["controller-revision-hash"])
			preconditions := client.Preconditions{UID: &pod.ObjectMeta.UID, ResourceVersion: &pod.ObjectMeta.ResourceVersion}
			err = c.Delete(context.Background(), &pod, preconditions)
			if err != nil {
				scopedLog.Error(err, "Unable to delete Pod", "podName", podName)
				return enterpriseApi.PhaseError, err
			}

			// only delete one at a time
			return enterpriseApi.PhaseUpdating, nil
		}

		// check if pod was previously prepared for recycling; if so, complete
		complete, err := mgr.FinishRecycle(ctx, n)
		if err != nil {
			scopedLog.Error(err, "Unable to complete recycling of pod", "podName", podName)
			return enterpriseApi.PhaseError, err
		}
		if !complete {
			// return and wait until next reconcile to let things settle down
			return enterpriseApi.PhaseUpdating, nil
		}
	}

	// Remove unwanted owner references
	err := splutil.RemoveUnwantedSecrets(ctx, c, statefulSet.GetName(), statefulSet.GetNamespace())
	if err != nil {
		return enterpriseApi.PhaseReady, err
	}

	// all is good!
	scopedLog.Info("All pods are ready")
	return enterpriseApi.PhaseReady, nil
}

// SetStatefulSetOwnerRef sets owner references for statefulset
func SetStatefulSetOwnerRef(ctx context.Context, client splcommon.ControllerClient, cr splcommon.MetaObject, namespacedName types.NamespacedName) error {

	statefulset, err := GetStatefulSetByName(ctx, client, namespacedName)
	if err != nil {
		return err
	}

	currentOwnerRef := statefulset.GetOwnerReferences()
	// Check if owner ref exists
	for i := 0; i < len(currentOwnerRef); i++ {
		if reflect.DeepEqual(currentOwnerRef[i].UID, cr.GetUID()) {
			return nil
		}
	}

	// Owner ref doesn't exist, update statefulset with owner references
	statefulset.SetOwnerReferences(append(statefulset.GetOwnerReferences(), splcommon.AsOwner(cr, false)))

	// Update owner reference if needed
	err = splutil.UpdateResource(ctx, client, statefulset)
	if err != nil {
		return err
	}

	return nil
}

// GetStatefulSetByName retrieves current statefulset
func GetStatefulSetByName(ctx context.Context, c splcommon.ControllerClient, namespacedName types.NamespacedName) (*appsv1.StatefulSet, error) {
	var statefulset appsv1.StatefulSet

	err := c.Get(ctx, namespacedName, &statefulset)
	if err != nil {
		// Didn't find it
		return nil, err
	}

	return &statefulset, nil
}

// DeleteReferencesToAutomatedMCIfExists deletes the automated MC sts. This is when customer migrates from automated MC to MC CRD
// Check if MC CR is not the owner of the MC statefulset then delete that Statefulset
func DeleteReferencesToAutomatedMCIfExists(ctx context.Context, client splcommon.ControllerClient, cr splcommon.MetaObject, namespacedName types.NamespacedName) error {
	statefulset, err := GetStatefulSetByName(ctx, client, namespacedName)
	if err != nil {
		// if MC Sts doesn't exist return nil, may have been deleted by other CR
		return nil
	}
	//2. Retrieve all the owners of the MC statefulset
	currentOwnersRef := statefulset.GetOwnerReferences()
	//3. if Multiple owners OR if current CR is the owner of the MC statefulset then delete the MC statefulset
	if len(currentOwnersRef) > 1 || (len(currentOwnersRef) == 1 && isCurrentCROwner(cr, currentOwnersRef)) {
		err := splutil.DeleteResource(ctx, client, statefulset)
		if err != nil {
			return err
		}

		//delete corresponding mc configmap
		configmap, err := GetConfigMap(ctx, client, namespacedName)
		if k8serrors.IsNotFound(err) {
			return nil
		} else if err != nil {
			return err
		}
		err = splutil.DeleteResource(ctx, client, configmap)
		return err
	}

	return nil
}

//isCurrentCROwner returns true if current CR is the ONLY owner of the automated MC
func isCurrentCROwner(cr splcommon.MetaObject, currentOwners []metav1.OwnerReference) bool {
	return reflect.DeepEqual(currentOwners[0].UID, cr.GetUID())
}

<<<<<<< HEAD
// IsStatefulSetScalingUpOrDown checks if we are currently scaling up or down
func IsStatefulSetScalingUpOrDown(ctx context.Context, client splcommon.ControllerClient, cr splcommon.MetaObject, name string, desiredReplicas int32) (enterpriseApi.StatefulSetScalingType, error) {
	reqLogger := log.FromContext(ctx)
	scopedLog := reqLogger.WithName("isScalingUp").WithValues("name", cr.GetName(), "namespace", cr.GetNamespace())
=======
// IsStatefulSetScalingUp checks if we are currently scaling up
func IsStatefulSetScalingUp(ctx context.Context, client splcommon.ControllerClient, cr splcommon.MetaObject, name string, desiredReplicas int32) (bool, error) {
	scopedLog := log.WithName("isScalingUp").WithValues("name", cr.GetName(), "namespace", cr.GetNamespace())
>>>>>>> e6c314f5

	namespacedName := types.NamespacedName{Namespace: cr.GetNamespace(), Name: name}
	current, err := GetStatefulSetByName(ctx, client, namespacedName)
	if err != nil {
		scopedLog.Error(err, "Unable to get current stateful set", "name", namespacedName)
		return enterpriseApi.StatefulSetNotScaling, err
	}

	if *current.Spec.Replicas < desiredReplicas {
		return enterpriseApi.StatefulSetScalingUp, nil
	} else if *current.Spec.Replicas > desiredReplicas {
		return enterpriseApi.StatefulSetScalingDown, nil
	}

	return enterpriseApi.StatefulSetNotScaling, nil
}<|MERGE_RESOLUTION|>--- conflicted
+++ resolved
@@ -29,30 +29,16 @@
 	metav1 "k8s.io/apimachinery/pkg/apis/meta/v1"
 	"k8s.io/apimachinery/pkg/types"
 	"sigs.k8s.io/controller-runtime/pkg/client"
-<<<<<<< HEAD
 	"sigs.k8s.io/controller-runtime/pkg/log"
-=======
-
-	enterpriseApi "github.com/splunk/splunk-operator/api/v3"
-	splcommon "github.com/splunk/splunk-operator/pkg/splunk/common"
-	splutil "github.com/splunk/splunk-operator/pkg/splunk/util"
->>>>>>> e6c314f5
 )
 
 // DefaultStatefulSetPodManager is a simple StatefulSetPodManager that does nothing
 type DefaultStatefulSetPodManager struct{}
 
-<<<<<<< HEAD
-// Update for  DefaultStatefulSetPodManager to update stateful set pod
-func (mgr *DefaultStatefulSetPodManager) Update(ctx context.Context, client splcommon.ControllerClient, statefulSet *appsv1.StatefulSet, desiredReplicas int32) (splcommon.Phase, error) {
-	phase, err := ApplyStatefulSet(ctx, client, statefulSet)
-	if err == nil && phase == splcommon.PhaseReady {
-=======
 // Update for DefaultStatefulSetPodManager handles all updates for a statefulset of standard pods
 func (mgr *DefaultStatefulSetPodManager) Update(ctx context.Context, client splcommon.ControllerClient, statefulSet *appsv1.StatefulSet, desiredReplicas int32) (enterpriseApi.Phase, error) {
 	phase, err := ApplyStatefulSet(ctx, client, statefulSet)
 	if err == nil && phase == enterpriseApi.PhaseReady {
->>>>>>> e6c314f5
 		phase, err = UpdateStatefulSetPods(ctx, client, statefulSet, mgr, desiredReplicas)
 	}
 	return phase, err
@@ -74,11 +60,7 @@
 }
 
 // ApplyStatefulSet creates or updates a Kubernetes StatefulSet
-<<<<<<< HEAD
-func ApplyStatefulSet(ctx context.Context, c splcommon.ControllerClient, revised *appsv1.StatefulSet) (splcommon.Phase, error) {
-=======
 func ApplyStatefulSet(ctx context.Context, c splcommon.ControllerClient, revised *appsv1.StatefulSet) (enterpriseApi.Phase, error) {
->>>>>>> e6c314f5
 	namespacedName := types.NamespacedName{Namespace: revised.GetNamespace(), Name: revised.GetName()}
 	var current appsv1.StatefulSet
 
@@ -96,11 +78,7 @@
 
 		// no StatefulSet exists -> just create a new one
 		err = splutil.CreateResource(ctx, c, revised)
-<<<<<<< HEAD
-		return splcommon.PhasePending, err
-=======
 		return enterpriseApi.PhasePending, err
->>>>>>> e6c314f5
 	}
 
 	// found an existing StatefulSet
@@ -117,19 +95,11 @@
 
 		err = splutil.UpdateResource(ctx, c, revised)
 		if err != nil {
-<<<<<<< HEAD
-			return splcommon.PhaseUpdating, err
-		}
-		// always pass the latest resource back to caller
-		err = c.Get(ctx, namespacedName, revised)
-		return splcommon.PhaseUpdating, err
-=======
 			return enterpriseApi.PhaseUpdating, err
 		}
 		// always pass the latest resource back to caller
 		err = c.Get(ctx, namespacedName, revised)
 		return enterpriseApi.PhaseUpdating, err
->>>>>>> e6c314f5
 	}
 
 	// scaling and pod updates are handled by UpdateStatefulSetPods
@@ -137,14 +107,9 @@
 }
 
 // UpdateStatefulSetPods manages scaling and config updates for StatefulSets
-<<<<<<< HEAD
-func UpdateStatefulSetPods(ctx context.Context, c splcommon.ControllerClient, statefulSet *appsv1.StatefulSet, mgr splcommon.StatefulSetPodManager, desiredReplicas int32) (splcommon.Phase, error) {
+func UpdateStatefulSetPods(ctx context.Context, c splcommon.ControllerClient, statefulSet *appsv1.StatefulSet, mgr splcommon.StatefulSetPodManager, desiredReplicas int32) (enterpriseApi.Phase, error) {
 	reqLogger := log.FromContext(ctx)
 	scopedLog := reqLogger.WithName("UpdateStatefulSetPods").WithValues(
-=======
-func UpdateStatefulSetPods(ctx context.Context, c splcommon.ControllerClient, statefulSet *appsv1.StatefulSet, mgr splcommon.StatefulSetPodManager, desiredReplicas int32) (enterpriseApi.Phase, error) {
-	scopedLog := log.WithName("UpdateStatefulSetPods").WithValues(
->>>>>>> e6c314f5
 		"name", statefulSet.GetObjectMeta().GetName(),
 		"namespace", statefulSet.GetObjectMeta().GetNamespace())
 
@@ -169,11 +134,7 @@
 		// scale up StatefulSet to match desiredReplicas
 		scopedLog.Info("Scaling replicas up", "replicas", desiredReplicas)
 		*statefulSet.Spec.Replicas = desiredReplicas
-<<<<<<< HEAD
-		return splcommon.PhaseScalingUp, splutil.UpdateResource(ctx, c, statefulSet)
-=======
 		return enterpriseApi.PhaseScalingUp, splutil.UpdateResource(ctx, c, statefulSet)
->>>>>>> e6c314f5
 	}
 
 	// check for scaling down
@@ -212,11 +173,7 @@
 				scopedLog.Error(err, "Unable to find PVC for deletion", "pvcName", pvc.ObjectMeta.Name)
 				return enterpriseApi.PhaseError, err
 			}
-<<<<<<< HEAD
 			scopedLog.Info("Deleting PVC", "pvcName", pvc.ObjectMeta.Name)
-=======
-			log.Info("Deleting PVC", "pvcName", pvc.ObjectMeta.Name)
->>>>>>> e6c314f5
 			err = c.Delete(ctx, &pvc)
 			if err != nil {
 				scopedLog.Error(err, "Unable to delete PVC", "pvcName", pvc.ObjectMeta.Name)
@@ -374,16 +331,10 @@
 	return reflect.DeepEqual(currentOwners[0].UID, cr.GetUID())
 }
 
-<<<<<<< HEAD
 // IsStatefulSetScalingUpOrDown checks if we are currently scaling up or down
 func IsStatefulSetScalingUpOrDown(ctx context.Context, client splcommon.ControllerClient, cr splcommon.MetaObject, name string, desiredReplicas int32) (enterpriseApi.StatefulSetScalingType, error) {
 	reqLogger := log.FromContext(ctx)
 	scopedLog := reqLogger.WithName("isScalingUp").WithValues("name", cr.GetName(), "namespace", cr.GetNamespace())
-=======
-// IsStatefulSetScalingUp checks if we are currently scaling up
-func IsStatefulSetScalingUp(ctx context.Context, client splcommon.ControllerClient, cr splcommon.MetaObject, name string, desiredReplicas int32) (bool, error) {
-	scopedLog := log.WithName("isScalingUp").WithValues("name", cr.GetName(), "namespace", cr.GetNamespace())
->>>>>>> e6c314f5
 
 	namespacedName := types.NamespacedName{Namespace: cr.GetNamespace(), Name: name}
 	current, err := GetStatefulSetByName(ctx, client, namespacedName)

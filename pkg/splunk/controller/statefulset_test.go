// Copyright (c) 2018-2022 Splunk Inc. All rights reserved.

//
// Licensed under the Apache License, Version 2.0 (the "License");
// you may not use this file except in compliance with the License.
// You may obtain a copy of the License at
//
// 	http://www.apache.org/licenses/LICENSE-2.0
//
// Unless required by applicable law or agreed to in writing, software
// distributed under the License is distributed on an "AS IS" BASIS,
// WITHOUT WARRANTIES OR CONDITIONS OF ANY KIND, either express or implied.
// See the License for the specific language governing permissions and
// limitations under the License.

package controller

import (
	"context"
	"testing"

	appsv1 "k8s.io/api/apps/v1"
	corev1 "k8s.io/api/core/v1"
	k8serrors "k8s.io/apimachinery/pkg/api/errors"
	metav1 "k8s.io/apimachinery/pkg/apis/meta/v1"
	"k8s.io/apimachinery/pkg/types"
	"sigs.k8s.io/controller-runtime/pkg/client"

	spltest "github.com/splunk/splunk-operator/pkg/splunk/test"
	splutil "github.com/splunk/splunk-operator/pkg/splunk/util"

	enterpriseApi "github.com/splunk/splunk-operator/api/v3"
	splcommon "github.com/splunk/splunk-operator/pkg/splunk/common"
)

func TestApplyStatefulSet(t *testing.T) {
	ctx := context.TODO()
	funcCalls := []spltest.MockFuncCall{{MetaName: "*v1.StatefulSet-test-splunk-stack1-indexer"}}
	getFuncCalls := []spltest.MockFuncCall{
		{MetaName: "*v1.StatefulSet-test-splunk-stack1-indexer"},
		{MetaName: "*v1.StatefulSet-test-splunk-stack1-indexer"},
	}
	createCalls := map[string][]spltest.MockFuncCall{"Get": funcCalls, "Create": funcCalls}
	updateCalls := map[string][]spltest.MockFuncCall{"Get": getFuncCalls, "Update": funcCalls}
	var replicas int32 = 1
	current := &appsv1.StatefulSet{
		ObjectMeta: metav1.ObjectMeta{
			Name:      "splunk-stack1-indexer",
			Namespace: "test",
		},
		Spec: appsv1.StatefulSetSpec{
			Replicas: &replicas,
		},
	}
	revised := current.DeepCopy()
	revised.Spec.Template.ObjectMeta.Labels = map[string]string{"one": "two"}
	reconcile := func(c *spltest.MockClient, cr interface{}) error {
		_, err := ApplyStatefulSet(ctx, c, cr.(*appsv1.StatefulSet))
		return err
	}
	spltest.ReconcileTester(t, "TestApplyStatefulSet", current, revised, createCalls, updateCalls, reconcile, false)
}

func TestDefaultStatefulSetPodManager(t *testing.T) {

	// test for updating
	mgr := DefaultStatefulSetPodManager{}
	method := "DefaultStatefulSetPodManager.Update"
	spltest.PodManagerTester(t, method, &mgr)
}

func updateStatefulSetPodsTester(t *testing.T, mgr splcommon.StatefulSetPodManager, statefulSet *appsv1.StatefulSet, desiredReplicas int32, initObjects ...client.Object) (splcommon.Phase, error) {
	// initialize client
	ctx := context.TODO()
	c := spltest.NewMockClient()
	c.AddObjects(initObjects)
	phase, err := UpdateStatefulSetPods(ctx, c, statefulSet, mgr, desiredReplicas)
	return phase, err
}

func TestUpdateStatefulSetPods(t *testing.T) {
	mgr := DefaultStatefulSetPodManager{}
	var replicas int32 = 1
	statefulSet := &appsv1.StatefulSet{
		ObjectMeta: metav1.ObjectMeta{
			Name:      "splunk-stack1",
			Namespace: "test",
		},
		Spec: appsv1.StatefulSetSpec{
			Replicas: &replicas,
			VolumeClaimTemplates: []corev1.PersistentVolumeClaim{
				{ObjectMeta: metav1.ObjectMeta{Name: "pvc-etc", Namespace: "test"}},
				{ObjectMeta: metav1.ObjectMeta{Name: "pvc-var", Namespace: "test"}},
			},
		},
		Status: appsv1.StatefulSetStatus{
			Replicas:        replicas,
			ReadyReplicas:   replicas,
			UpdatedReplicas: replicas,
			UpdateRevision:  "v1",
		},
	}
	pod := &corev1.Pod{
		ObjectMeta: metav1.ObjectMeta{
			Name:      "splunk-stack1-0",
			Namespace: "test",
			Labels: map[string]string{
				"controller-revision-hash": "v0",
			},
		},
		Status: corev1.PodStatus{
			Phase: corev1.PodRunning,
			ContainerStatuses: []corev1.ContainerStatus{
				{Ready: true},
			},
		},
	}

	var phase splcommon.Phase
	phase, err := updateStatefulSetPodsTester(t, &mgr, statefulSet, 1 /*desiredReplicas*/, statefulSet, pod)
	if err != nil && phase != splcommon.PhaseUpdating {
		t.Errorf("UpdateStatefulSetPods should not have returned error=%s with phase=%s", err, phase)
	}

	// readyReplicas < replicas
	replicas = 3
	statefulSet.Status.ReadyReplicas = 2
	statefulSet.Spec.Replicas = &replicas
	phase, err = updateStatefulSetPodsTester(t, &mgr, statefulSet, 1 /*desiredReplicas*/, statefulSet, pod)
	if err != nil && phase != splcommon.PhaseUpdating {
		t.Errorf("UpdateStatefulSetPods should not have returned error=%s with phase=%s", err, phase)
	}

	// CurrentRevision = UpdateRevision
	statefulSet.Status.CurrentRevision = "v1"
	phase, err = updateStatefulSetPodsTester(t, &mgr, statefulSet, 1 /*desiredReplicas*/, statefulSet, pod)
	if err == nil && phase != splcommon.PhaseScalingUp {
		t.Errorf("UpdateStatefulSetPods should have returned error or phase should have been PhaseError, but we got phase=%s", phase)
	}

	// readyReplicas > replicas
	replicas = 2
	statefulSet.Status.ReadyReplicas = 3
	statefulSet.Spec.Replicas = &replicas
	statefulSet.Status.CurrentRevision = ""
	phase, err = updateStatefulSetPodsTester(t, &mgr, statefulSet, 1 /*desiredReplicas*/, statefulSet, pod)
	if err == nil && phase != splcommon.PhaseScalingDown {
		t.Errorf("UpdateStatefulSetPods should have returned error or phase should have been PhaseError, but we got phase=%s", phase)
	}

	// CurrentRevision = UpdateRevision
	statefulSet.Status.CurrentRevision = "v1"
	phase, err = updateStatefulSetPodsTester(t, &mgr, statefulSet, 1 /*desiredReplicas*/, statefulSet, pod)
	if err == nil && phase != splcommon.PhaseScalingDown {
		t.Errorf("UpdateStatefulSetPods should have returned error or phase should have been PhaseError, but we got phase=%s", phase)
	}
}

func TestSetStatefulSetOwnerRef(t *testing.T) {

	ctx := context.TODO()
	cr := enterpriseApi.Standalone{
		ObjectMeta: metav1.ObjectMeta{
			Name:      "stack1",
			Namespace: "test",
		},
	}

	c := spltest.NewMockClient()
	current := appsv1.StatefulSet{
		ObjectMeta: metav1.ObjectMeta{
			Name:      "splunk-test-monitoring-console",
			Namespace: "test",
		},
	}
	namespacedName := types.NamespacedName{Namespace: "test", Name: "splunk-test-monitoring-console"}

	err := SetStatefulSetOwnerRef(ctx, c, &cr, namespacedName)
	if !k8serrors.IsNotFound(err) {
		t.Errorf("Couldn't detect resource %s", current.GetName())
	}

	// Create statefulset
	err = splutil.CreateResource(ctx, c, &current)
	if err != nil {
		t.Errorf("Failed to create owner reference  %s", current.GetName())
	}

	// Test existing owner reference
	err = SetStatefulSetOwnerRef(ctx, c, &cr, namespacedName)
	if err != nil {
		t.Errorf("Couldn't set owner ref for resource %s", current.GetName())
	}

	// Try adding same owner again
	err = SetStatefulSetOwnerRef(ctx, c, &cr, namespacedName)
	if err != nil {
		t.Errorf("Couldn't set owner ref for statefulset %s", current.GetName())
	}
}

func TestGetStatefulSetByName(t *testing.T) {

	ctx := context.TODO()
	c := spltest.NewMockClient()

	current := appsv1.StatefulSet{
		ObjectMeta: metav1.ObjectMeta{
			Name:      "splunk-test-monitoring-console",
			Namespace: "test",
		},
	}

	_, err := ApplyStatefulSet(ctx, c, &current)
	if err != nil {
		return
	}

	namespacedName := types.NamespacedName{Namespace: "test", Name: "splunk-test-monitoring-console"}
	_, err = GetStatefulSetByName(ctx, c, namespacedName)
	if err != nil {
		t.Errorf(err.Error())
	}
}

func TestDeleteReferencesToAutomatedMCIfExists(t *testing.T) {
	ctx := context.TODO()
	cr := enterpriseApi.Standalone{
		ObjectMeta: metav1.ObjectMeta{
			Name:      "stack1",
			Namespace: "test",
		},
	}

	cr1 := enterpriseApi.Standalone{
		ObjectMeta: metav1.ObjectMeta{
			Name:      "stack2",
			Namespace: "test",
		},
	}

	c := spltest.NewMockClient()
	current := appsv1.StatefulSet{
		ObjectMeta: metav1.ObjectMeta{
			Name:      "splunk-test-monitoring-console",
			Namespace: "test",
		},
	}
	namespacedName := types.NamespacedName{Namespace: "test", Name: "splunk-test-monitoring-console"}

	err := SetStatefulSetOwnerRef(ctx, c, &cr, namespacedName)
	if !k8serrors.IsNotFound(err) {
		t.Errorf("Couldn't detect resource %s", current.GetName())
	}

	// Create statefulset
	err = splutil.CreateResource(ctx, c, &current)
	if err != nil {
		t.Errorf("Failed to create owner reference  %s", current.GetName())
	}

	// Test existing owner reference
	err = SetStatefulSetOwnerRef(ctx, c, &cr, namespacedName)
	if err != nil {
		t.Errorf("Couldn't set owner ref for resource %s", current.GetName())
	}

	err = SetStatefulSetOwnerRef(ctx, c, &cr1, namespacedName)
	if err != nil {
		t.Errorf("Couldn't set owner ref for resource %s", current.GetName())
	}

	configmap := corev1.ConfigMap{
		ObjectMeta: metav1.ObjectMeta{
			Name:      "splunk-test-monitoring-console",
			Namespace: "test",
		},
	}

	// Create configmap
	err = splutil.CreateResource(ctx, c, &configmap)
	if err != nil {
		t.Errorf("Failed to create resource  %s", current.GetName())
	}

	// multiple owner ref
	err = DeleteReferencesToAutomatedMCIfExists(ctx, c, &cr, namespacedName)
	if err != nil {
		t.Errorf("Couldn't delete resource %s", current.GetName())
	}

	//single owner
	// Create statefulset
	err = splutil.CreateResource(ctx, c, &current)
	if err != nil {
		t.Errorf("Failed to create owner reference  %s", current.GetName())
	}

	//set owner reference
	err = SetStatefulSetOwnerRef(ctx, c, &cr1, namespacedName)
	if err != nil {
		t.Errorf("Couldn't set owner ref for resource %s", current.GetName())
	}

	// Create configmap
	err = splutil.CreateResource(ctx, c, &configmap)
	if err != nil {
		t.Errorf("Failed to create resource  %s", current.GetName())
	}

	// multiple owner ref
	err = DeleteReferencesToAutomatedMCIfExists(ctx, c, &cr1, namespacedName)
	if err != nil {
		t.Errorf("Couldn't delete resource %s", current.GetName())
	}
}

func TestIsStatefulSetScalingUp(t *testing.T) {

	ctx := context.TODO()
	var replicas int32 = 1
	statefulSetName := "splunk-stand1-standalone"

	cr := enterpriseApi.Standalone{
		ObjectMeta: metav1.ObjectMeta{
			Name:      "stand1",
			Namespace: "test",
		},
	}

	current := &appsv1.StatefulSet{
		ObjectMeta: metav1.ObjectMeta{
			Name:      statefulSetName,
			Namespace: "test",
		},
		Spec: appsv1.StatefulSetSpec{
			Replicas: &replicas,
		},
	}

	c := spltest.NewMockClient()

	*current.Spec.Replicas = 2
<<<<<<< HEAD
	_, err := IsStatefulSetScalingUpOrDown(c, &cr, statefulSetName, replicas)
=======
	_, err := IsStatefulSetScalingUp(ctx, c, &cr, statefulSetName, replicas)
>>>>>>> 593a3ede
	if err == nil {
		t.Errorf("IsStatefulSetScalingUp should have returned error as we have not yet added statefulset to client.")
	}

	c.AddObject(current)
<<<<<<< HEAD
	_, err = IsStatefulSetScalingUpOrDown(c, &cr, statefulSetName, replicas)
=======
	_, err = IsStatefulSetScalingUp(ctx, c, &cr, statefulSetName, replicas)
>>>>>>> 593a3ede
	if err != nil {
		t.Errorf("IsStatefulSetScalingUp should not have returned error")
	}
}<|MERGE_RESOLUTION|>--- conflicted
+++ resolved
@@ -341,21 +341,13 @@
 	c := spltest.NewMockClient()
 
 	*current.Spec.Replicas = 2
-<<<<<<< HEAD
-	_, err := IsStatefulSetScalingUpOrDown(c, &cr, statefulSetName, replicas)
-=======
-	_, err := IsStatefulSetScalingUp(ctx, c, &cr, statefulSetName, replicas)
->>>>>>> 593a3ede
+	_, err := IsStatefulSetScalingUpOrDown(ctx, c, &cr, statefulSetName, replicas)
 	if err == nil {
 		t.Errorf("IsStatefulSetScalingUp should have returned error as we have not yet added statefulset to client.")
 	}
 
 	c.AddObject(current)
-<<<<<<< HEAD
-	_, err = IsStatefulSetScalingUpOrDown(c, &cr, statefulSetName, replicas)
-=======
-	_, err = IsStatefulSetScalingUp(ctx, c, &cr, statefulSetName, replicas)
->>>>>>> 593a3ede
+	_, err = IsStatefulSetScalingUpOrDown(ctx, c, &cr, statefulSetName, replicas)
 	if err != nil {
 		t.Errorf("IsStatefulSetScalingUp should not have returned error")
 	}

// Copyright (c) 2018-2021 Splunk Inc. All rights reserved.
//
// Licensed under the Apache License, Version 2.0 (the "License");
// you may not use this file except in compliance with the License.
// You may obtain a copy of the License at
//
// 	http://www.apache.org/licenses/LICENSE-2.0
//
// Unless required by applicable law or agreed to in writing, software
// distributed under the License is distributed on an "AS IS" BASIS,
// WITHOUT WARRANTIES OR CONDITIONS OF ANY KIND, either express or implied.
// See the License for the specific language governing permissions and
// limitations under the License.

package client

import (
	"context"
	"fmt"
<<<<<<< HEAD
	"os"
=======
	"path/filepath"
>>>>>>> 28f817e8
	"strings"

	"github.com/minio/minio-go/v7"
	"github.com/minio/minio-go/v7/pkg/credentials"
)

// blank assignment to verify that MinioClient implements S3Client
var _ S3Client = &MinioClient{}

// SplunkMinioClient is an interface to Minio S3 client
type SplunkMinioClient interface {
	ListObjects(ctx context.Context, bucketName string, opts minio.ListObjectsOptions) <-chan minio.ObjectInfo
	FGetObject(ctx context.Context, bucketName string, remoteFileName string, localFileName string, opts minio.GetObjectOptions) error
}

// MinioClient is a client to implement S3 specific APIs
type MinioClient struct {
	BucketName        string
	S3AccessKeyID     string
	S3SecretAccessKey string
	Prefix            string
	StartAfter        string
	Endpoint          string
	Client            SplunkMinioClient
}

// NewMinioClient returns an Minio client
func NewMinioClient(bucketName string, accessKeyID string, secretAccessKey string, prefix string, startAfter string, endpoint string, fn GetInitFunc) (S3Client, error) {
	var s3SplunkClient SplunkMinioClient
	var err error

	cl := fn(endpoint, accessKeyID, secretAccessKey)
	if cl == nil {
		err = fmt.Errorf("failed to create an AWS S3 client")
		return nil, err
	}

	s3SplunkClient = cl.(*minio.Client)

	return &MinioClient{
		BucketName:        bucketName,
		S3AccessKeyID:     accessKeyID,
		S3SecretAccessKey: secretAccessKey,
		Prefix:            prefix,
		StartAfter:        startAfter,
		Endpoint:          endpoint,
		Client:            s3SplunkClient,
	}, nil
}

//RegisterMinioClient will add the corresponding function pointer to the map
func RegisterMinioClient() {
	wrapperObject := GetS3ClientWrapper{GetS3Client: NewMinioClient, GetInitFunc: InitMinioClientWrapper}
	S3Clients["minio"] = wrapperObject
}

// InitMinioClientWrapper is a wrapper around InitMinioClientSession
func InitMinioClientWrapper(appS3Endpoint string, accessKeyID string, secretAccessKey string) interface{} {
	return InitMinioClientSession(appS3Endpoint, accessKeyID, secretAccessKey)
}

// InitMinioClientSession initializes and returns a client session object
func InitMinioClientSession(appS3Endpoint string, accessKeyID string, secretAccessKey string) SplunkMinioClient {
	scopedLog := log.WithName("InitMinioClientSession")

	// Check if SSL is needed
	useSSL := true
	if strings.HasPrefix(appS3Endpoint, "http://") {
		// We should always use a secure SSL endpoint, so we won't set useSSL = false
		scopedLog.Info("Using insecure endpoint, forcing useSSL=true for Minio Client Session", "appS3Endpoint", appS3Endpoint)
		appS3Endpoint = strings.TrimPrefix(appS3Endpoint, "http://")
	} else if strings.HasPrefix(appS3Endpoint, "https://") {
		appS3Endpoint = strings.TrimPrefix(appS3Endpoint, "https://")
	} else {
		// Unsupported endpoint
		scopedLog.Info("Unsupported endpoint for Minio S3 client", "appS3Endpoint", appS3Endpoint)
		return nil
	}

	// New returns an Minio compatible client object. API compatibility (v2 or v4) is automatically
	// determined based on the Endpoint value.
	scopedLog.Info("Connecting to Minio S3 for apps", "appS3Endpoint", appS3Endpoint)
	var s3Client *minio.Client
	var err error

	options := &minio.Options{
		Secure: useSSL,
	}
	if accessKeyID != "" && secretAccessKey != "" {
		options.Creds = credentials.NewStaticV4(accessKeyID, secretAccessKey, "")
	} else {
		scopedLog.Info("No Access/Secret Keys, attempt connection without them using IAM", "appS3Endpoint", appS3Endpoint)
		options.Creds = credentials.NewIAM("")
	}
	s3Client, err = minio.New(appS3Endpoint, options)
	if err != nil {
		scopedLog.Info("Error creating new Minio Client Session", "err", err)
		return nil
	}

	return s3Client
}

// GetAppsList get the list of apps from remote storage
func (client *MinioClient) GetAppsList() (S3Response, error) {
	scopedLog := log.WithName("GetAppsList")

	scopedLog.Info("Getting Apps list", " S3 Bucket", client.BucketName, "Prefix", client.Prefix)
	s3Resp := S3Response{}
	s3Client := client.Client

	// Create a bucket list command for all files in bucket
	opts := minio.ListObjectsOptions{
		UseV1:     true,
		Prefix:    client.Prefix,
		Recursive: false,
	}

	// List all objects from a bucket-name with a matching prefix.
	for object := range s3Client.ListObjects(context.Background(), client.BucketName, opts) {
		if object.Err != nil {
			err := fmt.Errorf("got an object error: %v for bucket: %s", object.Err, client.BucketName)
			return s3Resp, err
		}
		scopedLog.Info("Got an object", "object", object)

		// Create a new object to add to append to the response
		newETag := object.ETag
		newKey := object.Key
		newLastModified := object.LastModified
		newSize := object.Size
		newStorageClass := object.StorageClass
		newRemoteObject := RemoteObject{Etag: &newETag, Key: &newKey, LastModified: &newLastModified, Size: &newSize, StorageClass: &newStorageClass}
		s3Resp.Objects = append(s3Resp.Objects, &newRemoteObject)
	}

	return s3Resp, nil
}

// DownloadApp downloads an app package from remote storage
func (client *MinioClient) DownloadApp(remoteFile string, localFile, etag string) (bool, error) {
	scopedLog := log.WithName("DownloadApp").WithValues("remoteFile", remoteFile, "localFile", localFile)

	file, err := os.Create(localFile)
	if err != nil {
		scopedLog.Error(err, "Unable to create local file")
		return false, err
	}
	defer file.Close()

	s3Client := client.Client

	options := minio.GetObjectOptions{}
	// set the option to match the specified etag on remote storage
	options.SetMatchETag(etag)

	err = s3Client.FGetObject(context.Background(), client.BucketName, remoteFile, localFile, options)
	if err != nil {
		scopedLog.Error(err, "Unable to download remote file")
		return false, err
	}

	scopedLog.Info("File downloaded")

	return true, nil
}

// GetInitContainerImage returns the initContainer image to be used with this s3 client
func (client *MinioClient) GetInitContainerImage() string {
	return ("amazon/aws-cli")
}

// GetInitContainerCmd returns the init container command on a per app source basis to be used by the initContainer
func (client *MinioClient) GetInitContainerCmd(endpoint string, bucket string, path string, appSrcName string, appMnt string) []string {
	s3AppSrcPath := filepath.Join(bucket, path) + "/"
	podSyncPath := filepath.Join(appMnt, appSrcName) + "/"

	return ([]string{fmt.Sprintf("--endpoint-url=%s", endpoint), "s3", "sync", fmt.Sprintf("s3://%s", s3AppSrcPath), podSyncPath})
}<|MERGE_RESOLUTION|>--- conflicted
+++ resolved
@@ -17,11 +17,8 @@
 import (
 	"context"
 	"fmt"
-<<<<<<< HEAD
 	"os"
-=======
 	"path/filepath"
->>>>>>> 28f817e8
 	"strings"
 
 	"github.com/minio/minio-go/v7"

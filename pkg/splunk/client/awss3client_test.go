--- conflicted
+++ resolved
@@ -16,11 +16,8 @@
 package client
 
 import (
-<<<<<<< HEAD
+	"context"
 	"os"
-=======
-	"context"
->>>>>>> 593a3ede
 	"reflect"
 	"testing"
 	"time"
@@ -39,7 +36,6 @@
 
 func TestNewAWSS3Client(t *testing.T) {
 	ctx := context.TODO()
-
 	fn := InitAWSClientWrapper
 	awsS3Client, err := NewAWSS3Client(ctx, "sample_bucket", "abcd", "xyz", "admin/", "admin", "https://s3.us-west-2.amazonaws.com", fn)
 	if awsS3Client == nil || err != nil {
@@ -50,11 +46,7 @@
 	fn = func(context.Context, string, string, string) interface{} {
 		return nil
 	}
-<<<<<<< HEAD
-	_, err = NewAWSS3Client("sample_bucket", "abcd", "xyz", "admin/", "admin", "https://s3.us-west-2.amazonaws.com", fn)
-=======
-	awsS3Client, err = NewAWSS3Client(ctx, "sample_bucket", "abcd", "xyz", "admin/", "admin", "https://s3.us-west-2.amazonaws.com", fn)
->>>>>>> 593a3ede
+	_, err = NewAWSS3Client(ctx, "sample_bucket", "abcd", "xyz", "admin/", "admin", "https://s3.us-west-2.amazonaws.com", fn)
 	if err == nil {
 		t.Errorf("NewAWSS3Client should have returned error.")
 	}
@@ -80,12 +72,8 @@
 	}
 }
 
-<<<<<<< HEAD
 func TestAWSGetAppsListShouldNotFail(t *testing.T) {
-=======
-func TestGetAppsListShouldNotFail(t *testing.T) {
-	ctx := context.TODO()
->>>>>>> 593a3ede
+	ctx := context.TODO()
 
 	appFrameworkRef := enterpriseApi.AppFrameworkSpec{
 		Defaults: enterpriseApi.AppSourceDefaultSpec{
@@ -182,7 +170,7 @@
 	var allSuccess bool = true
 	for index, appSource := range appFrameworkRef.AppSources {
 
-		vol, err = GetAppSrcVolume(appSource, &appFrameworkRef)
+		vol, err = GetAppSrcVolume(ctx, appSource, &appFrameworkRef)
 		if err != nil {
 			allSuccess = false
 			continue
@@ -210,7 +198,7 @@
 		}
 
 		var mockResponse spltest.MockS3Client
-		mockResponse, err = ConvertS3Response(s3Response)
+		mockResponse, err = ConvertS3Response(ctx, s3Response)
 		if err != nil {
 			allSuccess = false
 			continue
@@ -230,12 +218,8 @@
 	mockAwsHandler.CheckAWSS3Response(t, method)
 }
 
-<<<<<<< HEAD
 func TestAWSGetAppsListShouldFail(t *testing.T) {
-=======
-func TestGetAppsListShouldFail(t *testing.T) {
-	ctx := context.TODO()
->>>>>>> 593a3ede
+	ctx := context.TODO()
 
 	appFrameworkRef := enterpriseApi.AppFrameworkSpec{
 		VolList: []enterpriseApi.VolumeSpec{
@@ -287,7 +271,7 @@
 
 	appSource := appFrameworkRef.AppSources[0]
 
-	vol, err = GetAppSrcVolume(appSource, &appFrameworkRef)
+	vol, err = GetAppSrcVolume(ctx, appSource, &appFrameworkRef)
 	if err != nil {
 		t.Errorf("Unable to get Volume due to error=%s", err)
 	}
@@ -318,7 +302,7 @@
 }
 
 func TestAWSDownloadAppShouldNotFail(t *testing.T) {
-
+	ctx := context.TODO()
 	appFrameworkRef := enterpriseApi.AppFrameworkSpec{
 		Defaults: enterpriseApi.AppSourceDefaultSpec{
 			VolName: "msos_s2s3_vol2",
@@ -395,27 +379,27 @@
 
 	for index, appSource := range appFrameworkRef.AppSources {
 
-		vol, err = GetAppSrcVolume(appSource, &appFrameworkRef)
+		vol, err = GetAppSrcVolume(ctx, appSource, &appFrameworkRef)
 		if err != nil {
 			t.Errorf("Unable to get volume for app source : %s", appSource.Name)
 		}
 
 		// Update the GetS3Client with our mock call which initializes mock AWS client
 		getClientWrapper := S3Clients[vol.Provider]
-		getClientWrapper.SetS3ClientFuncPtr(vol.Provider, NewMockAWSS3Client)
-
-		initFn := func(region, accessKeyID, secretAccessKey string) interface{} {
+		getClientWrapper.SetS3ClientFuncPtr(ctx, vol.Provider, NewMockAWSS3Client)
+
+		initFn := func(ctx context.Context, region, accessKeyID, secretAccessKey string) interface{} {
 			cl := spltest.MockAWSS3Client{}
 			return cl
 		}
 
-		getClientWrapper.SetS3ClientInitFuncPtr(vol.Name, initFn)
-
-		getS3ClientFn := getClientWrapper.GetS3ClientInitFuncPtr()
-
-		awsClient.Client = getS3ClientFn("us-west-2", "abcd", "1234").(spltest.MockAWSS3Client)
-
-		downloadSuccess, err := awsClient.DownloadApp(RemoteFiles[index], LocalFiles[index], Etags[index])
+		getClientWrapper.SetS3ClientInitFuncPtr(ctx, vol.Name, initFn)
+
+		getS3ClientFn := getClientWrapper.GetS3ClientInitFuncPtr(ctx)
+
+		awsClient.Client = getS3ClientFn(ctx, "us-west-2", "abcd", "1234").(spltest.MockAWSS3Client)
+
+		downloadSuccess, err := awsClient.DownloadApp(ctx, RemoteFiles[index], LocalFiles[index], Etags[index])
 		if err != nil {
 			t.Errorf("Unable to download app: %s", RemoteFiles[index])
 		}
@@ -437,7 +421,7 @@
 }
 
 func TestAWSDownloadAppShouldFail(t *testing.T) {
-
+	ctx := context.TODO()
 	appFrameworkRef := enterpriseApi.AppFrameworkSpec{
 		Defaults: enterpriseApi.AppSourceDefaultSpec{
 			VolName: "msos_s2s3_vol2",
@@ -484,27 +468,27 @@
 
 	appSource := appFrameworkRef.AppSources[0]
 
-	vol, err = GetAppSrcVolume(appSource, &appFrameworkRef)
+	vol, err = GetAppSrcVolume(ctx, appSource, &appFrameworkRef)
 	if err != nil {
 		t.Errorf("Unable to get volume for app source : %s", appSource.Name)
 	}
 
 	// Update the GetS3Client with our mock call which initializes mock AWS client
 	getClientWrapper := S3Clients[vol.Provider]
-	getClientWrapper.SetS3ClientFuncPtr(vol.Provider, NewMockAWSS3Client)
-
-	initFn := func(region, accessKeyID, secretAccessKey string) interface{} {
+	getClientWrapper.SetS3ClientFuncPtr(ctx, vol.Provider, NewMockAWSS3Client)
+
+	initFn := func(ctx context.Context, region, accessKeyID, secretAccessKey string) interface{} {
 		cl := spltest.MockAWSS3Client{}
 		return cl
 	}
 
-	getClientWrapper.SetS3ClientInitFuncPtr(vol.Name, initFn)
-
-	getS3ClientFn := getClientWrapper.GetS3ClientInitFuncPtr()
-
-	awsClient.Client = getS3ClientFn("us-west-2", "abcd", "1234").(spltest.MockAWSS3Client)
-
-	_, err = awsClient.DownloadApp(RemoteFile, LocalFile[0], Etag)
+	getClientWrapper.SetS3ClientInitFuncPtr(ctx, vol.Name, initFn)
+
+	getS3ClientFn := getClientWrapper.GetS3ClientInitFuncPtr(ctx)
+
+	awsClient.Client = getS3ClientFn(ctx, "us-west-2", "abcd", "1234").(spltest.MockAWSS3Client)
+
+	_, err = awsClient.DownloadApp(ctx, RemoteFile, LocalFile[0], Etag)
 	if err == nil {
 		t.Errorf("DownloadApp should have returned error since both remoteFile and localFile names are empty")
 	}
@@ -512,7 +496,7 @@
 	// Now make the localFile name non-empty string
 	LocalFile[0] = "randomFile"
 
-	_, err = awsClient.DownloadApp(RemoteFile, LocalFile[0], Etag)
+	_, err = awsClient.DownloadApp(ctx, RemoteFile, LocalFile[0], Etag)
 	os.Remove(LocalFile[0])
 	if err == nil {
 		t.Errorf("DownloadApp should have returned error since remoteFile name is empty")

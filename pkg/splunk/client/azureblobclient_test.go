--- conflicted
+++ resolved
@@ -248,14 +248,10 @@
 
 	// Get App source and volume from spec
 	appSource := appFrameworkRef.AppSources[0]
-<<<<<<< HEAD
-	vol, _ := GetAppSrcVolume(ctx, appSource, &appFrameworkRef)
-=======
 	vol, err := GetAppSrcVolume(ctx, appSource, &appFrameworkRef)
 	if err != nil {
 		t.Errorf("Unable to get volume for app source : %s", appSource.Name)
 	}
->>>>>>> 38e5161f
 
 	// Update the GetRemoteDataClient function pointer
 	getClientWrapper := RemoteDataClientsMap[vol.Provider]
@@ -277,11 +273,7 @@
 	azureBlobClient.StorageAccountName = vol.Path
 	azureBlobClient.SecretAccessKey = "abcd"
 	azureBlobClient.Endpoint = "not-a-valid-end-point"
-<<<<<<< HEAD
-	_, err := azureBlobClient.GetAppsList(ctx)
-=======
 	_, err = azureBlobClient.GetAppsList(ctx)
->>>>>>> 38e5161f
 	if err == nil {
 		t.Errorf("Expected error for invalid endpoint")
 	}
@@ -350,13 +342,15 @@
 	// Add handler for mock client(handles secrets case initially)
 	wantRequest, _ := http.NewRequest("GET", "https://mystorageaccount.blob.core.windows.net/appscontainer1/adminAppsRepo/app1.tgz", nil)
 	respdata := "This is a test body of an app1.tgz package. In real use it would be a binary file but for test it is just a string data"
-<<<<<<< HEAD
 
 	mclient.AddHandler(wantRequest, 200, respdata, nil)
 
 	// Get App source and volume from spec
 	appSource := appFrameworkRef.AppSources[0]
-	vol, _ := GetAppSrcVolume(ctx, appSource, &appFrameworkRef)
+	vol, err := GetAppSrcVolume(ctx, appSource, &appFrameworkRef)
+	if err != nil {
+		t.Errorf("Unable to get volume for app source : %s", appSource.Name)
+	}
 
 	// Update the GetRemoteDataClient function pointer
 	getClientWrapper := RemoteDataClientsMap[vol.Provider]
@@ -365,32 +359,9 @@
 	// Update the GetRemoteDataClientInit function pointer
 	initFn := func(ctx context.Context, region, accessKeyID, secretAccessKey string) interface{} {
 		return &mclient
-=======
-
-	mclient.AddHandler(wantRequest, 200, respdata, nil)
-
-	// Get App source and volume from spec
-	appSource := appFrameworkRef.AppSources[0]
-	vol, err := GetAppSrcVolume(ctx, appSource, &appFrameworkRef)
-	if err != nil {
-		t.Errorf("Unable to get volume for app source : %s", appSource.Name)
->>>>>>> 38e5161f
 	}
 	getClientWrapper.SetRemoteDataClientInitFuncPtr(ctx, vol.Provider, initFn)
 
-<<<<<<< HEAD
-=======
-	// Update the GetRemoteDataClient function pointer
-	getClientWrapper := RemoteDataClientsMap[vol.Provider]
-	getClientWrapper.SetRemoteDataClientFuncPtr(ctx, vol.Provider, NewMockAzureBlobClient)
-
-	// Update the GetRemoteDataClientInit function pointer
-	initFn := func(ctx context.Context, region, accessKeyID, secretAccessKey string) interface{} {
-		return &mclient
-	}
-	getClientWrapper.SetRemoteDataClientInitFuncPtr(ctx, vol.Provider, initFn)
-
->>>>>>> 38e5161f
 	// Init azure blob client
 	getRemoteDataClientFn := getClientWrapper.GetRemoteDataClientInitFuncPtr(ctx)
 	azureBlobClient.HTTPClient = getRemoteDataClientFn(ctx, "us-west-2", "abcd", "1234").(*spltest.MockHTTPClient)
@@ -407,11 +378,7 @@
 		LocalFile:  "app1.tgz",
 		RemoteFile: "adminAppsRepo/app1.tgz",
 	}
-<<<<<<< HEAD
-	_, err := azureBlobClient.DownloadApp(ctx, downloadRequest)
-=======
 	_, err = azureBlobClient.DownloadApp(ctx, downloadRequest)
->>>>>>> 38e5161f
 	if err != nil {
 		t.Errorf("DownloadApps should not return nil")
 	}
@@ -491,14 +458,10 @@
 
 	// Get App source and volume from spec
 	appSource := appFrameworkRef.AppSources[0]
-<<<<<<< HEAD
-	vol, _ := GetAppSrcVolume(ctx, appSource, &appFrameworkRef)
-=======
 	vol, err := GetAppSrcVolume(ctx, appSource, &appFrameworkRef)
 	if err != nil {
 		t.Errorf("Unable to get volume for app source : %s", appSource.Name)
 	}
->>>>>>> 38e5161f
 
 	// Update the GetRemoteDataClient function pointer
 	getClientWrapper := RemoteDataClientsMap[vol.Provider]
@@ -531,21 +494,6 @@
 
 	// Test error for http request to download
 	azureBlobClient.Endpoint = "dummy"
-<<<<<<< HEAD
-	_, err := azureBlobClient.DownloadApp(ctx, downloadRequest)
-=======
-	_, err = azureBlobClient.DownloadApp(ctx, downloadRequest)
->>>>>>> 38e5161f
-	if err == nil {
-		t.Errorf("Expected error for incorrect http request")
-	}
-
-	// Test invalid oauth request
-	// Test Download App package with secret
-	azureBlobClient.StorageAccountName = ""
-	azureBlobClient.SecretAccessKey = ""
-	mclient.RemoveHandlers()
-	azureBlobClient.Endpoint = vol.Endpoint
 	_, err = azureBlobClient.DownloadApp(ctx, downloadRequest)
 	if err == nil {
 		t.Errorf("Expected error for incorrect oauth request")

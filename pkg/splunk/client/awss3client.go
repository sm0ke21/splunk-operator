--- conflicted
+++ resolved
@@ -249,11 +249,7 @@
 			IfMatch: aws.String(etag),
 		})
 	if err != nil {
-<<<<<<< HEAD
-		scopedLog.Error(err, "Unable to download item %s" , remoteFile)
-=======
-		scopedLog.Error(err, "Unable to download item %s, %v", remoteFile, err)
->>>>>>> 65a074ff
+		scopedLog.Error(err, "Unable to download item %s", remoteFile)
 		os.Remove(localFile)
 		return false, err
 	}

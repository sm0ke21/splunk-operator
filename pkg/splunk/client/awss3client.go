// Copyright (c) 2018-2022 Splunk Inc. All rights reserved.

//
// Licensed under the Apache License, Version 2.0 (the "License");
// you may not use this file except in compliance with the License.
// You may obtain a copy of the License at
//
// 	http://www.apache.org/licenses/LICENSE-2.0
//
// Unless required by applicable law or agreed to in writing, software
// distributed under the License is distributed on an "AS IS" BASIS,
// WITHOUT WARRANTIES OR CONDITIONS OF ANY KIND, either express or implied.
// See the License for the specific language governing permissions and
// limitations under the License.

package client

import (
	"context"
	"crypto/tls"
	"encoding/json"
	"fmt"
	"io"
	"net/http"
	"os"
	"path/filepath"
	"regexp"

	"github.com/aws/aws-sdk-go/aws"
	"github.com/aws/aws-sdk-go/aws/credentials"
	"github.com/aws/aws-sdk-go/aws/session"
	"github.com/aws/aws-sdk-go/service/s3"
	"github.com/aws/aws-sdk-go/service/s3/s3manager"
	"sigs.k8s.io/controller-runtime/pkg/log"
)

// blank assignment to verify that AWSS3Client implements S3Client
var _ S3Client = &AWSS3Client{}

// SplunkAWSS3Client is an interface to AWS S3 client
type SplunkAWSS3Client interface {
	ListObjectsV2(options *s3.ListObjectsV2Input) (*s3.ListObjectsV2Output, error)
}

// SplunkAWSDownloadClient is used to download the apps from remote storage
type SplunkAWSDownloadClient interface {
	Download(w io.WriterAt, input *s3.GetObjectInput, options ...func(*s3manager.Downloader)) (n int64, err error)
}

// AWSS3Client is a client to implement S3 specific APIs
type AWSS3Client struct {
	Region             string
	BucketName         string
	AWSAccessKeyID     string
	AWSSecretAccessKey string
	Prefix             string
	StartAfter         string
	Client             SplunkAWSS3Client
	Downloader         SplunkAWSDownloadClient
}

var regionRegex = ".*.s3[-,.](?P<region>.*).amazonaws.com"

// GetRegion extracts the region from the endpoint field
func GetRegion(endpoint string, region *string) error {
	var err error
	pattern := regexp.MustCompile(regionRegex)
	if len(pattern.FindStringSubmatch(endpoint)) > 0 {
		*region = pattern.FindStringSubmatch(endpoint)[1]
	} else {
		err = fmt.Errorf("unable to extract region from the endpoint")
	}
	return err
}

// InitAWSClientWrapper is a wrapper around InitClientSession
func InitAWSClientWrapper(ctx context.Context, region, accessKeyID, secretAccessKey string) interface{} {
	return InitAWSClientSession(ctx, region, accessKeyID, secretAccessKey)
}

// InitAWSClientSession initializes and returns a client session object
func InitAWSClientSession(ctx context.Context, region, accessKeyID, secretAccessKey string) SplunkAWSS3Client {
	reqLogger := log.FromContext(ctx)
	scopedLog := reqLogger.WithName("InitAWSClientSession")

	// Enforcing minimum version TLS1.2
	tr := &http.Transport{
		TLSClientConfig: &tls.Config{
			MinVersion: tls.VersionTLS12,
		},
	}
	tr.ForceAttemptHTTP2 = true
	httpClient := http.Client{Transport: tr}

	var err error
	var sess *session.Session
	config := &aws.Config{
		Region:     aws.String(region),
		MaxRetries: aws.Int(3),
		HTTPClient: &httpClient,
	}

	if accessKeyID != "" && secretAccessKey != "" {
		config.WithCredentials(credentials.NewStaticCredentials(
			accessKeyID,     // id
			secretAccessKey, // secret
			""))
	} else {
		scopedLog.Info("No valid access/secret keys.  Attempt to connect without them")
	}

	sess, err = session.NewSession(config)
	if err != nil {
		scopedLog.Error(err, "Failed to initialize an AWS S3 session.")
		return nil
	}

	// Create the s3Client
	s3Client := s3.New(sess)

	// Validate transport
	tlsVersion := "Unknown"
	if tr, ok := s3Client.Config.HTTPClient.Transport.(*http.Transport); ok {
		tlsVersion = getTLSVersion(tr)
	}

	scopedLog.Info("AWS Client Session initialization successful.", "region", region, "TLS Version", tlsVersion)

	return s3Client
}

// NewAWSS3Client returns an AWS S3 client
<<<<<<< HEAD
func NewAWSS3Client(ctx context.Context, bucketName string, accessKeyID string, secretAccessKey string, prefix string, startAfter string, endpoint string, fn GetInitFunc) (S3Client, error) {
	var s3SplunkClient SplunkAWSS3Client
	var err error
	region := GetRegion(endpoint)
	cl := fn(ctx, region, accessKeyID, secretAccessKey)
=======
func NewAWSS3Client(bucketName string, accessKeyID string, secretAccessKey string, prefix string, startAfter string, region string, endpoint string, fn GetInitFunc) (S3Client, error) {
	var s3SplunkClient SplunkAWSS3Client
	var err error

	// for backward compatibility, if `region` is not specified in the CR,
	// then derive the region from the endpoint.
	if region == "" {
		err = GetRegion(endpoint, &region)
		if err != nil {
			return nil, err
		}
	}

	cl := fn(region, accessKeyID, secretAccessKey)
>>>>>>> 03a3a817
	if cl == nil {
		err = fmt.Errorf("failed to create an AWS S3 client")
		return nil, err
	}

	s3SplunkClient = cl.(*s3.S3)
	downloader := s3manager.NewDownloaderWithClient(cl.(*s3.S3))

	return &AWSS3Client{
		Region:             region,
		BucketName:         bucketName,
		AWSAccessKeyID:     accessKeyID,
		AWSSecretAccessKey: secretAccessKey,
		Prefix:             prefix,
		StartAfter:         startAfter,
		Client:             s3SplunkClient,
		Downloader:         downloader,
	}, nil
}

// RegisterAWSS3Client will add the corresponding function pointer to the map
func RegisterAWSS3Client() {
	wrapperObject := GetS3ClientWrapper{GetS3Client: NewAWSS3Client, GetInitFunc: InitAWSClientWrapper}
	S3Clients["aws"] = wrapperObject
}

func getTLSVersion(tr *http.Transport) string {
	switch tr.TLSClientConfig.MinVersion {
	case tls.VersionTLS10:
		return "TLS 1.0"
	case tls.VersionTLS11:
		return "TLS 1.1"
	case tls.VersionTLS12:
		return "TLS 1.2"
	case tls.VersionTLS13:
		return "TLS 1.3"
	}

	return "Unknown"
}

// GetAppsList get the list of apps from remote storage
func (awsclient *AWSS3Client) GetAppsList(ctx context.Context) (S3Response, error) {
	reqLogger := log.FromContext(ctx)
	scopedLog := reqLogger.WithName("GetAppsList")

	scopedLog.Info("Getting Apps list", "AWS S3 Bucket", awsclient.BucketName)
	s3Resp := S3Response{}

	options := &s3.ListObjectsV2Input{
		Bucket:     aws.String(awsclient.BucketName),
		Prefix:     aws.String(awsclient.Prefix),
		StartAfter: aws.String(awsclient.StartAfter), // exclude the directory itself from listing
		MaxKeys:    aws.Int64(4000),                  // return upto 4K keys from S3
		Delimiter:  aws.String("/"),                  // limit the listing to 1 level only
	}

	client := awsclient.Client
	resp, err := client.ListObjectsV2(options)
	if err != nil {
		scopedLog.Error(err, "Unable to list items in bucket", "AWS S3 Bucket", awsclient.BucketName)
		return s3Resp, err
	}

	if resp.Contents == nil {
		scopedLog.Info("empty objects list in bucket. No apps to install", "bucketName", awsclient.BucketName)
		return s3Resp, nil
	}

	tmp, err := json.Marshal(resp.Contents)
	if err != nil {
		scopedLog.Error(err, "Failed to marshal s3 response", "AWS S3 Bucket", awsclient.BucketName)
		return s3Resp, err
	}

	err = json.Unmarshal(tmp, &(s3Resp.Objects))
	if err != nil {
		scopedLog.Error(err, "Failed to unmarshal s3 response", "AWS S3 Bucket", awsclient.BucketName)
		return s3Resp, err
	}

	return s3Resp, nil
}

// DownloadApp downloads the app from remote storage to local file system
func (awsclient *AWSS3Client) DownloadApp(ctx context.Context, remoteFile, localFile, etag string) (bool, error) {
	reqLogger := log.FromContext(ctx)
	scopedLog := reqLogger.WithName("DownloadApp").WithValues("remoteFile", remoteFile, "localFile", localFile)

	var numBytes int64
	file, err := os.Create(localFile)
	if err != nil {
		scopedLog.Error(err, "Unable to open local file")
		return false, err
	}
	defer file.Close()

	downloader := awsclient.Downloader
	numBytes, err = downloader.Download(file,
		&s3.GetObjectInput{
			Bucket:  aws.String(awsclient.BucketName),
			Key:     aws.String(remoteFile),
			IfMatch: aws.String(etag),
		})
	if err != nil {
		scopedLog.Error(err, "Unable to download item %s, %v", remoteFile, err)
		os.Remove(localFile)
		return false, err
	}

	scopedLog.Info("File downloaded", "numBytes: ", numBytes)

	return true, err
}

// GetInitContainerImage returns the initContainer image to be used with this s3 client
func (awsclient *AWSS3Client) GetInitContainerImage(ctx context.Context) string {
	return ("amazon/aws-cli")
}

// GetInitContainerCmd returns the init container command on a per app source basis to be used by the initContainer
func (awsclient *AWSS3Client) GetInitContainerCmd(ctx context.Context, endpoint string, bucket string, path string, appSrcName string, appMnt string) []string {
	s3AppSrcPath := filepath.Join(bucket, path) + "/"
	podSyncPath := filepath.Join(appMnt, appSrcName) + "/"

	return ([]string{fmt.Sprintf("--endpoint-url=%s", endpoint), "s3", "sync", fmt.Sprintf("s3://%s", s3AppSrcPath), podSyncPath})
}<|MERGE_RESOLUTION|>--- conflicted
+++ resolved
@@ -62,7 +62,7 @@
 var regionRegex = ".*.s3[-,.](?P<region>.*).amazonaws.com"
 
 // GetRegion extracts the region from the endpoint field
-func GetRegion(endpoint string, region *string) error {
+func GetRegion(ctx context.Context, endpoint string, region *string) error {
 	var err error
 	pattern := regexp.MustCompile(regionRegex)
 	if len(pattern.FindStringSubmatch(endpoint)) > 0 {
@@ -130,28 +130,20 @@
 }
 
 // NewAWSS3Client returns an AWS S3 client
-<<<<<<< HEAD
-func NewAWSS3Client(ctx context.Context, bucketName string, accessKeyID string, secretAccessKey string, prefix string, startAfter string, endpoint string, fn GetInitFunc) (S3Client, error) {
-	var s3SplunkClient SplunkAWSS3Client
-	var err error
-	region := GetRegion(endpoint)
-	cl := fn(ctx, region, accessKeyID, secretAccessKey)
-=======
-func NewAWSS3Client(bucketName string, accessKeyID string, secretAccessKey string, prefix string, startAfter string, region string, endpoint string, fn GetInitFunc) (S3Client, error) {
+func NewAWSS3Client(ctx context.Context, bucketName string, accessKeyID string, secretAccessKey string, prefix string, startAfter string, region string, endpoint string, fn GetInitFunc) (S3Client, error) {
 	var s3SplunkClient SplunkAWSS3Client
 	var err error
 
 	// for backward compatibility, if `region` is not specified in the CR,
 	// then derive the region from the endpoint.
 	if region == "" {
-		err = GetRegion(endpoint, &region)
+		err = GetRegion(ctx, endpoint, &region)
 		if err != nil {
 			return nil, err
 		}
 	}
 
-	cl := fn(region, accessKeyID, secretAccessKey)
->>>>>>> 03a3a817
+	cl := fn(ctx, region, accessKeyID, secretAccessKey)
 	if cl == nil {
 		err = fmt.Errorf("failed to create an AWS S3 client")
 		return nil, err

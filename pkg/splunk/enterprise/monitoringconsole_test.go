// Copyright (c) 2018-2022 Splunk Inc. All rights reserved.

//
// Licensed under the Apache License, Version 2.0 (the "License");
// you may not use this file except in compliance with the License.
// You may obtain a copy of the License at
//
// 	http://www.apache.org/licenses/LICENSE-2.0
//
// Unless required by applicable law or agreed to in writing, software
// distributed under the License is distributed on an "AS IS" BASIS,
// WITHOUT WARRANTIES OR CONDITIONS OF ANY KIND, either express or implied.
// See the License for the specific language governing permissions and
// limitations under the License.

package enterprise

import (
<<<<<<< HEAD
	"os"
=======
	"context"
>>>>>>> 593a3ede
	"testing"
	"time"

	corev1 "k8s.io/api/core/v1"
	metav1 "k8s.io/apimachinery/pkg/apis/meta/v1"
	"sigs.k8s.io/controller-runtime/pkg/client"

	enterpriseApi "github.com/splunk/splunk-operator/api/v3"
	splclient "github.com/splunk/splunk-operator/pkg/splunk/client"
	splcommon "github.com/splunk/splunk-operator/pkg/splunk/common"
	spltest "github.com/splunk/splunk-operator/pkg/splunk/test"
	splutil "github.com/splunk/splunk-operator/pkg/splunk/util"
)

func TestApplyMonitoringConsole(t *testing.T) {
	funcCalls := []spltest.MockFuncCall{
		{MetaName: "*v1.Secret-test-splunk-test-secret"},
		{MetaName: "*v1.Secret-test-splunk-test-secret"},
		{MetaName: "*v1.Secret-test-splunk-test-secret"},
		{MetaName: "*v1.Service-test-splunk-stack1-monitoring-console-headless"},
		{MetaName: "*v1.Service-test-splunk-stack1-monitoring-console-service"},
		{MetaName: "*v1.StatefulSet-test-splunk-stack1-monitoring-console"},
		{MetaName: "*v1.Secret-test-splunk-test-secret"},
		{MetaName: "*v1.Secret-test-splunk-stack1-monitoring-console-secret-v1"},
		{MetaName: "*v1.ConfigMap-test-splunk-stack1-monitoring-console"},
		{MetaName: "*v1.ConfigMap-test-splunk-stack1-monitoring-console"},
		{MetaName: "*v1.ConfigMap-test-splunk-stack1-monitoring-console"},
		{MetaName: "*v1.ConfigMap-test-splunk-stack1-monitoring-console"},
		{MetaName: "*v1.StatefulSet-test-splunk-stack1-monitoring-console"},
	}
<<<<<<< HEAD
=======
	updateFuncCalls := []spltest.MockFuncCall{
		{MetaName: "*v1.Secret-test-splunk-test-secret"},
		{MetaName: "*v1.Secret-test-splunk-test-secret"},
		{MetaName: "*v1.Service-test-splunk-stack1-monitoring-console-headless"},
		{MetaName: "*v1.Service-test-splunk-stack1-monitoring-console-service"},
		{MetaName: "*v1.StatefulSet-test-splunk-stack1-monitoring-console"},
		{MetaName: "*v1.Secret-test-splunk-test-secret"},
		{MetaName: "*v1.Secret-test-splunk-stack1-monitoring-console-secret-v1"},
		{MetaName: "*v1.ConfigMap-test-splunk-stack1-monitoringconsole-app-list"},
		{MetaName: "*v1.ConfigMap-test-splunk-stack1-monitoring-console"},
		{MetaName: "*v1.ConfigMap-test-splunk-stack1-monitoring-console"},
		{MetaName: "*v1.ConfigMap-test-splunk-stack1-monitoring-console"},
		{MetaName: "*v1.StatefulSet-test-splunk-stack1-monitoring-console"},
		{MetaName: "*v1.StatefulSet-test-splunk-stack1-monitoring-console"},
	}
>>>>>>> 593a3ede

	labels := map[string]string{
		"app.kubernetes.io/component":  "versionedSecrets",
		"app.kubernetes.io/managed-by": "splunk-operator",
	}
	listOpts := []client.ListOption{
		client.InNamespace("test"),
		client.MatchingLabels(labels),
	}
	listmockCall := []spltest.MockFuncCall{
		{ListOpts: listOpts}}

<<<<<<< HEAD
	createCalls := map[string][]spltest.MockFuncCall{"Get": funcCalls, "Create": {funcCalls[0], funcCalls[2], funcCalls[3], funcCalls[5], funcCalls[6], funcCalls[9]}, "Update": {funcCalls[0], funcCalls[6]}, "List": {listmockCall[0]}}
	updateCalls := map[string][]spltest.MockFuncCall{"Get": funcCalls, "Update": {funcCalls[9]}, "List": {listmockCall[0]}}

=======
	createCalls := map[string][]spltest.MockFuncCall{"Get": funcCalls, "Create": {funcCalls[0], funcCalls[3], funcCalls[4], funcCalls[7], funcCalls[9], funcCalls[5]}, "Update": {funcCalls[0], funcCalls[9]}, "List": {listmockCall[0]}}
	updateCalls := map[string][]spltest.MockFuncCall{"Get": updateFuncCalls, "Update": {updateFuncCalls[4]}, "List": {listmockCall[0]}}
>>>>>>> 593a3ede
	current := enterpriseApi.MonitoringConsole{
		TypeMeta: metav1.TypeMeta{
			Kind: "MonitoringConsole",
		},
		ObjectMeta: metav1.ObjectMeta{
			Name:      "stack1",
			Namespace: "test",
		},
	}
	revised := current.DeepCopy()
	revised.Spec.Image = "splunk/test"
	reconcile := func(c *spltest.MockClient, cr interface{}) error {
		_, err := ApplyMonitoringConsole(context.Background(), c, cr.(*enterpriseApi.MonitoringConsole))
		return err
	}
	spltest.ReconcileTesterWithoutRedundantCheck(t, "TestApplyMonitoringConsole", &current, revised, createCalls, updateCalls, reconcile, true)

	// test deletion
	currentTime := metav1.NewTime(time.Now())
	revised.ObjectMeta.DeletionTimestamp = &currentTime
	revised.ObjectMeta.Finalizers = []string{"enterprise.splunk.com/delete-pvc"}
	deleteFunc := func(cr splcommon.MetaObject, c splcommon.ControllerClient) (bool, error) {
		_, err := ApplyMonitoringConsole(context.Background(), c, cr.(*enterpriseApi.MonitoringConsole))
		return true, err
	}
	splunkDeletionTester(t, revised, deleteFunc)
}

func TestApplyMonitoringConsoleEnvConfigMap(t *testing.T) {
	ctx := context.TODO()
	funcCalls := []spltest.MockFuncCall{
		{MetaName: "*v1.ConfigMap-test-splunk-test-monitoring-console"},
	}

	env := []corev1.EnvVar{
		{Name: "A", Value: "a"},
	}

	newURLsAdded := true
	monitoringConsoleRef := "test"
	reconcile := func(c *spltest.MockClient, cr interface{}) error {
		_, err := ApplyMonitoringConsoleEnvConfigMap(ctx, c, "test", "test", monitoringConsoleRef, env, newURLsAdded)
		return err
	}

	//if monitoring-console env configMap doesn't exist, then create one
	createCalls := map[string][]spltest.MockFuncCall{"Get": funcCalls, "Create": funcCalls}
	updateCalls := map[string][]spltest.MockFuncCall{"Get": funcCalls}

	spltest.ReconcileTester(t, "TestApplyMonitoringConsoleEnvConfigMap", "test", "test", createCalls, updateCalls, reconcile, false)

	//if configMap exists then update it
	createCalls = map[string][]spltest.MockFuncCall{"Get": funcCalls, "Update": funcCalls}
	updateCalls = map[string][]spltest.MockFuncCall{"Get": funcCalls}

	newURLsAdded = true

	current := corev1.ConfigMap{
		ObjectMeta: metav1.ObjectMeta{
			Name:      "splunk-test-monitoring-console",
			Namespace: "test",
		},
		Data: map[string]string{"a": "b"},
	}

	spltest.ReconcileTester(t, "TestApplyMonitoringConsoleEnvConfigMap", "test", "test", createCalls, updateCalls, reconcile, false, &current)

	//check for deletion
	createCalls = map[string][]spltest.MockFuncCall{"Get": funcCalls}
	updateCalls = map[string][]spltest.MockFuncCall{"Get": funcCalls}

	newURLsAdded = false

	current = corev1.ConfigMap{
		ObjectMeta: metav1.ObjectMeta{
			Name:      "splunk-test-monitoring-console",
			Namespace: "test",
		},
		Data: map[string]string{"a": "b"},
	}

	spltest.ReconcileTester(t, "TestApplyMonitoringConsoleEnvConfigMap", "test", "test", createCalls, updateCalls, reconcile, false, &current)

	//no configMap exist and try to do deletion then just create a empty configMap
	createCalls = map[string][]spltest.MockFuncCall{"Get": funcCalls, "Create": funcCalls}
	updateCalls = map[string][]spltest.MockFuncCall{"Get": funcCalls}

	newURLsAdded = false

	spltest.ReconcileTester(t, "TestApplyMonitoringConsoleEnvConfigMap", "test", "test", createCalls, updateCalls, reconcile, false)

	createCalls = map[string][]spltest.MockFuncCall{"Get": funcCalls}
	updateCalls = map[string][]spltest.MockFuncCall{"Get": funcCalls}

	current = corev1.ConfigMap{
		ObjectMeta: metav1.ObjectMeta{
			Name:      "splunk-test-monitoring-console",
			Namespace: "test",
		},
		Data: map[string]string{"A": "a,b"},
	}
	newURLsAdded = false

	spltest.ReconcileTester(t, "TestApplyMonitoringConsoleEnvConfigMap", "test", "test", createCalls, updateCalls, reconcile, false, &current)

	createCalls = map[string][]spltest.MockFuncCall{"Get": funcCalls, "Update": funcCalls}
	updateCalls = map[string][]spltest.MockFuncCall{"Get": funcCalls}

	env = []corev1.EnvVar{
		{Name: "A", Value: "test-a"},
	}

	current = corev1.ConfigMap{
		ObjectMeta: metav1.ObjectMeta{
			Name:      "splunk-test-monitoring-console",
			Namespace: "test",
		},
		Data: map[string]string{"A": "test-a"},
	}
	newURLsAdded = false

	spltest.ReconcileTester(t, "TestApplyMonitoringConsoleEnvConfigMap", "test", "test", createCalls, updateCalls, reconcile, false, &current)

	createCalls = map[string][]spltest.MockFuncCall{"Get": funcCalls, "Update": funcCalls}
	updateCalls = map[string][]spltest.MockFuncCall{"Get": funcCalls}

	env = []corev1.EnvVar{
		{Name: "A", Value: "test-a,test-b"},
	}

	current = corev1.ConfigMap{
		ObjectMeta: metav1.ObjectMeta{
			Name:      "splunk-test-monitoring-console",
			Namespace: "test",
		},
		Data: map[string]string{"A": "test-a"},
	}
	newURLsAdded = true

	spltest.ReconcileTester(t, "TestApplyMonitoringConsoleEnvConfigMap", "test", "test", createCalls, updateCalls, reconcile, false, &current)
}

func TestGetMonitoringConsoleStatefulSet(t *testing.T) {

	ctx := context.TODO()
	cr := enterpriseApi.MonitoringConsole{
		ObjectMeta: metav1.ObjectMeta{
			Name:      "stack1",
			Namespace: "test",
		},
	}

	c := spltest.NewMockClient()
	_, err := splutil.ApplyNamespaceScopedSecretObject(ctx, c, "test")
	if err != nil {
		t.Errorf("Failed to create namespace scoped object")
	}

	test := func(want string) {
		f := func() (interface{}, error) {
			if err := validateMonitoringConsoleSpec(ctx, &cr); err != nil {
				t.Errorf("validateMonitoringConsoleSpec() returned error: %v", err)
			}
			return getMonitoringConsoleStatefulSet(ctx, c, &cr)
		}
		configTester(t, "getMonitoringConsoleStatefulSet()", f, want)
	}

	test(splcommon.TestGetMonitoringConsoleStatefulSetT1)

	cr.Spec.EtcVolumeStorageConfig.EphemeralStorage = true
	cr.Spec.VarVolumeStorageConfig.EphemeralStorage = true
	test(splcommon.TestGetMonitoringConsoleStatefulSetT2)

	cr.Spec.EtcVolumeStorageConfig.EphemeralStorage = false
	cr.Spec.VarVolumeStorageConfig.EphemeralStorage = false

	cr.Spec.ClusterMasterRef.Name = "stack2"
	cr.Spec.EtcVolumeStorageConfig.StorageClassName = "gp2"
	cr.Spec.VarVolumeStorageConfig.StorageClassName = "gp2"
	cr.Spec.SchedulerName = "custom-scheduler"
	cr.Spec.Defaults = "defaults-string"
	cr.Spec.DefaultsURL = "/mnt/defaults/defaults.yml"
	cr.Spec.Volumes = []corev1.Volume{
		{Name: "defaults"},
	}
	test(splcommon.TestGetMonitoringConsoleStatefulSetT3)

	cr.Spec.DefaultsURLApps = "/mnt/apps/apps.yml"
	test(splcommon.TestGetMonitoringConsoleStatefulSetT4)

	// Create a serviceaccount
	current := corev1.ServiceAccount{
		ObjectMeta: metav1.ObjectMeta{
			Name:      "defaults",
			Namespace: "test",
		},
	}
	_ = splutil.CreateResource(ctx, c, &current)
	cr.Spec.ServiceAccount = "defaults"
	test(splcommon.TestGetMonitoringConsoleStatefulSetT5)

	// Add extraEnv
	cr.Spec.CommonSplunkSpec.ExtraEnv = []corev1.EnvVar{
		{
			Name:  "TEST_ENV_VAR",
			Value: "test_value",
		},
	}
	test(splcommon.TestGetMonitoringConsoleStatefulSetT6)

}
func TestAppFrameworkApplyMonitoringConsoleShouldNotFail(t *testing.T) {

	ctx := context.TODO()
	cr := enterpriseApi.MonitoringConsole{
		ObjectMeta: metav1.ObjectMeta{
			Name:      "monitoringConsole",
			Namespace: "test",
		},
		Spec: enterpriseApi.MonitoringConsoleSpec{
			AppFrameworkConfig: enterpriseApi.AppFrameworkSpec{
				VolList: []enterpriseApi.VolumeSpec{
					{Name: "msos_s2s3_vol", Endpoint: "https://s3-eu-west-2.amazonaws.com", Path: "testbucket-rs-london", SecretRef: "s3-secret", Type: "s3", Provider: "aws"},
				},
				AppSources: []enterpriseApi.AppSourceSpec{
					{Name: "adminApps",
						Location: "adminAppsRepo",
						AppSourceDefaultSpec: enterpriseApi.AppSourceDefaultSpec{
							VolName: "msos_s2s3_vol",
							Scope:   enterpriseApi.ScopeLocal},
					},
					{Name: "securityApps",
						Location: "securityAppsRepo",
						AppSourceDefaultSpec: enterpriseApi.AppSourceDefaultSpec{
							VolName: "msos_s2s3_vol",
							Scope:   enterpriseApi.ScopeLocal},
					},
					{Name: "authenticationApps",
						Location: "authenticationAppsRepo",
						AppSourceDefaultSpec: enterpriseApi.AppSourceDefaultSpec{
							VolName: "msos_s2s3_vol",
							Scope:   enterpriseApi.ScopeLocal},
					},
				},
			},
		},
	}

	client := spltest.NewMockClient()

	// Create namespace scoped secret
	_, err := splutil.ApplyNamespaceScopedSecretObject(ctx, client, "test")
	if err != nil {
		t.Errorf(err.Error())
	}

	// Create S3 secret
	s3Secret := spltest.GetMockS3SecretKeys("s3-secret")

	client.AddObject(&s3Secret)

<<<<<<< HEAD
	// to pass the validation stage, add the directory to download apps
	err = os.MkdirAll(splcommon.AppDownloadVolume, 0755)
	defer os.RemoveAll(splcommon.AppDownloadVolume)

	_, err = ApplyMonitoringConsole(client, &cr)
=======
	_, err = ApplyMonitoringConsole(context.Background(), client, &cr)
>>>>>>> 593a3ede
	if err != nil {
		t.Errorf("ApplyMonitoringConsole should be successful")
	}
}

func TestMonitoringConsoleGetAppsListForAWSS3ClientShouldNotFail(t *testing.T) {

	ctx := context.TODO()
	cr := enterpriseApi.MonitoringConsole{
		ObjectMeta: metav1.ObjectMeta{
			Name:      "monitoringConsole",
			Namespace: "test",
		},
		Spec: enterpriseApi.MonitoringConsoleSpec{
			AppFrameworkConfig: enterpriseApi.AppFrameworkSpec{
				Defaults: enterpriseApi.AppSourceDefaultSpec{
					VolName: "msos_s2s3_vol2",
					Scope:   enterpriseApi.ScopeLocal,
				},
				VolList: []enterpriseApi.VolumeSpec{
					{
						Name:      "msos_s2s3_vol",
						Endpoint:  "https://s3-eu-west-2.amazonaws.com",
						Path:      "testbucket-rs-london",
						SecretRef: "s3-secret",
						Type:      "s3",
						Provider:  "aws",
					},
					{
						Name:      "msos_s2s3_vol2",
						Endpoint:  "https://s3-eu-west-2.amazonaws.com",
						Path:      "testbucket-rs-london2",
						SecretRef: "s3-secret",
						Type:      "s3",
						Provider:  "aws",
					},
				},
				AppSources: []enterpriseApi.AppSourceSpec{
					{Name: "adminApps",
						Location: "adminAppsRepo",
						AppSourceDefaultSpec: enterpriseApi.AppSourceDefaultSpec{
							VolName: "msos_s2s3_vol",
							Scope:   enterpriseApi.ScopeLocal},
					},
					{Name: "securityApps",
						Location: "securityAppsRepo",
						AppSourceDefaultSpec: enterpriseApi.AppSourceDefaultSpec{
							VolName: "msos_s2s3_vol",
							Scope:   enterpriseApi.ScopeLocal},
					},
					{Name: "authenticationApps",
						Location: "authenticationAppsRepo",
					},
				},
			},
		},
	}

	client := spltest.NewMockClient()

	// Create S3 secret
	s3Secret := spltest.GetMockS3SecretKeys("s3-secret")

	client.AddObject(&s3Secret)

	// Create namespace scoped secret
	_, err := splutil.ApplyNamespaceScopedSecretObject(ctx, client, "test")
	if err != nil {
		t.Errorf(err.Error())
	}

	splclient.RegisterS3Client(ctx, "aws")

	Etags := []string{"cc707187b036405f095a8ebb43a782c1", "5055a61b3d1b667a4c3279a381a2e7ae", "19779168370b97d8654424e6c9446dd9"}
	Keys := []string{"admin_app.tgz", "security_app.tgz", "authentication_app.tgz"}
	Sizes := []int64{10, 20, 30}
	StorageClass := "STANDARD"
	randomTime := time.Date(2021, time.May, 1, 23, 23, 0, 0, time.UTC)

	mockAwsHandler := spltest.MockAWSS3Handler{}

	mockAwsObjects := []spltest.MockAWSS3Client{
		{
			Objects: []*spltest.MockS3Object{
				{
					Etag:         &Etags[0],
					Key:          &Keys[0],
					LastModified: &randomTime,
					Size:         &Sizes[0],
					StorageClass: &StorageClass,
				},
			},
		},
		{
			Objects: []*spltest.MockS3Object{
				{
					Etag:         &Etags[1],
					Key:          &Keys[1],
					LastModified: &randomTime,
					Size:         &Sizes[1],
					StorageClass: &StorageClass,
				},
			},
		},
		{
			Objects: []*spltest.MockS3Object{
				{
					Etag:         &Etags[2],
					Key:          &Keys[2],
					LastModified: &randomTime,
					Size:         &Sizes[2],
					StorageClass: &StorageClass,
				},
			},
		},
	}

	appFrameworkRef := cr.Spec.AppFrameworkConfig

	mockAwsHandler.AddObjects(appFrameworkRef, mockAwsObjects...)

	var vol enterpriseApi.VolumeSpec
	var allSuccess bool = true
	for index, appSource := range appFrameworkRef.AppSources {

		vol, err = splclient.GetAppSrcVolume(appSource, &appFrameworkRef)
		if err != nil {
			allSuccess = false
			continue
		}

		// Update the GetS3Client with our mock call which initializes mock AWS client
		getClientWrapper := splclient.S3Clients[vol.Provider]
		getClientWrapper.SetS3ClientFuncPtr(ctx, vol.Provider, splclient.NewMockAWSS3Client)

		s3ClientMgr := &S3ClientManager{client: client,
			cr: &cr, appFrameworkRef: &cr.Spec.AppFrameworkConfig,
			vol:      &vol,
			location: appSource.Location,
			initFn: func(ctx context.Context, region, accessKeyID, secretAccessKey string) interface{} {
				cl := spltest.MockAWSS3Client{}
				cl.Objects = mockAwsObjects[index].Objects
				return cl
			},
			getS3Client: func(ctx context.Context, client splcommon.ControllerClient, cr splcommon.MetaObject, appFrameworkRef *enterpriseApi.AppFrameworkSpec, vol *enterpriseApi.VolumeSpec, location string, fn splclient.GetInitFunc) (splclient.SplunkS3Client, error) {
				c, err := GetRemoteStorageClient(ctx, client, cr, appFrameworkRef, vol, location, fn)
				return c, err
			},
		}

		s3Response, err := s3ClientMgr.GetAppsList(ctx)
		if err != nil {
			allSuccess = false
			continue
		}

		var mockResponse spltest.MockS3Client
		mockResponse, err = splclient.ConvertS3Response(s3Response)
		if err != nil {
			allSuccess = false
			continue
		}

		if mockAwsHandler.GotSourceAppListResponseMap == nil {
			mockAwsHandler.GotSourceAppListResponseMap = make(map[string]spltest.MockAWSS3Client)
		}

		mockAwsHandler.GotSourceAppListResponseMap[appSource.Name] = spltest.MockAWSS3Client(mockResponse)
	}

	if allSuccess == false {
		t.Errorf("Unable to get apps list for all the app sources")
	}
	method := "GetAppsList"
	mockAwsHandler.CheckAWSS3Response(t, method)
}

func TestMonitoringConsoleGetAppsListForAWSS3ClientShouldFail(t *testing.T) {

	ctx := context.TODO()
	cr := enterpriseApi.MonitoringConsole{
		ObjectMeta: metav1.ObjectMeta{
			Name:      "stack1",
			Namespace: "test",
		},
		Spec: enterpriseApi.MonitoringConsoleSpec{
			AppFrameworkConfig: enterpriseApi.AppFrameworkSpec{
				VolList: []enterpriseApi.VolumeSpec{
					{Name: "msos_s2s3_vol",
						Endpoint:  "https://s3-eu-west-2.amazonaws.com",
						Path:      "testbucket-rs-london",
						SecretRef: "s3-secret",
						Type:      "s3",
						Provider:  "aws"},
				},
				AppSources: []enterpriseApi.AppSourceSpec{
					{Name: "adminApps",
						Location: "adminAppsRepo",
						AppSourceDefaultSpec: enterpriseApi.AppSourceDefaultSpec{
							VolName: "msos_s2s3_vol",
							Scope:   enterpriseApi.ScopeLocal},
					},
				},
			},
		},
	}

	client := spltest.NewMockClient()

	// Create namespace scoped secret
	_, err := splutil.ApplyNamespaceScopedSecretObject(ctx, client, "test")
	if err != nil {
		t.Errorf(err.Error())
	}

	splclient.RegisterS3Client(ctx, "aws")

	Etags := []string{"cc707187b036405f095a8ebb43a782c1"}
	Keys := []string{"admin_app.tgz"}
	Sizes := []int64{10}
	StorageClass := "STANDARD"
	randomTime := time.Date(2021, time.May, 1, 23, 23, 0, 0, time.UTC)

	mockAwsHandler := spltest.MockAWSS3Handler{}

	mockAwsObjects := []spltest.MockAWSS3Client{
		{
			Objects: []*spltest.MockS3Object{
				{
					Etag:         &Etags[0],
					Key:          &Keys[0],
					LastModified: &randomTime,
					Size:         &Sizes[0],
					StorageClass: &StorageClass,
				},
			},
		},
	}

	appFrameworkRef := cr.Spec.AppFrameworkConfig

	mockAwsHandler.AddObjects(appFrameworkRef, mockAwsObjects...)

	var vol enterpriseApi.VolumeSpec

	appSource := appFrameworkRef.AppSources[0]
	vol, err = splclient.GetAppSrcVolume(appSource, &appFrameworkRef)
	if err != nil {
		t.Errorf("Unable to get Volume due to error=%s", err)
	}

	// Update the GetS3Client with our mock call which initializes mock AWS client
	getClientWrapper := splclient.S3Clients[vol.Provider]
	getClientWrapper.SetS3ClientFuncPtr(ctx, vol.Provider, splclient.NewMockAWSS3Client)

	s3ClientMgr := &S3ClientManager{
		client:          client,
		cr:              &cr,
		appFrameworkRef: &cr.Spec.AppFrameworkConfig,
		vol:             &vol,
		location:        appSource.Location,
		initFn: func(ctx context.Context, region, accessKeyID, secretAccessKey string) interface{} {
			// Purposefully return nil here so that we test the error scenario
			return nil
		},
		getS3Client: func(ctx context.Context, client splcommon.ControllerClient, cr splcommon.MetaObject,
			appFrameworkRef *enterpriseApi.AppFrameworkSpec, vol *enterpriseApi.VolumeSpec,
			location string, fn splclient.GetInitFunc) (splclient.SplunkS3Client, error) {
			// Get the mock client
			c, err := GetRemoteStorageClient(ctx, client, cr, appFrameworkRef, vol, location, fn)
			return c, err
		},
	}

	_, err = s3ClientMgr.GetAppsList(ctx)
	if err == nil {
		t.Errorf("GetAppsList should have returned error as there is no S3 secret provided")
	}

	// Create empty S3 secret
	s3Secret := corev1.Secret{
		ObjectMeta: metav1.ObjectMeta{
			Name:      "s3-secret",
			Namespace: "test",
		},
		Data: map[string][]byte{},
	}

	client.AddObject(&s3Secret)

	_, err = s3ClientMgr.GetAppsList(ctx)
	if err == nil {
		t.Errorf("GetAppsList should have returned error as S3 secret has empty keys")
	}

	s3AccessKey := []byte{'1'}
	s3Secret.Data = map[string][]byte{"s3_access_key": s3AccessKey}
	_, err = s3ClientMgr.GetAppsList(ctx)
	if err == nil {
		t.Errorf("GetAppsList should have returned error as S3 secret has empty s3_secret_key")
	}

	s3SecretKey := []byte{'2'}
	s3Secret.Data = map[string][]byte{"s3_secret_key": s3SecretKey}
	_, err = s3ClientMgr.GetAppsList(ctx)
	if err == nil {
		t.Errorf("GetAppsList should have returned error as S3 secret has empty s3_access_key")
	}

	// Create S3 secret
	s3Secret = spltest.GetMockS3SecretKeys("s3-secret")

	// This should return an error as we have initialized initFn for s3ClientMgr
	// to return a nil client.
	_, err = s3ClientMgr.GetAppsList(ctx)
	if err == nil {
		t.Errorf("GetAppsList should have returned error as we could not get the S3 client")
	}

	s3ClientMgr.initFn = func(ctx context.Context, region, accessKeyID, secretAccessKey string) interface{} {
		// To test the error scenario, do no set the Objects member yet
		cl := spltest.MockAWSS3Client{}
		return cl
	}

	s3Resp, err := s3ClientMgr.GetAppsList(ctx)
	if err != nil {
		t.Errorf("GetAppsList should not have returned error since empty appSources are allowed.")
	}
	if len(s3Resp.Objects) != 0 {
		t.Errorf("GetAppsList should return an empty response since we have empty objects in MockAWSS3Client")
	}
}<|MERGE_RESOLUTION|>--- conflicted
+++ resolved
@@ -16,11 +16,8 @@
 package enterprise
 
 import (
-<<<<<<< HEAD
+	"context"
 	"os"
-=======
-	"context"
->>>>>>> 593a3ede
 	"testing"
 	"time"
 
@@ -51,8 +48,7 @@
 		{MetaName: "*v1.ConfigMap-test-splunk-stack1-monitoring-console"},
 		{MetaName: "*v1.StatefulSet-test-splunk-stack1-monitoring-console"},
 	}
-<<<<<<< HEAD
-=======
+
 	updateFuncCalls := []spltest.MockFuncCall{
 		{MetaName: "*v1.Secret-test-splunk-test-secret"},
 		{MetaName: "*v1.Secret-test-splunk-test-secret"},
@@ -68,7 +64,6 @@
 		{MetaName: "*v1.StatefulSet-test-splunk-stack1-monitoring-console"},
 		{MetaName: "*v1.StatefulSet-test-splunk-stack1-monitoring-console"},
 	}
->>>>>>> 593a3ede
 
 	labels := map[string]string{
 		"app.kubernetes.io/component":  "versionedSecrets",
@@ -81,14 +76,9 @@
 	listmockCall := []spltest.MockFuncCall{
 		{ListOpts: listOpts}}
 
-<<<<<<< HEAD
-	createCalls := map[string][]spltest.MockFuncCall{"Get": funcCalls, "Create": {funcCalls[0], funcCalls[2], funcCalls[3], funcCalls[5], funcCalls[6], funcCalls[9]}, "Update": {funcCalls[0], funcCalls[6]}, "List": {listmockCall[0]}}
-	updateCalls := map[string][]spltest.MockFuncCall{"Get": funcCalls, "Update": {funcCalls[9]}, "List": {listmockCall[0]}}
-
-=======
 	createCalls := map[string][]spltest.MockFuncCall{"Get": funcCalls, "Create": {funcCalls[0], funcCalls[3], funcCalls[4], funcCalls[7], funcCalls[9], funcCalls[5]}, "Update": {funcCalls[0], funcCalls[9]}, "List": {listmockCall[0]}}
 	updateCalls := map[string][]spltest.MockFuncCall{"Get": updateFuncCalls, "Update": {updateFuncCalls[4]}, "List": {listmockCall[0]}}
->>>>>>> 593a3ede
+
 	current := enterpriseApi.MonitoringConsole{
 		TypeMeta: metav1.TypeMeta{
 			Kind: "MonitoringConsole",
@@ -351,15 +341,11 @@
 
 	client.AddObject(&s3Secret)
 
-<<<<<<< HEAD
 	// to pass the validation stage, add the directory to download apps
 	err = os.MkdirAll(splcommon.AppDownloadVolume, 0755)
 	defer os.RemoveAll(splcommon.AppDownloadVolume)
 
-	_, err = ApplyMonitoringConsole(client, &cr)
-=======
-	_, err = ApplyMonitoringConsole(context.Background(), client, &cr)
->>>>>>> 593a3ede
+	_, err = ApplyMonitoringConsole(ctx, client, &cr)
 	if err != nil {
 		t.Errorf("ApplyMonitoringConsole should be successful")
 	}
@@ -485,7 +471,7 @@
 	var allSuccess bool = true
 	for index, appSource := range appFrameworkRef.AppSources {
 
-		vol, err = splclient.GetAppSrcVolume(appSource, &appFrameworkRef)
+		vol, err = splclient.GetAppSrcVolume(ctx, appSource, &appFrameworkRef)
 		if err != nil {
 			allSuccess = false
 			continue
@@ -517,7 +503,7 @@
 		}
 
 		var mockResponse spltest.MockS3Client
-		mockResponse, err = splclient.ConvertS3Response(s3Response)
+		mockResponse, err = splclient.ConvertS3Response(ctx, s3Response)
 		if err != nil {
 			allSuccess = false
 			continue
@@ -606,7 +592,7 @@
 	var vol enterpriseApi.VolumeSpec
 
 	appSource := appFrameworkRef.AppSources[0]
-	vol, err = splclient.GetAppSrcVolume(appSource, &appFrameworkRef)
+	vol, err = splclient.GetAppSrcVolume(ctx, appSource, &appFrameworkRef)
 	if err != nil {
 		t.Errorf("Unable to get Volume due to error=%s", err)
 	}

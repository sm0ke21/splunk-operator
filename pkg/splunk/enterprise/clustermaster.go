--- conflicted
+++ resolved
@@ -52,11 +52,7 @@
 	}
 
 	// validate and updates defaults for CR
-<<<<<<< HEAD
-	err := validateClusterMasterSpec(ctx, cr)
-=======
-	err := validateClusterManagerSpec(ctx, client, cr)
->>>>>>> 3eaa2130
+	err := validateClusterMasterSpec(ctx, client, cr)
 	if err != nil {
 		return result, err
 	}
@@ -232,11 +228,7 @@
 }
 
 // validateClusterMasterSpec checks validity and makes default updates to a ClusterMasterSpec, and returns error if something is wrong.
-<<<<<<< HEAD
-func validateClusterMasterSpec(ctx context.Context, cr *enterpriseApi.ClusterMaster) error {
-=======
-func validateClusterManagerSpec(ctx context.Context, c splcommon.ControllerClient, cr *enterpriseApi.ClusterMaster) error {
->>>>>>> 3eaa2130
+func validateClusterMasterSpec(ctx context.Context, c splcommon.ControllerClient, cr *enterpriseApi.ClusterMaster) error {
 
 	if !reflect.DeepEqual(cr.Status.SmartStore, cr.Spec.SmartStore) {
 		err := ValidateSplunkSmartstoreSpec(ctx, &cr.Spec.SmartStore)

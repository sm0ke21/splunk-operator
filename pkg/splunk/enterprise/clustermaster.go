--- conflicted
+++ resolved
@@ -30,10 +30,7 @@
 	appsv1 "k8s.io/api/apps/v1"
 	corev1 "k8s.io/api/core/v1"
 	"k8s.io/apimachinery/pkg/types"
-<<<<<<< HEAD
 	"sigs.k8s.io/controller-runtime/pkg/client"
-=======
->>>>>>> e6c314f5
 	"sigs.k8s.io/controller-runtime/pkg/log"
 	"sigs.k8s.io/controller-runtime/pkg/reconcile"
 )
@@ -55,11 +52,7 @@
 	}
 
 	// validate and updates defaults for CR
-<<<<<<< HEAD
-	err := validateClusterManagerSpec(ctx, cr)
-=======
 	err := validateClusterManagerSpec(ctx, client, cr)
->>>>>>> e6c314f5
 	if err != nil {
 		return result, err
 	}
@@ -128,7 +121,6 @@
 		if cr.Spec.MonitoringConsoleRef.Name != "" {
 			extraEnv, err := VerifyCMisMultisite(ctx, cr, namespaceScopedSecret)
 			_, err = ApplyMonitoringConsoleEnvConfigMap(ctx, client, cr.GetNamespace(), cr.GetName(), cr.Spec.MonitoringConsoleRef.Name, extraEnv, false)
-<<<<<<< HEAD
 			if err != nil {
 				return result, err
 			}
@@ -139,18 +131,13 @@
 		// just decrement the refCount for this CR type.
 		if len(cr.Spec.AppFrameworkConfig.AppSources) != 0 {
 			err = UpdateOrRemoveEntryFromConfigMapLocked(ctx, client, cr, SplunkClusterManager)
-=======
->>>>>>> e6c314f5
 			if err != nil {
 				return result, err
 			}
 		}
 		DeleteOwnerReferencesForResources(ctx, client, cr, &cr.Spec.SmartStore)
 		terminating, err := splctrl.CheckForDeletion(ctx, cr, client)
-<<<<<<< HEAD
-
-=======
->>>>>>> e6c314f5
+
 		if terminating && err != nil { // don't bother if no error, since it will just be removed immmediately after
 			cr.Status.Phase = enterpriseApi.PhaseTerminating
 		} else {
@@ -209,17 +196,6 @@
 				return result, err
 			}
 		}
-<<<<<<< HEAD
-=======
-		if cr.Status.AppContext.AppsSrcDeployStatus != nil {
-			markAppsStatusToComplete(ctx, client, cr, &cr.Spec.AppFrameworkConfig, cr.Status.AppContext.AppsSrcDeployStatus)
-			// Schedule one more reconcile in next 5 seconds, just to cover any latest app framework config changes
-			if cr.Status.AppContext.IsDeploymentInProgress {
-				cr.Status.AppContext.IsDeploymentInProgress = false
-				return result, nil
-			}
-		}
->>>>>>> e6c314f5
 
 		// Manager apps bundle push requires multiple reconcile iterations in order to reflect the configMap on the CM pod.
 		// So keep PerformCmBundlePush() as the last call in this block of code, so that other functionalities are not blocked
@@ -228,19 +204,8 @@
 			return result, err
 		}
 
-<<<<<<< HEAD
 		finalResult := handleAppFrameworkActivity(ctx, client, cr, &cr.Status.AppContext, &cr.Spec.AppFrameworkConfig)
 		result = *finalResult
-=======
-		if !cr.Status.BundlePushTracker.NeedToPushMasterApps {
-			// Requeue the reconcile after polling interval if we had set the lastAppInfoCheckTime.
-			if cr.Status.AppContext.LastAppInfoCheckTime != 0 {
-				result.RequeueAfter = GetNextRequeueTime(ctx, cr.Status.AppContext.AppsRepoStatusPollInterval, cr.Status.AppContext.LastAppInfoCheckTime)
-			} else {
-				result.Requeue = false
-			}
-		}
->>>>>>> e6c314f5
 	}
 	// RequeueAfter if greater than 0, tells the Controller to requeue the reconcile key after the Duration.
 	// Implies that Requeue is true, there is no need to set Requeue to true at the same time as RequeueAfter.
@@ -267,11 +232,7 @@
 }
 
 // validateClusterMasterSpec checks validity and makes default updates to a ClusterMasterSpec, and returns error if something is wrong.
-<<<<<<< HEAD
-func validateClusterManagerSpec(ctx context.Context, cr *enterpriseApi.ClusterMaster) error {
-=======
 func validateClusterManagerSpec(ctx context.Context, c splcommon.ControllerClient, cr *enterpriseApi.ClusterMaster) error {
->>>>>>> e6c314f5
 
 	if !reflect.DeepEqual(cr.Status.SmartStore, cr.Spec.SmartStore) {
 		err := ValidateSplunkSmartstoreSpec(ctx, &cr.Spec.SmartStore)
@@ -303,20 +264,13 @@
 	if smartStoreConfigMap != nil {
 		setupInitContainer(&ss.Spec.Template, cr.Spec.Image, cr.Spec.ImagePullPolicy, commandForCMSmartstore, cr.Spec.CommonSplunkSpec.EtcVolumeStorageConfig.EphemeralStorage)
 	}
-<<<<<<< HEAD
 	// Setup App framework staging volume for apps
 	setupAppsStagingVolume(ctx, client, cr, &ss.Spec.Template, &cr.Spec.AppFrameworkConfig)
-=======
-
-	// Setup App framework init containers
-	setupAppInitContainers(ctx, client, cr, &ss.Spec.Template, &cr.Spec.AppFrameworkConfig)
->>>>>>> e6c314f5
 
 	return ss, err
 }
 
 // CheckIfsmartstoreConfigMapUpdatedToPod checks if the smartstore configMap is updated on Pod or not
-<<<<<<< HEAD
 func CheckIfsmartstoreConfigMapUpdatedToPod(ctx context.Context, c splcommon.ControllerClient, cr *enterpriseApi.ClusterMaster, podExecClient splutil.PodExecClientImpl) error {
 	reqLogger := log.FromContext(ctx)
 	scopedLog := reqLogger.WithName("CheckIfsmartstoreConfigMapUpdatedToPod").WithValues("name", cr.GetName(), "namespace", cr.GetNamespace())
@@ -329,21 +283,6 @@
 	if err != nil || stdErr != "" {
 		eventPublisher.Warning(ctx, "PodExecCommand", fmt.Sprintf("Failed to check config token value on pod. stdout=%s, stderror=%s, error=%v", stdOut, stdErr, err))
 		return fmt.Errorf("failed to check config token value on pod. stdout=%s, stderror=%s, error=%v", stdOut, stdErr, err)
-=======
-func CheckIfsmartstoreConfigMapUpdatedToPod(ctx context.Context, c splcommon.ControllerClient, cr *enterpriseApi.ClusterMaster) error {
-	reqLogger := log.FromContext(ctx)
-	scopedLog := reqLogger.WithName("CheckIfsmartstoreConfigMapUpdatedToPod").WithValues("name", cr.GetName(), "namespace", cr.GetNamespace())
-	eventPublisher, _ := newK8EventPublisher(c, cr)
-
-	managerIdxcName := cr.GetName()
-	cmPodName := fmt.Sprintf("splunk-%s-%s-0", managerIdxcName, splcommon.ClusterManager)
-
-	command := fmt.Sprintf("cat /mnt/splunk-operator/local/%s", configToken)
-	stdOut, stdErr, err := splutil.PodExecCommand(ctx, c, cmPodName, cr.GetNamespace(), []string{"/bin/sh"}, command, false, false)
-	if err != nil || stdErr != "" {
-		eventPublisher.Warning(ctx, "PodExecCommand", fmt.Sprintf("Failed to check config token value on pod. stdout=%s, stderror=%s, error=%v", stdOut, stdErr, err))
-		return fmt.Errorf("Failed to check config token value on pod. stdout=%s, stderror=%s, error=%v", stdOut, stdErr, err)
->>>>>>> e6c314f5
 	}
 
 	smartStoreConfigMap := getSmartstoreConfigMap(ctx, c, cr, SplunkClusterManager)
@@ -389,13 +328,9 @@
 	// for the configMap update to the Pod before proceeding for the manager apps
 	// bundle push.
 
-<<<<<<< HEAD
 	cmPodName := fmt.Sprintf("splunk-%s-%s-0", cr.GetName(), splcommon.ClusterManager)
 	podExecClient := splutil.GetPodExecClient(c, cr, cmPodName)
 	err := CheckIfsmartstoreConfigMapUpdatedToPod(ctx, c, cr, podExecClient)
-=======
-	err := CheckIfsmartstoreConfigMapUpdatedToPod(ctx, c, cr)
->>>>>>> e6c314f5
 	if err != nil {
 		return err
 	}
@@ -417,11 +352,7 @@
 	eventPublisher, _ := newK8EventPublisher(c, cr)
 
 	defaultSecretObjName := splcommon.GetNamespaceScopedSecretName(cr.GetNamespace())
-<<<<<<< HEAD
-	defaultSecret, err := splutil.GetSecretByName(ctx, c, cr, defaultSecretObjName)
-=======
 	defaultSecret, err := splutil.GetSecretByName(ctx, c, cr.GetNamespace(), cr.GetName(), defaultSecretObjName)
->>>>>>> e6c314f5
 	if err != nil {
 		eventPublisher.Warning(ctx, "PushManagerAppsBundle", fmt.Sprintf("Could not access default secret object to fetch admin password. Reason %v", err))
 		return fmt.Errorf("Could not access default secret object to fetch admin password. Reason %v", err)
@@ -429,11 +360,7 @@
 
 	//Get the admin password from the secret object
 	adminPwd, foundSecret := defaultSecret.Data["password"]
-<<<<<<< HEAD
 	if !foundSecret {
-=======
-	if foundSecret == false {
->>>>>>> e6c314f5
 		eventPublisher.Warning(ctx, "PushManagerAppsBundle", fmt.Sprintf("Could not find admin password while trying to push the manager apps bundle"))
 		return fmt.Errorf("Could not find admin password while trying to push the manager apps bundle")
 	}

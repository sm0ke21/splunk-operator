--- conflicted
+++ resolved
@@ -196,12 +196,8 @@
 	return result, nil
 }
 
-<<<<<<< HEAD
-// validateClusterManagerSpec checks validity and makes default updates to a ClusterMasterSpec, and returns error if something is wrong.
-func validateClusterManagerSpec(cr *enterpriseApi.ClusterMaster) error {
-=======
-// clusterMasterPodManager is used to manage the cluster master pod
-type clusterMasterPodManager struct {
+// clusterMasterPodManager is used to manage the cluster manager pod
+type clusterManagerPodManager struct {
 	c               splcommon.ControllerClient
 	log             logr.Logger
 	cr              *enterpriseApi.ClusterMaster
@@ -209,15 +205,14 @@
 	newSplunkClient func(managementURI, username, password string) *splclient.SplunkClient
 }
 
-// getClusterMasterClient for clusterMasterPodManager returns a SplunkClient for cluster master
-func (mgr *clusterMasterPodManager) getClusterMasterClient(cr *enterpriseApi.ClusterMaster) *splclient.SplunkClient {
-	fqdnName := splcommon.GetServiceFQDN(cr.GetNamespace(), GetSplunkServiceName(SplunkClusterMaster, cr.GetName(), false))
+// getClusterMasterClient for clusterMasterPodManager returns a SplunkClient for cluster manager
+func (mgr *clusterManagerPodManager) getClusterManagerClient(cr *enterpriseApi.ClusterMaster) *splclient.SplunkClient {
+	fqdnName := splcommon.GetServiceFQDN(cr.GetNamespace(), GetSplunkServiceName(SplunkClusterManager, cr.GetName(), false))
 	return mgr.newSplunkClient(fmt.Sprintf("https://%s:8089", fqdnName), "admin", string(mgr.secrets.Data["password"]))
 }
 
 // validateClusterMasterSpec checks validity and makes default updates to a ClusterMasterSpec, and returns error if something is wrong.
-func validateClusterMasterSpec(cr *enterpriseApi.ClusterMaster) error {
->>>>>>> 92fef221
+func validateClusterManagerSpec(cr *enterpriseApi.ClusterMaster) error {
 
 	if !reflect.DeepEqual(cr.Status.SmartStore, cr.Spec.SmartStore) {
 		err := ValidateSplunkSmartstoreSpec(&cr.Spec.SmartStore)
@@ -352,8 +347,8 @@
 func VerifyCMisMultisite(cr *enterpriseApi.ClusterMaster, namespaceScopedSecret *corev1.Secret) ([]corev1.EnvVar, error) {
 	var err error
 	scopedLog := log.WithName("Verify if Multisite Indexer Cluster").WithValues("name", cr.GetName(), "namespace", cr.GetNamespace())
-	mgr := clusterMasterPodManager{log: scopedLog, cr: cr, secrets: namespaceScopedSecret, newSplunkClient: splclient.NewSplunkClient}
-	cm := mgr.getClusterMasterClient(cr)
+	mgr := clusterManagerPodManager{log: scopedLog, cr: cr, secrets: namespaceScopedSecret, newSplunkClient: splclient.NewSplunkClient}
+	cm := mgr.getClusterManagerClient(cr)
 	clusterInfo, err := cm.GetClusterInfo(false)
 	if err != nil {
 		return nil, err
@@ -361,7 +356,7 @@
 	multiSite := clusterInfo.MultiSite
 	extraEnv := getClusterMasterExtraEnv(cr, &cr.Spec.CommonSplunkSpec)
 	if multiSite == "true" {
-		extraEnv = append(extraEnv, corev1.EnvVar{Name: "SPLUNK_SITE", Value: "site0"}, corev1.EnvVar{Name: "SPLUNK_MULTISITE_MASTER", Value: GetSplunkServiceName(SplunkClusterMaster, cr.GetName(), false)})
+		extraEnv = append(extraEnv, corev1.EnvVar{Name: "SPLUNK_SITE", Value: "site0"}, corev1.EnvVar{Name: "SPLUNK_MULTISITE_MASTER", Value: GetSplunkServiceName(SplunkClusterManager, cr.GetName(), false)})
 	}
 	return extraEnv, err
 }
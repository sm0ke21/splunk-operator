// Copyright (c) 2018-2021 Splunk Inc. All rights reserved.
//
// Licensed under the Apache License, Version 2.0 (the "License");
// you may not use this file except in compliance with the License.
// You may obtain a copy of the License at
//
// 	http://www.apache.org/licenses/LICENSE-2.0
//
// Unless required by applicable law or agreed to in writing, software
// distributed under the License is distributed on an "AS IS" BASIS,
// WITHOUT WARRANTIES OR CONDITIONS OF ANY KIND, either express or implied.
// See the License for the specific language governing permissions and
// limitations under the License.

package enterprise

import (
	"context"
	"fmt"
	"reflect"
	"strings"
	"time"

	"github.com/go-logr/logr"
	enterpriseApi "github.com/splunk/splunk-operator/pkg/apis/enterprise/v3"
	appsv1 "k8s.io/api/apps/v1"
	"k8s.io/apimachinery/pkg/types"
<<<<<<< HEAD
	"k8s.io/client-go/tools/remotecommand"
	"sigs.k8s.io/controller-runtime/pkg/client"
=======
>>>>>>> ab92d89e
	"sigs.k8s.io/controller-runtime/pkg/reconcile"

	splclient "github.com/splunk/splunk-operator/pkg/splunk/client"
	splcommon "github.com/splunk/splunk-operator/pkg/splunk/common"
	splctrl "github.com/splunk/splunk-operator/pkg/splunk/controller"
	splutil "github.com/splunk/splunk-operator/pkg/splunk/util"
	corev1 "k8s.io/api/core/v1"
)

// ApplyClusterManager reconciles the state of a Splunk Enterprise cluster manager.
func ApplyClusterManager(client splcommon.ControllerClient, cr *enterpriseApi.ClusterMaster) (reconcile.Result, error) {

	// unless modified, reconcile for this object will be requeued after 5 seconds
	result := reconcile.Result{
		Requeue:      true,
		RequeueAfter: time.Second * 5,
	}
	scopedLog := log.WithName("ApplyClusterManager").WithValues("name", cr.GetName(), "namespace", cr.GetNamespace())
	if cr.Status.ResourceRevMap == nil {
		cr.Status.ResourceRevMap = make(map[string]string)
	}

	// validate and updates defaults for CR
	err := validateClusterManagerSpec(cr)
	if err != nil {
		return result, err
	}

	// updates status after function completes
	cr.Status.Phase = splcommon.PhaseError
	cr.Status.Selector = fmt.Sprintf("app.kubernetes.io/instance=splunk-%s-%s", cr.GetName(), splcommon.ClusterManager)

	if !reflect.DeepEqual(cr.Status.SmartStore, cr.Spec.SmartStore) ||
		AreRemoteVolumeKeysChanged(client, cr, SplunkClusterManager, &cr.Spec.SmartStore, cr.Status.ResourceRevMap, &err) {

		_, configMapDataChanged, err := ApplySmartstoreConfigMap(client, cr, &cr.Spec.SmartStore)
		if err != nil {
			return result, err
		} else if configMapDataChanged {
			// Do not auto populate with configMapDataChanged flag to NeedToPushMasterApps. Set it only  if
			// configMapDataChanged it true. It mush be reset, only upon initiating the bundle push REST call,
			// once the CM is in ready state otherwise, we keep retrying
			cr.Status.BundlePushTracker.NeedToPushMasterApps = true
			cr.Status.BundlePushTracker.LastCheckInterval = time.Now().Unix()
		}

		cr.Status.SmartStore = cr.Spec.SmartStore
	}

	// This is to take care of case where AreRemoteVolumeKeysChanged returns an error if it returns false.
	if err != nil {
		return result, err
	}

	defer func() {
		err = client.Status().Update(context.TODO(), cr)
		if err != nil {
			scopedLog.Error(err, "Status update failed")
		}
	}()

	// If the app framework is configured then do following things -
	// 1. Initialize the S3Clients based on providers
	// 2. Check the status of apps on remote storage.
	if len(cr.Spec.AppFrameworkConfig.AppSources) != 0 {
		err := initAndCheckAppInfoStatus(client, cr, &cr.Spec.AppFrameworkConfig, &cr.Status.AppContext)
		if err != nil {
			cr.Status.AppContext.IsDeploymentInProgress = false
			return result, err
		}
	}

	// create or update general config resources
	namespaceScopedSecret, err := ApplySplunkConfig(client, cr, cr.Spec.CommonSplunkSpec, SplunkIndexer)
	if err != nil {
		return result, err
	}

	// check if deletion has been requested
	if cr.ObjectMeta.DeletionTimestamp != nil {
		if cr.Spec.MonitoringConsoleRef.Name != "" {
			extraEnv, err := VerifyCMisMultisite(cr, namespaceScopedSecret)
			_, err = ApplyMonitoringConsoleEnvConfigMap(client, cr.GetNamespace(), cr.GetName(), cr.Spec.MonitoringConsoleRef.Name, extraEnv, false)
			if err != nil {
				return result, err
			}
<<<<<<< HEAD
		}

		// If this is the last of its kind getting deleted,
		// remove the entry for this CR type from configMap or else
		// just decrement the refCount for this CR type.
		if len(cr.Spec.AppFrameworkConfig.AppSources) != 0 {
			err = UpdateOrRemoveEntryFromConfigMap(client, cr, SplunkClusterManager)
			if err != nil {
				return result, err
			}
=======
>>>>>>> ab92d89e
		}
		DeleteOwnerReferencesForResources(client, cr, &cr.Spec.SmartStore)
		terminating, err := splctrl.CheckForDeletion(cr, client)
		if terminating && err != nil { // don't bother if no error, since it will just be removed immmediately after
			cr.Status.Phase = splcommon.PhaseTerminating
		} else {
			result.Requeue = false
		}
		return result, err
	}

	// create or update a regular service for indexer cluster (ingestion)
	err = splctrl.ApplyService(client, getSplunkService(cr, &cr.Spec.CommonSplunkSpec, SplunkIndexer, false))
	if err != nil {
		return result, err
	}

	// create or update a regular service for the cluster manager
	err = splctrl.ApplyService(client, getSplunkService(cr, &cr.Spec.CommonSplunkSpec, SplunkClusterManager, false))
	if err != nil {
		return result, err
	}

	// create or update statefulset for the cluster manager
	statefulSet, err := getClusterManagerStatefulSet(client, cr)
	if err != nil {
		return result, err
	}

	//make changes to respective mc configmap when changing/removing mcRef from spec
	extraEnv, err := VerifyCMisMultisite(cr, namespaceScopedSecret)
	err = validateMonitoringConsoleRef(client, statefulSet, extraEnv)
	if err != nil {
		return result, err
	}

	clusterMasterManager := splctrl.DefaultStatefulSetPodManager{}
	phase, err := clusterMasterManager.Update(client, statefulSet, 1)
	if err != nil {
		return result, err
	}
	cr.Status.Phase = phase

	// no need to requeue if everything is ready
	if cr.Status.Phase == splcommon.PhaseReady {
		//upgrade fron automated MC to MC CRD
		namespacedName := types.NamespacedName{Namespace: cr.GetNamespace(), Name: GetSplunkStatefulsetName(SplunkMonitoringConsole, cr.GetNamespace())}
		err = splctrl.DeleteReferencesToAutomatedMCIfExists(client, cr, namespacedName)
		if err != nil {
			scopedLog.Error(err, "Error in deleting automated monitoring console resource")
		}
		//Update MC configmap
		if cr.Spec.MonitoringConsoleRef.Name != "" {
			_, err = ApplyMonitoringConsoleEnvConfigMap(client, cr.GetNamespace(), cr.GetName(), cr.Spec.MonitoringConsoleRef.Name, extraEnv, true)
			if err != nil {
				return result, err
			}
		}
<<<<<<< HEAD
=======
		if cr.Status.AppContext.AppsSrcDeployStatus != nil {
			markAppsStatusToComplete(client, cr, &cr.Spec.AppFrameworkConfig, cr.Status.AppContext.AppsSrcDeployStatus)
			// Schedule one more reconcile in next 5 seconds, just to cover any latest app framework config changes
			if cr.Status.AppContext.IsDeploymentInProgress {
				cr.Status.AppContext.IsDeploymentInProgress = false
				return result, nil
			}
		}
>>>>>>> ab92d89e

		// Manager apps bundle push requires multiple reconcile iterations in order to reflect the configMap on the CM pod.
		// So keep PerformCmBundlePush() as the last call in this block of code, so that other functionalities are not blocked
		err = PerformCmBundlePush(client, cr)
		if err != nil {
			return result, err
		}

		finalResult := handleAppFrameworkActivity(client, cr, &cr.Status.AppContext, &cr.Spec.AppFrameworkConfig)
		result = *finalResult
	}
	return result, nil
}

// clusterMasterPodManager is used to manage the cluster manager pod
type clusterManagerPodManager struct {
	c               splcommon.ControllerClient
	log             logr.Logger
	cr              *enterpriseApi.ClusterMaster
	secrets         *corev1.Secret
	newSplunkClient func(managementURI, username, password string) *splclient.SplunkClient
}

// getClusterMasterClient for clusterMasterPodManager returns a SplunkClient for cluster manager
func (mgr *clusterManagerPodManager) getClusterManagerClient(cr *enterpriseApi.ClusterMaster) *splclient.SplunkClient {
	fqdnName := splcommon.GetServiceFQDN(cr.GetNamespace(), GetSplunkServiceName(SplunkClusterManager, cr.GetName(), false))
	return mgr.newSplunkClient(fmt.Sprintf("https://%s:8089", fqdnName), "admin", string(mgr.secrets.Data["password"]))
}

// validateClusterMasterSpec checks validity and makes default updates to a ClusterMasterSpec, and returns error if something is wrong.
func validateClusterManagerSpec(cr *enterpriseApi.ClusterMaster) error {

	if !reflect.DeepEqual(cr.Status.SmartStore, cr.Spec.SmartStore) {
		err := ValidateSplunkSmartstoreSpec(&cr.Spec.SmartStore)
		if err != nil {
			return err
		}
	}

	if !reflect.DeepEqual(cr.Status.AppContext.AppFrameworkConfig, cr.Spec.AppFrameworkConfig) {
		err := ValidateAppFrameworkSpec(&cr.Spec.AppFrameworkConfig, &cr.Status.AppContext, false)
		if err != nil {
			return err
		}
	}

	return validateCommonSplunkSpec(&cr.Spec.CommonSplunkSpec)
}

// getClusterManagerStatefulSet returns a Kubernetes StatefulSet object for a Splunk Enterprise license manager.
func getClusterManagerStatefulSet(client splcommon.ControllerClient, cr *enterpriseApi.ClusterMaster) (*appsv1.StatefulSet, error) {
	var extraEnvVar []corev1.EnvVar

	ss, err := getSplunkStatefulSet(client, cr, &cr.Spec.CommonSplunkSpec, SplunkClusterManager, 1, extraEnvVar)
	if err != nil {
		return ss, err
	}
	smartStoreConfigMap := getSmartstoreConfigMap(client, cr, SplunkClusterManager)

	if smartStoreConfigMap != nil {
		setupInitContainer(&ss.Spec.Template, cr.Spec.Image, cr.Spec.ImagePullPolicy, commandForCMSmartstore)
	}

	// Setup App framework init containers
	setupAppInitContainers(client, cr, &ss.Spec.Template, &cr.Spec.AppFrameworkConfig)

	return ss, err
}

// CheckIfsmartstoreConfigMapUpdatedToPod checks if the smartstore configMap is updated on Pod or not
func CheckIfsmartstoreConfigMapUpdatedToPod(c splcommon.ControllerClient, cr *enterpriseApi.ClusterMaster) error {
	scopedLog := log.WithName("CheckIfsmartstoreConfigMapUpdatedToPod").WithValues("name", cr.GetName(), "namespace", cr.GetNamespace())

	managerIdxcName := cr.GetName()
	cmPodName := fmt.Sprintf("splunk-%s-%s-0", managerIdxcName, splcommon.ClusterManager)

	command := fmt.Sprintf("cat /mnt/splunk-operator/local/%s", configToken)
	streamOptions := &remotecommand.StreamOptions{
		Stdin: strings.NewReader(command),
	}
	stdOut, stdErr, err := splutil.PodExecCommand(c, cmPodName, cr.GetNamespace(), []string{"/bin/sh"}, streamOptions, false, false)
	if err != nil || stdErr != "" {
		return fmt.Errorf("failed to check config token value on pod. stdout=%s, stderror=%s, error=%v", stdOut, stdErr, err)
	}

	smartStoreConfigMap := getSmartstoreConfigMap(c, cr, SplunkClusterManager)
	if smartStoreConfigMap != nil {
		tokenFromConfigMap := smartStoreConfigMap.Data[configToken]
		if tokenFromConfigMap == stdOut {
			scopedLog.Info("Token Matched.", "on Pod=", stdOut, "from configMap=", tokenFromConfigMap)
			return nil
		}
		return fmt.Errorf("waiting for the configMap update to the Pod. Token on Pod=%s, Token from configMap=%s", stdOut, tokenFromConfigMap)
	}

	// Somehow the configmap was deleted, ideally this should not happen
	return fmt.Errorf("smartstore ConfigMap is missing")
}

// PerformCmBundlePush initiates the bundle push from cluster manager
func PerformCmBundlePush(c splcommon.ControllerClient, cr *enterpriseApi.ClusterMaster) error {
	if !cr.Status.BundlePushTracker.NeedToPushMasterApps {
		return nil
	}

	scopedLog := log.WithName("PerformCmBundlePush").WithValues("name", cr.GetName(), "namespace", cr.GetNamespace())
	// Reconciler can be called for multiple reasons. If we are waiting on configMap update to happen,
	// do not increment the Retry Count unless the last check was 5 seconds ago.
	// This helps, to wait for the required time
	currentEpoch := time.Now().Unix()
	if cr.Status.BundlePushTracker.LastCheckInterval+5 > currentEpoch {
		return fmt.Errorf("will re-attempt to push the bundle after the 5 seconds period passed from last check. LastCheckInterval=%d, current epoch=%d", cr.Status.BundlePushTracker.LastCheckInterval, currentEpoch)
	}

	scopedLog.Info("Attempting to push the bundle")
	cr.Status.BundlePushTracker.LastCheckInterval = currentEpoch

	// The amount of time it takes for the configMap update to Pod depends on
	// how often the Kubelet on the K8 node refreshes its cache with API server.
	// From our tests, the Pod can take as high as 90 seconds. So keep checking
	// for the configMap update to the Pod before proceeding for the manager apps
	// bundle push.

	err := CheckIfsmartstoreConfigMapUpdatedToPod(c, cr)
	if err != nil {
		return err
	}

	err = PushManagerAppsBundle(c, cr)
	if err == nil {
		scopedLog.Info("Bundle push success")
		cr.Status.BundlePushTracker.NeedToPushMasterApps = false
	}

	return err
}

// PushManagerAppsBundle issues the REST command to for cluster manager bundle push
func PushManagerAppsBundle(c splcommon.ControllerClient, cr *enterpriseApi.ClusterMaster) error {
	scopedLog := log.WithName("PushMasterApps").WithValues("name", cr.GetName(), "namespace", cr.GetNamespace())

	defaultSecretObjName := splcommon.GetNamespaceScopedSecretName(cr.GetNamespace())
	defaultSecret, err := splutil.GetSecretByName(c, cr, defaultSecretObjName)
	if err != nil {
		return fmt.Errorf("could not access default secret object to fetch admin password. Reason %v", err)
	}

	//Get the admin password from the secret object
	adminPwd, foundSecret := defaultSecret.Data["password"]
<<<<<<< HEAD
	if !foundSecret {
		return fmt.Errorf("could not find admin password while trying to push the manager apps bundle")
=======
	if foundSecret == false {
		return fmt.Errorf("Could not find admin password while trying to push the manager apps bundle")
>>>>>>> ab92d89e
	}

	scopedLog.Info("Issuing REST call to push manager aps bundle")

	managerIdxcName := cr.GetName()
	fqdnName := splcommon.GetServiceFQDN(cr.GetNamespace(), GetSplunkServiceName(SplunkClusterManager, managerIdxcName, false))

	// Get a Splunk client to execute the REST call
	splunkClient := splclient.NewSplunkClient(fmt.Sprintf("https://%s:8089", fqdnName), "admin", string(adminPwd))

	return splunkClient.BundlePush(true)
}

<<<<<<< HEAD
// helper function to get the list of ClusterManager types in the current namespace
func getClusterManagerList(c splcommon.ControllerClient, cr splcommon.MetaObject, listOpts []client.ListOption) (int, error) {
	scopedLog := log.WithName("getClusterMasterList").WithValues("name", cr.GetName(), "namespace", cr.GetNamespace())

	objectList := enterpriseApi.ClusterMasterList{}

	err := c.List(context.TODO(), &objectList, listOpts...)
	numOfObjects := len(objectList.Items)

	if err != nil {
		scopedLog.Error(err, "ClusterMaster types not found in namespace", "namsespace", cr.GetNamespace())
		return numOfObjects, err
	}

	return numOfObjects, nil
}

=======
>>>>>>> ab92d89e
//VerifyCMisMultisite checks if its a multisite
func VerifyCMisMultisite(cr *enterpriseApi.ClusterMaster, namespaceScopedSecret *corev1.Secret) ([]corev1.EnvVar, error) {
	var err error
	scopedLog := log.WithName("Verify if Multisite Indexer Cluster").WithValues("name", cr.GetName(), "namespace", cr.GetNamespace())
	mgr := clusterManagerPodManager{log: scopedLog, cr: cr, secrets: namespaceScopedSecret, newSplunkClient: splclient.NewSplunkClient}
	cm := mgr.getClusterManagerClient(cr)
	clusterInfo, err := cm.GetClusterInfo(false)
	if err != nil {
		return nil, err
	}
	multiSite := clusterInfo.MultiSite
	extraEnv := getClusterMasterExtraEnv(cr, &cr.Spec.CommonSplunkSpec)
	if multiSite == "true" {
		extraEnv = append(extraEnv, corev1.EnvVar{Name: "SPLUNK_SITE", Value: "site0"}, corev1.EnvVar{Name: "SPLUNK_MULTISITE_MASTER", Value: GetSplunkServiceName(SplunkClusterManager, cr.GetName(), false)})
	}
	return extraEnv, err
}<|MERGE_RESOLUTION|>--- conflicted
+++ resolved
@@ -25,11 +25,8 @@
 	enterpriseApi "github.com/splunk/splunk-operator/pkg/apis/enterprise/v3"
 	appsv1 "k8s.io/api/apps/v1"
 	"k8s.io/apimachinery/pkg/types"
-<<<<<<< HEAD
 	"k8s.io/client-go/tools/remotecommand"
 	"sigs.k8s.io/controller-runtime/pkg/client"
-=======
->>>>>>> ab92d89e
 	"sigs.k8s.io/controller-runtime/pkg/reconcile"
 
 	splclient "github.com/splunk/splunk-operator/pkg/splunk/client"
@@ -116,7 +113,6 @@
 			if err != nil {
 				return result, err
 			}
-<<<<<<< HEAD
 		}
 
 		// If this is the last of its kind getting deleted,
@@ -127,8 +123,6 @@
 			if err != nil {
 				return result, err
 			}
-=======
->>>>>>> ab92d89e
 		}
 		DeleteOwnerReferencesForResources(client, cr, &cr.Spec.SmartStore)
 		terminating, err := splctrl.CheckForDeletion(cr, client)
@@ -187,17 +181,6 @@
 				return result, err
 			}
 		}
-<<<<<<< HEAD
-=======
-		if cr.Status.AppContext.AppsSrcDeployStatus != nil {
-			markAppsStatusToComplete(client, cr, &cr.Spec.AppFrameworkConfig, cr.Status.AppContext.AppsSrcDeployStatus)
-			// Schedule one more reconcile in next 5 seconds, just to cover any latest app framework config changes
-			if cr.Status.AppContext.IsDeploymentInProgress {
-				cr.Status.AppContext.IsDeploymentInProgress = false
-				return result, nil
-			}
-		}
->>>>>>> ab92d89e
 
 		// Manager apps bundle push requires multiple reconcile iterations in order to reflect the configMap on the CM pod.
 		// So keep PerformCmBundlePush() as the last call in this block of code, so that other functionalities are not blocked
@@ -347,13 +330,8 @@
 
 	//Get the admin password from the secret object
 	adminPwd, foundSecret := defaultSecret.Data["password"]
-<<<<<<< HEAD
 	if !foundSecret {
 		return fmt.Errorf("could not find admin password while trying to push the manager apps bundle")
-=======
-	if foundSecret == false {
-		return fmt.Errorf("Could not find admin password while trying to push the manager apps bundle")
->>>>>>> ab92d89e
 	}
 
 	scopedLog.Info("Issuing REST call to push manager aps bundle")
@@ -367,7 +345,6 @@
 	return splunkClient.BundlePush(true)
 }
 
-<<<<<<< HEAD
 // helper function to get the list of ClusterManager types in the current namespace
 func getClusterManagerList(c splcommon.ControllerClient, cr splcommon.MetaObject, listOpts []client.ListOption) (int, error) {
 	scopedLog := log.WithName("getClusterMasterList").WithValues("name", cr.GetName(), "namespace", cr.GetNamespace())
@@ -385,8 +362,6 @@
 	return numOfObjects, nil
 }
 
-=======
->>>>>>> ab92d89e
 //VerifyCMisMultisite checks if its a multisite
 func VerifyCMisMultisite(cr *enterpriseApi.ClusterMaster, namespaceScopedSecret *corev1.Secret) ([]corev1.EnvVar, error) {
 	var err error

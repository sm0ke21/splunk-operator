// Copyright (c) 2018-2022 Splunk Inc. All rights reserved.

//
// Licensed under the Apache License, Version 2.0 (the "License");
// you may not use this file except in compliance with the License.
// You may obtain a copy of the License at
//
// 	http://www.apache.org/licenses/LICENSE-2.0
//
// Unless required by applicable law or agreed to in writing, software
// distributed under the License is distributed on an "AS IS" BASIS,
// WITHOUT WARRANTIES OR CONDITIONS OF ANY KIND, either express or implied.
// See the License for the specific language governing permissions and
// limitations under the License.

package enterprise

import (
	"context"
	"fmt"
	"reflect"
	"time"

	appsv1 "k8s.io/api/apps/v1"
	corev1 "k8s.io/api/core/v1"
	"k8s.io/apimachinery/pkg/types"
<<<<<<< HEAD
	"sigs.k8s.io/controller-runtime/pkg/client"
=======
	"sigs.k8s.io/controller-runtime/pkg/log"
>>>>>>> 593a3ede
	"sigs.k8s.io/controller-runtime/pkg/reconcile"

	enterpriseApi "github.com/splunk/splunk-operator/api/v3"
	splcommon "github.com/splunk/splunk-operator/pkg/splunk/common"
	splctrl "github.com/splunk/splunk-operator/pkg/splunk/controller"
)

// ApplyLicenseManager reconciles the state for the Splunk Enterprise license manager.
func ApplyLicenseManager(ctx context.Context, client splcommon.ControllerClient, cr *enterpriseApi.LicenseMaster) (reconcile.Result, error) {

	// unless modified, reconcile for this object will be requeued after 5 seconds
	result := reconcile.Result{
		Requeue:      true,
		RequeueAfter: time.Second * 5,
	}
	reqLogger := log.FromContext(ctx)
	scopedLog := reqLogger.WithName("ApplyLicenseManager")
	eventPublisher, _ := newK8EventPublisher(client, cr)

	// validate and updates defaults for CR
	err := validateLicenseManagerSpec(ctx, cr)
	if err != nil {
		scopedLog.Error(err, "Failed to validate license manager spec")
		return result, err
	}

	// If needed, Migrate the app framework status
	err = checkAndMigrateAppDeployStatus(client, cr, &cr.Status.AppContext, &cr.Spec.AppFrameworkConfig, true)
	if err != nil {
		return result, err
	}

	// If the app framework is configured then do following things -
	// 1. Initialize the S3Clients based on providers
	// 2. Check the status of apps on remote storage.
	if len(cr.Spec.AppFrameworkConfig.AppSources) != 0 {
		err := initAndCheckAppInfoStatus(ctx, client, cr, &cr.Spec.AppFrameworkConfig, &cr.Status.AppContext)
		if err != nil {
			eventPublisher.Warning(ctx, "initAndCheckAppInfoStatus", fmt.Sprintf("init and check app info status failed %s", err.Error()))
			cr.Status.AppContext.IsDeploymentInProgress = false
			return result, err
		}
	}

	// updates status after function completes
	cr.Status.Phase = splcommon.PhaseError
	defer func() {
		client.Status().Update(context.TODO(), cr)
	}()

	// create or update general config resources
	_, err = ApplySplunkConfig(ctx, client, cr, cr.Spec.CommonSplunkSpec, SplunkLicenseManager)
	if err != nil {
		scopedLog.Error(err, "create or update general config failed", "error", err.Error())
		eventPublisher.Warning(ctx, "ApplySplunkConfig", fmt.Sprintf("create or update general config failed with error %s", err.Error()))
		return result, err
	}

	// check if deletion has been requested
	if cr.ObjectMeta.DeletionTimestamp != nil {
		if cr.Spec.MonitoringConsoleRef.Name != "" {
			_, err = ApplyMonitoringConsoleEnvConfigMap(ctx, client, cr.GetNamespace(), cr.GetName(), cr.Spec.MonitoringConsoleRef.Name, getLicenseManagerURL(cr, &cr.Spec.CommonSplunkSpec), false)
			if err != nil {
				return result, err
			}
		}
<<<<<<< HEAD

		// If this is the last of its kind getting deleted,
		// remove the entry for this CR type from configMap or else
		// just decrement the refCount for this CR type.
		if len(cr.Spec.AppFrameworkConfig.AppSources) != 0 {
			err = UpdateOrRemoveEntryFromConfigMapLocked(client, cr, SplunkLicenseManager)
			if err != nil {
				return result, err
			}
		}

		DeleteOwnerReferencesForResources(client, cr, nil)
		terminating, err := splctrl.CheckForDeletion(cr, client)
=======
		DeleteOwnerReferencesForResources(ctx, client, cr, nil)
		terminating, err := splctrl.CheckForDeletion(ctx, cr, client)
>>>>>>> 593a3ede
		if terminating && err != nil { // don't bother if no error, since it will just be removed immmediately after
			cr.Status.Phase = splcommon.PhaseTerminating
		} else {
			result.Requeue = false
		}
		if err != nil {
			eventPublisher.Warning(ctx, "Delete", fmt.Sprintf("delete custom resource failed %s", err.Error()))
		}
		return result, err
	}

	// create or update a service
	err = splctrl.ApplyService(ctx, client, getSplunkService(ctx, cr, &cr.Spec.CommonSplunkSpec, SplunkLicenseManager, false))
	if err != nil {
		return result, err
	}

	// create or update statefulset
	statefulSet, err := getLicenseManagerStatefulSet(ctx, client, cr)
	if err != nil {
		return result, err
	}

	//make changes to respective mc configmap when changing/removing mcRef from spec
	err = validateMonitoringConsoleRef(ctx, client, statefulSet, getLicenseManagerURL(cr, &cr.Spec.CommonSplunkSpec))
	if err != nil {
		return result, err
	}

	mgr := splctrl.DefaultStatefulSetPodManager{}
	phase, err := mgr.Update(ctx, client, statefulSet, 1)
	if err != nil {
		return result, err
	}
	cr.Status.Phase = phase

	// no need to requeue if everything is ready
	if cr.Status.Phase == splcommon.PhaseReady {
		//upgrade fron automated MC to MC CRD
		namespacedName := types.NamespacedName{Namespace: cr.GetNamespace(), Name: GetSplunkStatefulsetName(SplunkMonitoringConsole, cr.GetNamespace())}
		err = splctrl.DeleteReferencesToAutomatedMCIfExists(ctx, client, cr, namespacedName)
		if err != nil {
			scopedLog.Error(err, "Error in deleting automated monitoring console resource")
		}
		if cr.Spec.MonitoringConsoleRef.Name != "" {
			_, err = ApplyMonitoringConsoleEnvConfigMap(ctx, client, cr.GetNamespace(), cr.GetName(), cr.Spec.MonitoringConsoleRef.Name, getLicenseManagerURL(cr, &cr.Spec.CommonSplunkSpec), true)
			if err != nil {
				return result, err
			}
		}
<<<<<<< HEAD

		finalResult := handleAppFrameworkActivity(client, cr, &cr.Status.AppContext, &cr.Spec.AppFrameworkConfig)
		result = *finalResult
=======
		if cr.Status.AppContext.AppsSrcDeployStatus != nil {
			markAppsStatusToComplete(ctx, client, cr, &cr.Spec.AppFrameworkConfig, cr.Status.AppContext.AppsSrcDeployStatus)
			// Schedule one more reconcile in next 5 seconds, just to cover any latest app framework config changes
			if cr.Status.AppContext.IsDeploymentInProgress {
				cr.Status.AppContext.IsDeploymentInProgress = false
				return result, nil
			}
		}
		// Requeue the reconcile after polling interval if we had set the lastAppInfoCheckTime.
		if cr.Status.AppContext.LastAppInfoCheckTime != 0 {
			result.RequeueAfter = GetNextRequeueTime(ctx, cr.Status.AppContext.AppsRepoStatusPollInterval, cr.Status.AppContext.LastAppInfoCheckTime)
		} else {
			result.Requeue = false
		}
>>>>>>> 593a3ede
	}
	return result, nil
}

// getLicenseManagerStatefulSet returns a Kubernetes StatefulSet object for a Splunk Enterprise license manager.
func getLicenseManagerStatefulSet(ctx context.Context, client splcommon.ControllerClient, cr *enterpriseApi.LicenseMaster) (*appsv1.StatefulSet, error) {
	ss, err := getSplunkStatefulSet(ctx, client, cr, &cr.Spec.CommonSplunkSpec, SplunkLicenseManager, 1, []corev1.EnvVar{})
	if err != nil {
		return ss, err
	}

<<<<<<< HEAD
	// Setup App framework staging volume for apps
	setupAppsStagingVolume(client, cr, &ss.Spec.Template, &cr.Spec.AppFrameworkConfig)
=======
	// Setup App framework init containers
	setupAppInitContainers(ctx, client, cr, &ss.Spec.Template, &cr.Spec.AppFrameworkConfig)
>>>>>>> 593a3ede

	return ss, err
}

// validateLicenseManagerSpec checks validity and makes default updates to a LicenseMasterSpec, and returns error if something is wrong.
func validateLicenseManagerSpec(ctx context.Context, cr *enterpriseApi.LicenseMaster) error {

	if !reflect.DeepEqual(cr.Status.AppContext.AppFrameworkConfig, cr.Spec.AppFrameworkConfig) {
		err := ValidateAppFrameworkSpec(ctx, &cr.Spec.AppFrameworkConfig, &cr.Status.AppContext, true)
		if err != nil {
			return err
		}
	}

	return validateCommonSplunkSpec(&cr.Spec.CommonSplunkSpec)
}

// helper function to get the list of LicenseMaster types in the current namespace
func getLicenseMasterList(c splcommon.ControllerClient, cr splcommon.MetaObject, listOpts []client.ListOption) (int, error) {
	scopedLog := log.WithName("getLicenseMasterList").WithValues("name", cr.GetName(), "namespace", cr.GetNamespace())

	objectList := enterpriseApi.LicenseMasterList{}

	err := c.List(context.TODO(), &objectList, listOpts...)
	numOfObjects := len(objectList.Items)

	if err != nil {
		scopedLog.Error(err, "LicenseMaster types not found in namespace", "namsespace", cr.GetNamespace())
		return numOfObjects, err
	}

	return numOfObjects, nil
}<|MERGE_RESOLUTION|>--- conflicted
+++ resolved
@@ -24,11 +24,8 @@
 	appsv1 "k8s.io/api/apps/v1"
 	corev1 "k8s.io/api/core/v1"
 	"k8s.io/apimachinery/pkg/types"
-<<<<<<< HEAD
 	"sigs.k8s.io/controller-runtime/pkg/client"
-=======
 	"sigs.k8s.io/controller-runtime/pkg/log"
->>>>>>> 593a3ede
 	"sigs.k8s.io/controller-runtime/pkg/reconcile"
 
 	enterpriseApi "github.com/splunk/splunk-operator/api/v3"
@@ -56,7 +53,7 @@
 	}
 
 	// If needed, Migrate the app framework status
-	err = checkAndMigrateAppDeployStatus(client, cr, &cr.Status.AppContext, &cr.Spec.AppFrameworkConfig, true)
+	err = checkAndMigrateAppDeployStatus(ctx, client, cr, &cr.Status.AppContext, &cr.Spec.AppFrameworkConfig, true)
 	if err != nil {
 		return result, err
 	}
@@ -90,29 +87,24 @@
 	// check if deletion has been requested
 	if cr.ObjectMeta.DeletionTimestamp != nil {
 		if cr.Spec.MonitoringConsoleRef.Name != "" {
-			_, err = ApplyMonitoringConsoleEnvConfigMap(ctx, client, cr.GetNamespace(), cr.GetName(), cr.Spec.MonitoringConsoleRef.Name, getLicenseManagerURL(cr, &cr.Spec.CommonSplunkSpec), false)
+			_, err = ApplyMonitoringConsoleEnvConfigMap(ctx, client, cr.GetNamespace(), cr.GetName(), cr.Spec.MonitoringConsoleRef.Name, getLicenseManagerURL(ctx, cr, &cr.Spec.CommonSplunkSpec), false)
 			if err != nil {
 				return result, err
 			}
 		}
-<<<<<<< HEAD
-
 		// If this is the last of its kind getting deleted,
 		// remove the entry for this CR type from configMap or else
 		// just decrement the refCount for this CR type.
 		if len(cr.Spec.AppFrameworkConfig.AppSources) != 0 {
-			err = UpdateOrRemoveEntryFromConfigMapLocked(client, cr, SplunkLicenseManager)
+			err = UpdateOrRemoveEntryFromConfigMapLocked(ctx, client, cr, SplunkLicenseManager)
 			if err != nil {
 				return result, err
 			}
 		}
 
-		DeleteOwnerReferencesForResources(client, cr, nil)
-		terminating, err := splctrl.CheckForDeletion(cr, client)
-=======
 		DeleteOwnerReferencesForResources(ctx, client, cr, nil)
 		terminating, err := splctrl.CheckForDeletion(ctx, cr, client)
->>>>>>> 593a3ede
+
 		if terminating && err != nil { // don't bother if no error, since it will just be removed immmediately after
 			cr.Status.Phase = splcommon.PhaseTerminating
 		} else {
@@ -137,7 +129,7 @@
 	}
 
 	//make changes to respective mc configmap when changing/removing mcRef from spec
-	err = validateMonitoringConsoleRef(ctx, client, statefulSet, getLicenseManagerURL(cr, &cr.Spec.CommonSplunkSpec))
+	err = validateMonitoringConsoleRef(ctx, client, statefulSet, getLicenseManagerURL(ctx, cr, &cr.Spec.CommonSplunkSpec))
 	if err != nil {
 		return result, err
 	}
@@ -158,31 +150,14 @@
 			scopedLog.Error(err, "Error in deleting automated monitoring console resource")
 		}
 		if cr.Spec.MonitoringConsoleRef.Name != "" {
-			_, err = ApplyMonitoringConsoleEnvConfigMap(ctx, client, cr.GetNamespace(), cr.GetName(), cr.Spec.MonitoringConsoleRef.Name, getLicenseManagerURL(cr, &cr.Spec.CommonSplunkSpec), true)
+			_, err = ApplyMonitoringConsoleEnvConfigMap(ctx, client, cr.GetNamespace(), cr.GetName(), cr.Spec.MonitoringConsoleRef.Name, getLicenseManagerURL(ctx, cr, &cr.Spec.CommonSplunkSpec), true)
 			if err != nil {
 				return result, err
 			}
 		}
-<<<<<<< HEAD
-
-		finalResult := handleAppFrameworkActivity(client, cr, &cr.Status.AppContext, &cr.Spec.AppFrameworkConfig)
+
+		finalResult := handleAppFrameworkActivity(ctx, client, cr, &cr.Status.AppContext, &cr.Spec.AppFrameworkConfig)
 		result = *finalResult
-=======
-		if cr.Status.AppContext.AppsSrcDeployStatus != nil {
-			markAppsStatusToComplete(ctx, client, cr, &cr.Spec.AppFrameworkConfig, cr.Status.AppContext.AppsSrcDeployStatus)
-			// Schedule one more reconcile in next 5 seconds, just to cover any latest app framework config changes
-			if cr.Status.AppContext.IsDeploymentInProgress {
-				cr.Status.AppContext.IsDeploymentInProgress = false
-				return result, nil
-			}
-		}
-		// Requeue the reconcile after polling interval if we had set the lastAppInfoCheckTime.
-		if cr.Status.AppContext.LastAppInfoCheckTime != 0 {
-			result.RequeueAfter = GetNextRequeueTime(ctx, cr.Status.AppContext.AppsRepoStatusPollInterval, cr.Status.AppContext.LastAppInfoCheckTime)
-		} else {
-			result.Requeue = false
-		}
->>>>>>> 593a3ede
 	}
 	return result, nil
 }
@@ -194,13 +169,8 @@
 		return ss, err
 	}
 
-<<<<<<< HEAD
 	// Setup App framework staging volume for apps
-	setupAppsStagingVolume(client, cr, &ss.Spec.Template, &cr.Spec.AppFrameworkConfig)
-=======
-	// Setup App framework init containers
-	setupAppInitContainers(ctx, client, cr, &ss.Spec.Template, &cr.Spec.AppFrameworkConfig)
->>>>>>> 593a3ede
+	setupAppsStagingVolume(ctx, client, cr, &ss.Spec.Template, &cr.Spec.AppFrameworkConfig)
 
 	return ss, err
 }
@@ -219,8 +189,9 @@
 }
 
 // helper function to get the list of LicenseMaster types in the current namespace
-func getLicenseMasterList(c splcommon.ControllerClient, cr splcommon.MetaObject, listOpts []client.ListOption) (int, error) {
-	scopedLog := log.WithName("getLicenseMasterList").WithValues("name", cr.GetName(), "namespace", cr.GetNamespace())
+func getLicenseMasterList(ctx context.Context, c splcommon.ControllerClient, cr splcommon.MetaObject, listOpts []client.ListOption) (int, error) {
+	reqLogger := log.FromContext(ctx)
+	scopedLog := reqLogger.WithName("getLicenseMasterList").WithValues("name", cr.GetName(), "namespace", cr.GetNamespace())
 
 	objectList := enterpriseApi.LicenseMasterList{}
 

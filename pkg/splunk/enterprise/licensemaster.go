--- conflicted
+++ resolved
@@ -24,10 +24,7 @@
 	appsv1 "k8s.io/api/apps/v1"
 	corev1 "k8s.io/api/core/v1"
 	"k8s.io/apimachinery/pkg/types"
-<<<<<<< HEAD
 	"sigs.k8s.io/controller-runtime/pkg/client"
-=======
->>>>>>> e6c314f5
 	"sigs.k8s.io/controller-runtime/pkg/log"
 	"sigs.k8s.io/controller-runtime/pkg/reconcile"
 
@@ -49,11 +46,7 @@
 	eventPublisher, _ := newK8EventPublisher(client, cr)
 
 	// validate and updates defaults for CR
-<<<<<<< HEAD
-	err := validateLicenseManagerSpec(ctx, cr)
-=======
 	err := validateLicenseManagerSpec(ctx, client, cr)
->>>>>>> e6c314f5
 	if err != nil {
 		scopedLog.Error(err, "Failed to validate license manager spec")
 		return result, err
@@ -94,16 +87,11 @@
 	// check if deletion has been requested
 	if cr.ObjectMeta.DeletionTimestamp != nil {
 		if cr.Spec.MonitoringConsoleRef.Name != "" {
-<<<<<<< HEAD
 			_, err = ApplyMonitoringConsoleEnvConfigMap(ctx, client, cr.GetNamespace(), cr.GetName(), cr.Spec.MonitoringConsoleRef.Name, getLicenseManagerURL(ctx, cr, &cr.Spec.CommonSplunkSpec), false)
-=======
-			_, err = ApplyMonitoringConsoleEnvConfigMap(ctx, client, cr.GetNamespace(), cr.GetName(), cr.Spec.MonitoringConsoleRef.Name, getLicenseManagerURL(cr, &cr.Spec.CommonSplunkSpec), false)
->>>>>>> e6c314f5
 			if err != nil {
 				return result, err
 			}
 		}
-<<<<<<< HEAD
 		// If this is the last of its kind getting deleted,
 		// remove the entry for this CR type from configMap or else
 		// just decrement the refCount for this CR type.
@@ -117,10 +105,6 @@
 		DeleteOwnerReferencesForResources(ctx, client, cr, nil)
 		terminating, err := splctrl.CheckForDeletion(ctx, cr, client)
 
-=======
-		DeleteOwnerReferencesForResources(ctx, client, cr, nil)
-		terminating, err := splctrl.CheckForDeletion(ctx, cr, client)
->>>>>>> e6c314f5
 		if terminating && err != nil { // don't bother if no error, since it will just be removed immmediately after
 			cr.Status.Phase = enterpriseApi.PhaseTerminating
 		} else {
@@ -145,11 +129,7 @@
 	}
 
 	//make changes to respective mc configmap when changing/removing mcRef from spec
-<<<<<<< HEAD
 	err = validateMonitoringConsoleRef(ctx, client, statefulSet, getLicenseManagerURL(ctx, cr, &cr.Spec.CommonSplunkSpec))
-=======
-	err = validateMonitoringConsoleRef(ctx, client, statefulSet, getLicenseManagerURL(cr, &cr.Spec.CommonSplunkSpec))
->>>>>>> e6c314f5
 	if err != nil {
 		return result, err
 	}
@@ -170,16 +150,11 @@
 			scopedLog.Error(err, "Error in deleting automated monitoring console resource")
 		}
 		if cr.Spec.MonitoringConsoleRef.Name != "" {
-<<<<<<< HEAD
 			_, err = ApplyMonitoringConsoleEnvConfigMap(ctx, client, cr.GetNamespace(), cr.GetName(), cr.Spec.MonitoringConsoleRef.Name, getLicenseManagerURL(ctx, cr, &cr.Spec.CommonSplunkSpec), true)
-=======
-			_, err = ApplyMonitoringConsoleEnvConfigMap(ctx, client, cr.GetNamespace(), cr.GetName(), cr.Spec.MonitoringConsoleRef.Name, getLicenseManagerURL(cr, &cr.Spec.CommonSplunkSpec), true)
->>>>>>> e6c314f5
 			if err != nil {
 				return result, err
 			}
 		}
-<<<<<<< HEAD
 
 		finalResult := handleAppFrameworkActivity(ctx, client, cr, &cr.Status.AppContext, &cr.Spec.AppFrameworkConfig)
 		result = *finalResult
@@ -188,29 +163,7 @@
 	// Implies that Requeue is true, there is no need to set Requeue to true at the same time as RequeueAfter.
 	if !result.Requeue {
 		result.RequeueAfter = 0
-=======
-		if cr.Status.AppContext.AppsSrcDeployStatus != nil {
-			markAppsStatusToComplete(ctx, client, cr, &cr.Spec.AppFrameworkConfig, cr.Status.AppContext.AppsSrcDeployStatus)
-			// Schedule one more reconcile in next 5 seconds, just to cover any latest app framework config changes
-			if cr.Status.AppContext.IsDeploymentInProgress {
-				cr.Status.AppContext.IsDeploymentInProgress = false
-				return result, nil
-			}
-		}
-		// Requeue the reconcile after polling interval if we had set the lastAppInfoCheckTime.
-		if cr.Status.AppContext.LastAppInfoCheckTime != 0 {
-			result.RequeueAfter = GetNextRequeueTime(ctx, cr.Status.AppContext.AppsRepoStatusPollInterval, cr.Status.AppContext.LastAppInfoCheckTime)
-		} else {
-			result.Requeue = false
-		}
->>>>>>> e6c314f5
-	}
-	// RequeueAfter if greater than 0, tells the Controller to requeue the reconcile key after the Duration.
-	// Implies that Requeue is true, there is no need to set Requeue to true at the same time as RequeueAfter.
-	if !result.Requeue {
-		result.RequeueAfter = 0
-	}
-
+	}
 	return result, nil
 }
 
@@ -221,23 +174,14 @@
 		return ss, err
 	}
 
-<<<<<<< HEAD
 	// Setup App framework staging volume for apps
 	setupAppsStagingVolume(ctx, client, cr, &ss.Spec.Template, &cr.Spec.AppFrameworkConfig)
-=======
-	// Setup App framework init containers
-	setupAppInitContainers(ctx, client, cr, &ss.Spec.Template, &cr.Spec.AppFrameworkConfig)
->>>>>>> e6c314f5
 
 	return ss, err
 }
 
 // validateLicenseManagerSpec checks validity and makes default updates to a LicenseMasterSpec, and returns error if something is wrong.
-<<<<<<< HEAD
-func validateLicenseManagerSpec(ctx context.Context, cr *enterpriseApi.LicenseMaster) error {
-=======
 func validateLicenseManagerSpec(ctx context.Context, c splcommon.ControllerClient, cr *enterpriseApi.LicenseMaster) error {
->>>>>>> e6c314f5
 
 	if !reflect.DeepEqual(cr.Status.AppContext.AppFrameworkConfig, cr.Spec.AppFrameworkConfig) {
 		err := ValidateAppFrameworkSpec(ctx, &cr.Spec.AppFrameworkConfig, &cr.Status.AppContext, true)
@@ -246,8 +190,7 @@
 		}
 	}
 
-<<<<<<< HEAD
-	return validateCommonSplunkSpec(&cr.Spec.CommonSplunkSpec)
+	return validateCommonSplunkSpec(ctx, c, &cr.Spec.CommonSplunkSpec, cr)
 }
 
 // helper function to get the list of LicenseMaster types in the current namespace
@@ -266,7 +209,4 @@
 	}
 
 	return numOfObjects, nil
-=======
-	return validateCommonSplunkSpec(ctx, c, &cr.Spec.CommonSplunkSpec, cr)
->>>>>>> e6c314f5
 }
--- conflicted
+++ resolved
@@ -38,9 +38,6 @@
 		RequeueAfter: time.Second * 5,
 	}
 	scopedLog := log.WithName("ApplyLicenseMaster").WithValues("name", cr.GetName(), "namespace", cr.GetNamespace())
-
-	scopedLog := log.WithName("ApplyLicenseMaster").WithValues("name", cr.GetName(), "namespace", cr.GetNamespace())
-
 	// validate and updates defaults for CR
 	err := validateLicenseMasterSpec(cr)
 	if err != nil {
@@ -108,17 +105,9 @@
 
 	// no need to requeue if everything is ready
 	if cr.Status.Phase == splcommon.PhaseReady {
-<<<<<<< HEAD
 		//upgrade fron automated MC to MC CRD
 		namespacedName := types.NamespacedName{Namespace: cr.GetNamespace(), Name: GetSplunkStatefulsetName(SplunkMonitoringConsole, cr.GetNamespace())}
 		err = splctrl.DeleteReferencesToAutomatedMCIfExists(client, cr, namespacedName)
-=======
-		if cr.Status.AppContext.AppsSrcDeployStatus != nil {
-			markAppsStatusToComplete(client, cr, &cr.Spec.AppFrameworkConfig, cr.Status.AppContext.AppsSrcDeployStatus)
-		}
-
-		err = ApplyMonitoringConsole(client, cr, cr.Spec.CommonSplunkSpec, getLicenseMasterURL(cr, &cr.Spec.CommonSplunkSpec))
->>>>>>> c0cf831f
 		if err != nil {
 			scopedLog.Error(err, "Error in deleting automated monitoring console resource")
 		}
@@ -129,7 +118,7 @@
 			}
 		}
 		if cr.Status.AppContext.AppsSrcDeployStatus != nil {
-			markAppsStatusToComplete(cr.Status.AppContext.AppsSrcDeployStatus)
+			markAppsStatusToComplete(client, cr, &cr.Spec.AppFrameworkConfig, cr.Status.AppContext.AppsSrcDeployStatus)
 		}
 		// Requeue the reconcile after polling interval if we had set the lastAppInfoCheckTime.
 		if cr.Status.AppContext.LastAppInfoCheckTime != 0 {
@@ -137,8 +126,6 @@
 		} else {
 			result.Requeue = false
 		}
-<<<<<<< HEAD
-=======
 
 		// Requeue the reconcile after polling interval if we had set the lastAppInfoCheckTime.
 		if cr.Status.AppContext.LastAppInfoCheckTime != 0 {
@@ -146,7 +133,6 @@
 		} else {
 			result.Requeue = false
 		}
->>>>>>> c0cf831f
 	}
 	return result, nil
 }

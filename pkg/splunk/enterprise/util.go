--- conflicted
+++ resolved
@@ -36,10 +36,7 @@
 	"k8s.io/apimachinery/pkg/api/resource"
 	"k8s.io/apimachinery/pkg/types"
 	"sigs.k8s.io/controller-runtime/pkg/log"
-<<<<<<< HEAD
 	"sigs.k8s.io/controller-runtime/pkg/reconcile"
-=======
->>>>>>> e6c314f5
 
 	enterpriseApi "github.com/splunk/splunk-operator/api/v3"
 	splclient "github.com/splunk/splunk-operator/pkg/splunk/client"
@@ -53,7 +50,6 @@
 
 // kubernetes logger used by splunk.enterprise package
 //var log = logf.Log.WithName("splunk.enterprise")
-<<<<<<< HEAD
 
 var operatorResourceTracker *globalResourceTracker = nil
 
@@ -130,8 +126,6 @@
 		return err
 	}()
 }
-=======
->>>>>>> e6c314f5
 
 // GetRemoteStorageClient returns the corresponding S3Client
 func GetRemoteStorageClient(ctx context.Context, client splcommon.ControllerClient, cr splcommon.MetaObject, appFrameworkRef *enterpriseApi.AppFrameworkSpec, vol *enterpriseApi.VolumeSpec, location string, fn splclient.GetInitFunc) (splclient.SplunkS3Client, error) {
@@ -154,11 +148,7 @@
 		secretAccessKey = ""
 	} else {
 		// Get credentials through the secretRef
-<<<<<<< HEAD
-		s3ClientSecret, err := splutil.GetSecretByName(ctx, client, cr, appSecretRef)
-=======
 		s3ClientSecret, err := splutil.GetSecretByName(ctx, client, cr.GetNamespace(), cr.GetName(), appSecretRef)
->>>>>>> e6c314f5
 		if err != nil {
 			return s3Client, err
 		}
@@ -196,13 +186,9 @@
 	scopedLog.Info("Creating the client", "volume", vol.Name, "bucket", bucket, "bucket path", prefix)
 
 	var err error
-<<<<<<< HEAD
 
 	s3Client.Client, err = getClient(ctx, bucket, accessKeyID, secretAccessKey, prefix, prefix /* startAfter*/, vol.Region, vol.Endpoint, fn)
 
-=======
-	s3Client.Client, err = getClient(ctx, bucket, accessKeyID, secretAccessKey, prefix, prefix /* startAfter*/, vol.Endpoint, fn)
->>>>>>> e6c314f5
 	if err != nil {
 		scopedLog.Error(err, "Failed to get the S3 client")
 		return s3Client, err
@@ -320,11 +306,7 @@
 
 // GetSmartstoreRemoteVolumeSecrets is used to retrieve S3 access key and secrete keys.
 func GetSmartstoreRemoteVolumeSecrets(ctx context.Context, volume enterpriseApi.VolumeSpec, client splcommon.ControllerClient, cr splcommon.MetaObject, smartstore *enterpriseApi.SmartStoreSpec) (string, string, string, error) {
-<<<<<<< HEAD
-	namespaceScopedSecret, err := splutil.GetSecretByName(ctx, client, cr, volume.SecretRef)
-=======
 	namespaceScopedSecret, err := splutil.GetSecretByName(ctx, client, cr.GetNamespace(), cr.GetName(), volume.SecretRef)
->>>>>>> e6c314f5
 	if err != nil {
 		return "", "", "", err
 	}
@@ -343,22 +325,12 @@
 	return accessKey, secretKey, namespaceScopedSecret.ResourceVersion, nil
 }
 
-<<<<<<< HEAD
 // getLocalAppFileName generates the local app file name
 // For e.g., if the app package name is sample_app.tgz
 // and etag is "abcd1234", then it will be downloaded locally as sample_app.tgz_abcd1234
 func getLocalAppFileName(ctx context.Context, downloadPath, appName, etag string) string {
 	return downloadPath + appName + "_" + strings.Trim(etag, "\"")
 }
-=======
-// ApplyAppListingConfigMap creates the configMap  with two entries:
-// (1) app-list-local.yaml
-// (2) app-list-cluster.yaml
-// Once the configMap is mounted on the Pod, Ansible handles the apps listed in these files
-// ToDo: Deletes to be handled for phase-3
-func ApplyAppListingConfigMap(ctx context.Context, client splcommon.ControllerClient, cr splcommon.MetaObject,
-	appConf *enterpriseApi.AppFrameworkSpec, appsSrcDeployStatus map[string]enterpriseApi.AppSrcDeployInfo, appsModified bool) (*corev1.ConfigMap, bool, error) {
->>>>>>> e6c314f5
 
 // getObjectsAsPointers converts and returns a slice of pointers to objects.
 // For e.g., if we have a slice of ints as []int, then this API will return []*int
@@ -371,7 +343,6 @@
 	return out.Interface()
 }
 
-<<<<<<< HEAD
 // extractAppNameFromKey extracts the app name from Key received from remote storage
 func extractAppNameFromKey(ctx context.Context, key string) string {
 	nameAt := strings.LastIndex(key, "/")
@@ -388,10 +359,6 @@
 	}
 	return nil
 }
-=======
-	reqLogger := log.FromContext(ctx)
-	scopedLog := reqLogger.WithName("ApplyAppListingConfigMap").WithValues("kind", crKind, "name", cr.GetName(), "namespace", cr.GetNamespace())
->>>>>>> e6c314f5
 
 // appPhaseStatusAsStr converts the state enum to corresponding string
 func appPhaseStatusAsStr(status enterpriseApi.AppPhaseStatusType) string {
@@ -477,11 +444,11 @@
 
 	err := syscall.Statfs(splcommon.AppDownloadVolume, &stat)
 	if err != nil {
-		scopedLog.Error(err, fmt.Sprintf("There is no volume configured for the App framework, use the temporary location: %s", TmpAppDownloadDir))
+		scopedLog.Error(err, "There is no volume configured for the App framework, use the temporary location: %s", TmpAppDownloadDir)
 		splcommon.AppDownloadVolume = TmpAppDownloadDir
 		err = os.MkdirAll(splcommon.AppDownloadVolume, 0755)
 		if err != nil {
-			scopedLog.Error(err, fmt.Sprintf("Unable to create the directory %s", splcommon.AppDownloadVolume))
+			scopedLog.Error(err, "Unable to create the directory %s", splcommon.AppDownloadVolume)
 			return 0, err
 		}
 	}
@@ -550,7 +517,6 @@
 		return nil, err
 	}
 
-<<<<<<< HEAD
 	s3ClientWrapper := splclient.S3Clients[vol.Provider]
 	initFunc := s3ClientWrapper.GetS3ClientInitFuncPtr(ctx)
 	s3ClientMgr := &S3ClientManager{
@@ -584,28 +550,6 @@
 
 	return getAppPackageLocalDir(worker.cr, appSrcScope, worker.appSrcName) + getAppPackageName(worker)
 
-=======
-	if len(appListingConfigMap.Data) > 0 {
-		if appsModified {
-			// App packages are modified, reset configmap to ensure a new resourceVersion
-			savedData := appListingConfigMap.Data
-			appListingConfigMap.Data = make(map[string]string)
-			_, err = splctrl.ApplyConfigMap(ctx, client, appListingConfigMap)
-			if err != nil {
-				scopedLog.Error(err, "failed reset of configmap", "configMapName", configMapName)
-			}
-			appListingConfigMap.Data = savedData
-		}
-
-		configMapDataChanged, err = splctrl.ApplyConfigMap(ctx, client, appListingConfigMap)
-
-		if err != nil {
-			scopedLog.Error(err, "error while updating configmap", "configMapName", configMapName, "error", err.Error())
-			return nil, configMapDataChanged, err
-		}
-	}
-	return appListingConfigMap, configMapDataChanged, nil
->>>>>>> e6c314f5
 }
 
 // ApplySmartstoreConfigMap creates the configMap with Smartstore config in INI format
@@ -738,11 +682,7 @@
 	scopedLog := reqLogger.WithName("DeleteOwnerReferencesForResources").WithValues("kind", cr.GetObjectKind().GroupVersionKind().Kind, "name", cr.GetName(), "namespace", cr.GetNamespace())
 
 	if smartstore != nil {
-<<<<<<< HEAD
 		_ = DeleteOwnerReferencesForS3SecretObjects(ctx, client, cr, smartstore)
-=======
-		err = DeleteOwnerReferencesForS3SecretObjects(ctx, client, cr, smartstore)
->>>>>>> e6c314f5
 	}
 
 	// Delete references to Default secret object
@@ -760,11 +700,7 @@
 // remote volume end points
 func DeleteOwnerReferencesForS3SecretObjects(ctx context.Context, client splcommon.ControllerClient, cr splcommon.MetaObject, smartstore *enterpriseApi.SmartStoreSpec) error {
 	reqLogger := log.FromContext(ctx)
-<<<<<<< HEAD
-	scopedLog := reqLogger.WithName("DeleteOwnerReferencesForS3Secrets").WithValues("kind", cr.GetObjectKind().GroupVersionKind().Kind, "name", cr.GetName(), "namespace", cr.GetNamespace())
-=======
 	scopedLog := reqLogger.WithName("DeleteOwnerReferencesForS3SecretObjects").WithValues("kind", cr.GetObjectKind().GroupVersionKind().Kind, "name", cr.GetName(), "namespace", cr.GetNamespace())
->>>>>>> e6c314f5
 
 	var err error = nil
 	if !isSmartstoreConfigured(smartstore) {
@@ -773,13 +709,6 @@
 
 	volList := smartstore.VolList
 	for _, volume := range volList {
-<<<<<<< HEAD
-		_, err = splutil.RemoveSecretOwnerRef(ctx, client, volume.SecretRef, cr)
-		if err == nil {
-			scopedLog.Info("Success", "Removed references for Secret Object %s", volume.SecretRef)
-		} else {
-			scopedLog.Error(err, fmt.Sprintf("Owner reference removal failed for Secret Object %s", volume.SecretRef))
-=======
 		if volume.SecretRef != "" {
 			_, err = splutil.RemoveSecretOwnerRef(ctx, client, volume.SecretRef, cr)
 			if err == nil {
@@ -787,7 +716,6 @@
 			} else {
 				scopedLog.Error(err, fmt.Sprintf("Owner reference removal failed for Secret Object %s", volume.SecretRef))
 			}
->>>>>>> e6c314f5
 		}
 	}
 
@@ -879,11 +807,7 @@
 		}
 
 		// Now, get the apps list from remote storage
-<<<<<<< HEAD
 		s3Response, err = GetAppsList(ctx, s3ClientMgr)
-=======
-		s3Response, err = s3ClientMgr.GetAppsList(ctx)
->>>>>>> e6c314f5
 		if err != nil {
 			// move on to the next appSource if we are not able to get apps list
 			scopedLog.Error(err, "Unable to get apps list", "appSource", appSource.Name)
@@ -1080,21 +1004,14 @@
 		if appSrcExistsLocally {
 			currentList := appSrcDeploymentInfo.AppDeploymentInfoList
 			for appIdx := range currentList {
-<<<<<<< HEAD
 				if !isAppRepoStateDeleted(appSrcDeploymentInfo.AppDeploymentInfoList[appIdx]) && !checkIfAnAppIsActiveOnRemoteStore(currentList[appIdx].AppName, s3Response.Objects) {
 					scopedLog.Info("App change", "deleting/disabling the App: ", currentList[appIdx].AppName, "as it is missing in the remote listing", nil)
 					setStateAndStatusForAppDeployInfo(&currentList[appIdx], enterpriseApi.RepoStateDeleted, enterpriseApi.DeployStatusComplete)
-=======
-				if !checkIfAnAppIsActiveOnRemoteStore(currentList[appIdx].AppName, s3Response.Objects) {
-					scopedLog.Info("App is deleted from remote store", "appName", currentList[appIdx].AppName)
-					setStateAndStatusForAppDeployInfo(&currentList[appIdx], enterpriseApi.RepoStateDeleted, enterpriseApi.DeployStatusPending)
->>>>>>> e6c314f5
 				}
 			}
 		}
 
 		// 2.2 Check for any App changes(Ex. A new App source, a new App added/updated)
-<<<<<<< HEAD
 		appsModified = AddOrUpdateAppSrcDeploymentInfoList(ctx, &appSrcDeploymentInfo, s3Response.Objects)
 		scope := getAppSrcScope(ctx, appFrameworkConfig, appSrc)
 		// if some apps were modified or added, and we have cluster scoped apps,
@@ -1102,10 +1019,6 @@
 		if appsModified && scope == enterpriseApi.ScopeCluster {
 			appDeployContext.BundlePushStatus.BundlePushStage = enterpriseApi.BundlePushPending
 
-=======
-		if AddOrUpdateAppSrcDeploymentInfoList(ctx, &appSrcDeploymentInfo, s3Response.Objects) {
-			appsModified = true
->>>>>>> e6c314f5
 		}
 
 		// Finally update the Map entry with latest info
@@ -1229,17 +1142,9 @@
 	return err
 }
 
-<<<<<<< HEAD
 // setupAppsStagingVolume creates the necessary volume on the Splunk pods, for the operator to copy all app packages in the appSources configured and make them locally available to the Splunk instance.
 func setupAppsStagingVolume(ctx context.Context, client splcommon.ControllerClient, cr splcommon.MetaObject, podTemplateSpec *corev1.PodTemplateSpec, appFrameworkConfig *enterpriseApi.AppFrameworkSpec) {
 
-=======
-// setupAppInitContainers creates the necessary shared volume and init containers to download all
-// app packages in the appSources configured and make them locally available to the Splunk instance.
-func setupAppInitContainers(ctx context.Context, client splcommon.ControllerClient, cr splcommon.MetaObject, podTemplateSpec *corev1.PodTemplateSpec, appFrameworkConfig *enterpriseApi.AppFrameworkSpec) {
-	reqLogger := log.FromContext(ctx)
-	scopedLog := reqLogger.WithName("setupAppInitContainers")
->>>>>>> e6c314f5
 	// Create shared volume and init containers for App Framework
 	if len(appFrameworkConfig.AppSources) > 0 {
 		// Create volume to on Splunk container to contain apps copied from Splunk Operator pod
@@ -1273,7 +1178,6 @@
 	scope := getAppSrcScope(ctx, downloadWorker.afwConfig, downloadWorker.appSrcName)
 	kind := downloadWorker.cr.GetObjectKind().GroupVersionKind().Kind
 
-<<<<<<< HEAD
 	localPath := filepath.Join(splcommon.AppDownloadVolume, "downloadedApps", downloadWorker.cr.GetNamespace(), kind, downloadWorker.cr.GetName(), scope, downloadWorker.appSrcName) + "/"
 	localAppFileName := getLocalAppFileName(ctx, localPath, downloadWorker.appDeployInfo.AppName, downloadWorker.appDeployInfo.ObjectHash)
 
@@ -1284,66 +1188,6 @@
 		scopedLog.Info("App not present on operator pod")
 		return false
 	}
-=======
-			s3ClientWrapper := splclient.S3Clients[appRepoVol.Provider]
-			initFunc := s3ClientWrapper.GetS3ClientInitFuncPtr(ctx)
-			// Use the provider name to get the corresponding function pointer
-			s3Client, err := GetRemoteStorageClient(ctx, client, cr, appFrameworkConfig, &appRepoVol, appSrc.Location, initFunc)
-			if err != nil {
-				// move on to the next appSource if we are not able to get the required client
-				scopedLog.Info("Invalid Remote Storage Client", "appRepoVol.Name", appRepoVol.Name, "err", err)
-				continue
-			}
-
-			// Prepare app source/repo values
-			appBkt := appRepoVol.Path
-			appS3Endpoint := appRepoVol.Endpoint
-			appSecretRef := appRepoVol.SecretRef
-			appSrcName := appSrc.Name
-			appSrcPath := appSrc.Location
-			appSrcScope := getAppSrcScope(appFrameworkConfig, appSrc.Name)
-			initContainerName := strings.ToLower(fmt.Sprintf(initContainerTemplate, appSrcName, i, appSrcScope))
-
-			initEnv := []corev1.EnvVar{
-				{
-					Name:  "HOME",
-					Value: appBktMnt,
-				},
-			}
-			if appSecretRef != "" {
-				initEnv = append(initEnv, corev1.EnvVar{
-					Name: "AWS_ACCESS_KEY_ID",
-					ValueFrom: &corev1.EnvVarSource{
-						SecretKeyRef: &corev1.SecretKeySelector{
-							LocalObjectReference: corev1.LocalObjectReference{
-								Name: appSecretRef,
-							},
-							Key: s3AccessKey,
-						},
-					},
-				})
-				initEnv = append(initEnv, corev1.EnvVar{
-					Name: "AWS_SECRET_ACCESS_KEY",
-					ValueFrom: &corev1.EnvVarSource{
-						SecretKeyRef: &corev1.SecretKeySelector{
-							LocalObjectReference: corev1.LocalObjectReference{
-								Name: appSecretRef,
-							},
-							Key: s3SecretKey,
-						},
-					},
-				})
-			}
-
-			// Setup init container
-			initContainerSpec := corev1.Container{
-				Image:           s3Client.Client.GetInitContainerImage(ctx),
-				ImagePullPolicy: "IfNotPresent",
-				Name:            initContainerName,
-				Args:            s3Client.Client.GetInitContainerCmd(ctx, appS3Endpoint, appBkt, appSrcPath, appSrcName, appBktMnt),
-				Env:             initEnv,
-			}
->>>>>>> e6c314f5
 
 	localSize := fileInfo.Size()
 	remoteSize := int64(downloadWorker.appDeployInfo.Size)
@@ -1500,7 +1344,6 @@
 	// This is done to prevent the null pointer dereference in case when
 	// operator crashes and comes back up and the status of app context was updated
 	// to match the spec in the previous run.
-<<<<<<< HEAD
 	err = initAppFrameWorkContext(ctx, client, cr, appFrameworkConf, appStatusContext)
 	if err != nil {
 		scopedLog.Error(err, "Unable initialize app framework")
@@ -1512,26 +1355,6 @@
 
 	//check if the apps need to be downloaded from remote storage
 	if shouldCheckAppRepoStatus(ctx, client, cr, appStatusContext, kind, &turnOffManualChecking) || !reflect.DeepEqual(appStatusContext.AppFrameworkConfig, *appFrameworkConf) {
-=======
-	initAppFrameWorkContext(ctx, appFrameworkConf, appStatusContext)
-
-	//check if the apps need to be downloaded from remote storage
-	if HasAppRepoCheckTimerExpired(ctx, appStatusContext) || !reflect.DeepEqual(appStatusContext.AppFrameworkConfig, *appFrameworkConf) {
-
-		// TODO FIXME temporary fix, need to work with the team to find the solution
-		// configmap issue is fixed by waiting until the newly created configmap is in cache,
-		// this is code is just to make sure if configmap data is blank we would like to move ahead to check if
-		// there are any changes to configmap  and update the configmap
-		// starts here
-		configMapName := GetSplunkAppsConfigMapName(cr.GetName(), cr.GroupVersionKind().Kind)
-		namespacedName := types.NamespacedName{Name: configMapName, Namespace: cr.GetNamespace()}
-		configmap := &corev1.ConfigMap{}
-		err = client.Get(ctx, namespacedName, configmap)
-		if err == nil && len(configmap.Data) == 0 {
-			appStatusContext.IsDeploymentInProgress = false
-		}
-		// ends here
->>>>>>> e6c314f5
 
 		if appStatusContext.IsDeploymentInProgress {
 			scopedLog.Info("App installation is already in progress. Not checking for any latest app repo changes")
@@ -1566,17 +1389,12 @@
 			}
 
 			// Only handle the app repo changes if we were able to successfully get the apps list
-<<<<<<< HEAD
 			_, err = handleAppRepoChanges(ctx, client, cr, appStatusContext, sourceToAppsList, appFrameworkConf)
-=======
-			appsModified, err = handleAppRepoChanges(ctx, client, cr, appStatusContext, sourceToAppsList, appFrameworkConf)
->>>>>>> e6c314f5
 			if err != nil {
 				scopedLog.Error(err, "Unable to use the App list retrieved from the remote storage")
 				return err
 			}
 
-<<<<<<< HEAD
 			appStatusContext.AppFrameworkConfig = *appFrameworkConf
 		}
 
@@ -1586,9 +1404,6 @@
 
 		if !isAppRepoPollingEnabled(appStatusContext) {
 			err = updateManualAppUpdateConfigMapLocked(ctx, client, cr, appStatusContext, kind, turnOffManualChecking)
-=======
-			_, _, err = ApplyAppListingConfigMap(ctx, client, cr, appFrameworkConf, appStatusContext.AppsSrcDeployStatus, appsModified)
->>>>>>> e6c314f5
 			if err != nil {
 				scopedLog.Error(err, "failed to update the manual app udpate configMap")
 				return err
@@ -1655,7 +1470,6 @@
 		return err
 	}
 
-<<<<<<< HEAD
 	kind := cr.GetObjectKind().GroupVersionKind().Kind
 
 	numOfObjects := getNumOfOwnerRefsKind(configMap, kind)
@@ -1682,10 +1496,6 @@
 	if err != nil {
 		scopedLog.Error(err, "Unable to update configMap", "name", namespacedName.Name)
 		return err
-=======
-		// set the last check time to current time
-		SetLastAppInfoCheckTime(ctx, appStatusContext)
->>>>>>> e6c314f5
 	}
 
 	return nil
@@ -1928,7 +1738,7 @@
 func getAdminPasswordFromSecret(ctx context.Context, client splcommon.ControllerClient, cr splcommon.MetaObject) ([]byte, error) {
 	// get the admin password from the namespace scoped secret
 	defaultSecretObjName := splcommon.GetNamespaceScopedSecretName(cr.GetNamespace())
-	defaultSecret, err := splutil.GetSecretByName(ctx, client, cr, defaultSecretObjName)
+	defaultSecret, err := splutil.GetSecretByName(ctx, client, cr.GetNamespace(), cr.GetName(), defaultSecretObjName)
 	if err != nil {
 		return nil, fmt.Errorf("could not access default secret object to fetch admin password. Reason %v", err)
 	}
@@ -1990,7 +1800,7 @@
 		return
 	}
 	if rqTime <= 0 {
-		scopedLog.Error(nil, fmt.Sprintf("invalid requeue time: %d", rqTime))
+		scopedLog.Error(nil, "invalid requeue time: %d", rqTime)
 		return
 	}
 

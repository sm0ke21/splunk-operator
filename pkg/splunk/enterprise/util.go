--- conflicted
+++ resolved
@@ -252,14 +252,11 @@
   app_paths_install:
     default:`)
 
-<<<<<<< HEAD
-=======
 	// Used for apps requiring pre-configuration before installing on the cluster
 	// Example: Splunk Enterprise Security App
 	yamlClusterAppsWithPreConfHeader := fmt.Sprintf(`splunk:
   apps_location:`)
 
->>>>>>> c0cf831f
 	var localAppsConf, clusterAppsConf string
 	if crKind == "ClusterMaster" {
 		clusterAppsConf = yamlConfIdcHeader
@@ -270,10 +267,7 @@
 	}
 
 	localAppsConf = yamlConfLocalHeader
-<<<<<<< HEAD
-=======
 	clusterAppsWithPreConf := yamlClusterAppsWithPreConfHeader
->>>>>>> c0cf831f
 
 	var mapKeys []string
 
@@ -287,11 +281,7 @@
 		appDeployList := appsSrcDeployStatus[appSrc].AppDeploymentInfoList
 
 		switch scope := getAppSrcScope(appConf, appSrc); scope {
-<<<<<<< HEAD
-		case "local":
-=======
 		case enterpriseApi.ScopeLocal:
->>>>>>> c0cf831f
 			for idx := range appDeployList {
 				if appDeployList[idx].DeployStatus == enterpriseApi.DeployStatusPending &&
 					appDeployList[idx].RepoState == enterpriseApi.RepoStateActive {
@@ -300,11 +290,7 @@
 				}
 			}
 
-<<<<<<< HEAD
-		case "cluster":
-=======
 		case enterpriseApi.ScopeCluster:
->>>>>>> c0cf831f
 			for idx := range appDeployList {
 				if appDeployList[idx].DeployStatus == enterpriseApi.DeployStatusPending &&
 					appDeployList[idx].RepoState == enterpriseApi.RepoStateActive {
@@ -313,8 +299,6 @@
 				}
 			}
 
-<<<<<<< HEAD
-=======
 		case enterpriseApi.ScopeClusterWithPreConfig:
 			for idx := range appDeployList {
 				if appDeployList[idx].DeployStatus == enterpriseApi.DeployStatusPending &&
@@ -324,7 +308,6 @@
 				}
 			}
 
->>>>>>> c0cf831f
 		default:
 			scopedLog.Error(nil, "Invalid scope detected")
 		}
@@ -339,12 +322,9 @@
 		mapAppListing["app-list-cluster.yaml"] = clusterAppsConf
 	}
 
-<<<<<<< HEAD
-=======
 	if clusterAppsWithPreConf != yamlClusterAppsWithPreConfHeader {
 		mapAppListing["app-list-cluster-with-pre-config.yaml"] = clusterAppsWithPreConf
 	}
->>>>>>> c0cf831f
 	// Create App list config map
 	configMapName := GetSplunkAppsConfigMapName(cr.GetName(), crKind)
 	appListingConfigMap := splctrl.PrepareConfigMap(configMapName, cr.GetNamespace(), mapAppListing)
@@ -798,20 +778,6 @@
 // 1. Completing the changes for Deletes. Called with state=AppStateDeleted, and status=DeployStatusPending
 // 2. Completing the changes for Active(Apps newly added, apps modified, Apps previously deleted, and now active).
 // Note:- Used in only for Phase-2
-<<<<<<< HEAD
-func markAppsStatusToComplete(appSrcDeplymentStatus map[string]enterpriseApi.AppSrcDeployInfo) error {
-	var err error
-	scopedLog := log.WithName("markAppsStatusToComplete")
-
-	// ToDo: Passing appSrcDeplymentStatus is redundant, but this function will go away in phase-3, so ok for now.
-	for appSrc := range appSrcDeplymentStatus {
-		changeAppSrcDeployInfoStatus(appSrc, appSrcDeplymentStatus, enterpriseApi.RepoStateActive, enterpriseApi.DeployStatusPending, enterpriseApi.DeployStatusComplete)
-		changeAppSrcDeployInfoStatus(appSrc, appSrcDeplymentStatus, enterpriseApi.RepoStateDeleted, enterpriseApi.DeployStatusPending, enterpriseApi.DeployStatusComplete)
-	}
-
-	scopedLog.Info("Marked the App deployment status to complete")
-	// ToDo: sgontla: Caller of this API also needs to set "IsDeploymentInProgress = false" once after completing this function call for all the app sources
-=======
 func markAppsStatusToComplete(client splcommon.ControllerClient, cr splcommon.MetaObject, appConf *enterpriseApi.AppFrameworkSpec, appSrcDeploymentStatus map[string]enterpriseApi.AppSrcDeployInfo) error {
 	var err error
 	scopedLog := log.WithName("markAppsStatusToComplete")
@@ -831,7 +797,6 @@
 
 	scopedLog.Info("Marked the App deployment status to complete")
 	// ToDo: Caller of this API also needs to set "IsDeploymentInProgress = false" once after completing this function call for all the app sources
->>>>>>> c0cf831f
 
 	return err
 }

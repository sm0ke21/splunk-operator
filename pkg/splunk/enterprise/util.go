// Copyright (c) 2018-2022 Splunk Inc. All rights reserved.

//
// Licensed under the Apache License, Version 2.0 (the "License");
// you may not use this file except in compliance with the License.
// You may obtain a copy of the License at
//
// 	http://www.apache.org/licenses/LICENSE-2.0
//
// Unless required by applicable law or agreed to in writing, software
// distributed under the License is distributed on an "AS IS" BASIS,
// WITHOUT WARRANTIES OR CONDITIONS OF ANY KIND, either express or implied.
// See the License for the specific language governing permissions and
// limitations under the License.

package enterprise

import (
	"context"
	"fmt"
	"io"
	"os"
	"path"
	"path/filepath"
	"reflect"
	"regexp"
	"strconv"
	"strings"
	"sync"
	"syscall"
	"time"

	appsv1 "k8s.io/api/apps/v1"
	corev1 "k8s.io/api/core/v1"
	k8serrors "k8s.io/apimachinery/pkg/api/errors"
	"k8s.io/apimachinery/pkg/api/resource"
	"k8s.io/apimachinery/pkg/types"
	"sigs.k8s.io/controller-runtime/pkg/log"
	"sigs.k8s.io/controller-runtime/pkg/reconcile"

	enterpriseApi "github.com/splunk/splunk-operator/api/v3"
	splclient "github.com/splunk/splunk-operator/pkg/splunk/client"
	splcommon "github.com/splunk/splunk-operator/pkg/splunk/common"
	splctrl "github.com/splunk/splunk-operator/pkg/splunk/controller"
	splutil "github.com/splunk/splunk-operator/pkg/splunk/util"

	// Used to move files between pods
	_ "unsafe"
)

// kubernetes logger used by splunk.enterprise package
//var log = logf.Log.WithName("splunk.enterprise")

var operatorResourceTracker *globalResourceTracker = nil

// initialize operator level context
func init() {
	fmt.Printf("init is called here\n")
	defer fmt.Printf("init ends here\n")
	initGlobalResourceTracker()
}

// initGlobalResourceTracker initializes globalResourceTracker
func initGlobalResourceTracker() {
	operatorResourceTracker = &globalResourceTracker{}

	// initialize the storage tracker
	initStorageTracker()

	// initialize the resource tracker
	initCommonResourceTracker()
}

func initCommonResourceTracker() {
	operatorResourceTracker.commonResourceTracker = &commonResourceTracker{
		mutexMap: make(map[string]*sync.Mutex),
	}
}

// getResourceMutex returns the mutex for the given K8s object
func getResourceMutex(resourceName string) *sync.Mutex {
	commonResourceTracker := operatorResourceTracker.commonResourceTracker

	commonResourceTracker.mutex.Lock()
	defer commonResourceTracker.mutex.Unlock()

	if _, ok := commonResourceTracker.mutexMap[resourceName]; !ok {
		var mutex sync.Mutex
		commonResourceTracker.mutexMap[resourceName] = &mutex
	}
	return commonResourceTracker.mutexMap[resourceName]
}

func initStorageTracker() error {
	ctx := context.TODO()
	// For now, App framework is the only functionality using the storage space tracker
	availableDiskSpace, err := getAvailableDiskSpace(ctx)
	if err != nil {
		return err
	}

	operatorResourceTracker.storage = &storageTracker{
		availableDiskSpace: availableDiskSpace,
	}

	return err
}

// updateStorageTracker updates the storage tracker with the latest disk info
func updateStorageTracker(ctx context.Context) error {
	if !isPersistantVolConfigured() {
		return fmt.Errorf("operator resource tracker not initialized")

	}

	availableDiskSpace, err := getAvailableDiskSpace(ctx)
	if err != nil {
		return err
	}

	return func() error {
		operatorResourceTracker.storage.mutex.Lock()
		defer operatorResourceTracker.storage.mutex.Unlock()

		operatorResourceTracker.storage.availableDiskSpace = availableDiskSpace
		return err
	}()
}

// GetRemoteStorageClient returns the corresponding S3Client
func GetRemoteStorageClient(ctx context.Context, client splcommon.ControllerClient, cr splcommon.MetaObject, appFrameworkRef *enterpriseApi.AppFrameworkSpec, vol *enterpriseApi.VolumeSpec, location string, fn splclient.GetInitFunc) (splclient.SplunkS3Client, error) {

	reqLogger := log.FromContext(ctx)
	scopedLog := reqLogger.WithName("GetRemoteStorageClient").WithValues("name", cr.GetName(), "namespace", cr.GetNamespace())

	s3Client := splclient.SplunkS3Client{}
	//use the provider name to get the corresponding function pointer
	getClientWrapper := splclient.S3Clients[vol.Provider]
	getClient := getClientWrapper.GetS3ClientFuncPtr(ctx)

	appSecretRef := vol.SecretRef
	var accessKeyID string
	var secretAccessKey string
	if appSecretRef == "" {
		// No secretRef means we should try to use the credentials available in the pod already via kube2iam or something similar
		scopedLog.Info("No secrectRef provided.  Attempt to access remote storage client without access/secret keys")
		accessKeyID = ""
		secretAccessKey = ""
	} else {
		// Get credentials through the secretRef
		s3ClientSecret, err := splutil.GetSecretByName(ctx, client, cr, appSecretRef)
		if err != nil {
			return s3Client, err
		}

		// Get access keys
		accessKeyID = string(s3ClientSecret.Data["s3_access_key"])
		secretAccessKey = string(s3ClientSecret.Data["s3_secret_key"])

		// Do we need to handle if IAM_ROLE is set in the secret as well?
		if accessKeyID == "" {
			err = fmt.Errorf("accessKey missing")
			return s3Client, err
		}
		if secretAccessKey == "" {
			err = fmt.Errorf("s3 Secret Key is missing")
			return s3Client, err
		}
	}

	// Get the bucket name form the "path" field
	bucket := strings.Split(vol.Path, "/")[0]

	//Get the prefix from the "path" field
	basePrefix := strings.TrimPrefix(vol.Path, bucket+"/")
	// if vol.Path contains just the bucket name(i.e without ending "/"), TrimPrefix returns the vol.Path
	// So, just reset the basePrefix to null
	if basePrefix == bucket {
		basePrefix = ""
	}

	// Join takes care of merging two paths and returns a clean result
	// Ex. ("a/b" + "c"),  ("a/b/" + "c"),  ("a/b/" + "/c"),  ("a/b/" + "/c"), ("a/b//", + "c/././") ("a/b/../b", + "c/../c") all are joined as "a/b/c"
	prefix := filepath.Join(basePrefix, location) + "/"

	scopedLog.Info("Creating the client", "volume", vol.Name, "bucket", bucket, "bucket path", prefix)

	var err error
<<<<<<< HEAD
	s3Client.Client, err = getClient(ctx, bucket, accessKeyID, secretAccessKey, prefix, prefix /* startAfter*/, vol.Endpoint, fn)
=======
	s3Client.Client, err = getClient(bucket, accessKeyID, secretAccessKey, prefix, prefix /* startAfter*/, vol.Region, vol.Endpoint, fn)
>>>>>>> 03a3a817
	if err != nil {
		scopedLog.Error(err, "Failed to get the S3 client")
		return s3Client, err
	}

	return s3Client, nil
}

// ApplySplunkConfig reconciles the state of Kubernetes Secrets, ConfigMaps and other general settings for Splunk Enterprise instances.
func ApplySplunkConfig(ctx context.Context, client splcommon.ControllerClient, cr splcommon.MetaObject, spec enterpriseApi.CommonSplunkSpec, instanceType InstanceType) (*corev1.Secret, error) {
	var err error

	// Creates/updates the namespace scoped "splunk-secrets" K8S secret object
	namespaceScopedSecret, err := splutil.ApplyNamespaceScopedSecretObject(ctx, client, cr.GetNamespace())
	if err != nil {
		return nil, err
	}

	// Set secret owner references
	err = splutil.SetSecretOwnerRef(ctx, client, namespaceScopedSecret.GetName(), cr)
	if err != nil {
		return nil, err
	}

	// create splunk defaults (for inline config)
	if spec.Defaults != "" {
		defaultsMap := getSplunkDefaults(cr.GetName(), cr.GetNamespace(), instanceType, spec.Defaults)
		defaultsMap.SetOwnerReferences(append(defaultsMap.GetOwnerReferences(), splcommon.AsOwner(cr, true)))
		_, err = splctrl.ApplyConfigMap(ctx, client, defaultsMap)
		if err != nil {
			return nil, err
		}
	}

	return namespaceScopedSecret, nil
}

// getIndexerExtraEnv returns extra environment variables used by indexer clusters
func getIndexerExtraEnv(cr splcommon.MetaObject, replicas int32) []corev1.EnvVar {
	return []corev1.EnvVar{
		{
			Name:  "SPLUNK_INDEXER_URL",
			Value: GetSplunkStatefulsetUrls(cr.GetNamespace(), SplunkIndexer, cr.GetName(), replicas, false),
		},
	}
}

// getClusterMasterExtraEnv returns extra environment variables used by indexer clusters
func getClusterMasterExtraEnv(cr splcommon.MetaObject, spec *enterpriseApi.CommonSplunkSpec) []corev1.EnvVar {
	return []corev1.EnvVar{
		{
			Name:  "SPLUNK_CLUSTER_MASTER_URL",
			Value: GetSplunkServiceName(SplunkClusterManager, cr.GetName(), false),
		},
	}
}

// getStandaloneExtraEnv returns extra environment variables used by monitoring console
func getStandaloneExtraEnv(cr splcommon.MetaObject, replicas int32) []corev1.EnvVar {
	return []corev1.EnvVar{
		{
			Name:  "SPLUNK_STANDALONE_URL",
			Value: GetSplunkStatefulsetUrls(cr.GetNamespace(), SplunkStandalone, cr.GetName(), replicas, false),
		},
	}
}

// getLicenseManagerURL returns URL of license manager
func getLicenseManagerURL(ctx context.Context, cr splcommon.MetaObject, spec *enterpriseApi.CommonSplunkSpec) []corev1.EnvVar {
	if spec.LicenseMasterRef.Name != "" {
		licenseManagerURL := GetSplunkServiceName(SplunkLicenseManager, spec.LicenseMasterRef.Name, false)
		if spec.LicenseMasterRef.Namespace != "" {
			licenseManagerURL = splcommon.GetServiceFQDN(spec.LicenseMasterRef.Namespace, licenseManagerURL)
		}
		return []corev1.EnvVar{
			{
				Name:  "SPLUNK_LICENSE_MASTER_URL",
				Value: licenseManagerURL,
			},
		}
	}
	return []corev1.EnvVar{
		{
			Name:  "SPLUNK_LICENSE_MASTER_URL",
			Value: GetSplunkServiceName(SplunkLicenseManager, cr.GetName(), false),
		},
	}
}

// getSearchHeadExtraEnv returns extra environment variables used by search head clusters
func getSearchHeadEnv(cr *enterpriseApi.SearchHeadCluster) []corev1.EnvVar {

	// get search head env variables with deployer
	env := getSearchHeadExtraEnv(cr, cr.Spec.Replicas)
	env = append(env, corev1.EnvVar{
		Name:  "SPLUNK_DEPLOYER_URL",
		Value: GetSplunkServiceName(SplunkDeployer, cr.GetName(), false),
	})

	return env
}

// getSearchHeadExtraEnv returns extra environment variables used by search head clusters
func getSearchHeadExtraEnv(cr splcommon.MetaObject, replicas int32) []corev1.EnvVar {
	return []corev1.EnvVar{
		{
			Name:  "SPLUNK_SEARCH_HEAD_URL",
			Value: GetSplunkStatefulsetUrls(cr.GetNamespace(), SplunkSearchHead, cr.GetName(), replicas, false),
		}, {
			Name:  "SPLUNK_SEARCH_HEAD_CAPTAIN_URL",
			Value: GetSplunkStatefulsetURL(cr.GetNamespace(), SplunkSearchHead, cr.GetName(), 0, false),
		},
	}
}

// GetSmartstoreRemoteVolumeSecrets is used to retrieve S3 access key and secrete keys.
func GetSmartstoreRemoteVolumeSecrets(ctx context.Context, volume enterpriseApi.VolumeSpec, client splcommon.ControllerClient, cr splcommon.MetaObject, smartstore *enterpriseApi.SmartStoreSpec) (string, string, string, error) {
	namespaceScopedSecret, err := splutil.GetSecretByName(ctx, client, cr, volume.SecretRef)
	if err != nil {
		return "", "", "", err
	}

	accessKey := string(namespaceScopedSecret.Data[s3AccessKey])
	secretKey := string(namespaceScopedSecret.Data[s3SecretKey])

	splutil.SetSecretOwnerRef(ctx, client, volume.SecretRef, cr)

	if accessKey == "" {
		return "", "", "", fmt.Errorf("s3 Access Key is missing")
	} else if secretKey == "" {
		return "", "", "", fmt.Errorf("s3 Secret Key is missing")
	}

	return accessKey, secretKey, namespaceScopedSecret.ResourceVersion, nil
}

// getLocalAppFileName generates the local app file name
// For e.g., if the app package name is sample_app.tgz
// and etag is "abcd1234", then it will be downloaded locally as sample_app.tgz_abcd1234
func getLocalAppFileName(ctx context.Context, downloadPath, appName, etag string) string {
	return downloadPath + appName + "_" + strings.Trim(etag, "\"")
}

// getObjectsAsPointers converts and returns a slice of pointers to objects.
// For e.g., if we have a slice of ints as []int, then this API will return []*int
func getObjectsAsPointers(v interface{}) interface{} {
	in := reflect.ValueOf(v)
	out := reflect.MakeSlice(reflect.SliceOf(reflect.PtrTo(in.Type().Elem())), in.Len(), in.Len())
	for i := 0; i < in.Len(); i++ {
		out.Index(i).Set(in.Index(i).Addr())
	}
	return out.Interface()
}

// extractAppNameFromKey extracts the app name from Key received from remote storage
func extractAppNameFromKey(ctx context.Context, key string) string {
	nameAt := strings.LastIndex(key, "/")
	return key[nameAt+1:]
}

// getRemoteObjectFromS3Response returns the remote object for the app from S3Response
func getRemoteObjectFromS3Response(ctx context.Context, appName string, s3Response splclient.S3Response) *splclient.RemoteObject {
	for _, object := range s3Response.Objects {
		rcvdAppName := extractAppNameFromKey(ctx, *object.Key)
		if rcvdAppName == appName {
			return object
		}
	}
	return nil
}

// appPhaseStatusAsStr converts the state enum to corresponding string
func appPhaseStatusAsStr(status enterpriseApi.AppPhaseStatusType) string {
	switch status {
	case enterpriseApi.AppPkgDownloadPending:
		return "Download Pending"
	case enterpriseApi.AppPkgDownloadInProgress:
		return "Download In Progress"
	case enterpriseApi.AppPkgDownloadComplete:
		return "Download Complete"
	case enterpriseApi.AppPkgDownloadError:
		return "Download Error"
	case enterpriseApi.AppPkgPodCopyPending:
		return "Pod Copy Pending"
	case enterpriseApi.AppPkgPodCopyInProgress:
		return "Pod Copy In Progress"
	case enterpriseApi.AppPkgPodCopyComplete:
		return "Pod Copy Complete"
	case enterpriseApi.AppPkgPodCopyError:
		return "Pod Copy Error"
	case enterpriseApi.AppPkgInstallPending:
		return "Install Pending"
	case enterpriseApi.AppPkgInstallInProgress:
		return "Install In Progress"
	case enterpriseApi.AppPkgInstallComplete:
		return "Install Complete"
	case enterpriseApi.AppPkgInstallError:
		return "Install Error"
	default:
		return "Invalid Status"
	}
}

// bundlePushStateAsStr converts the bundle push state enum to corresponding string
func bundlePushStateAsStr(ctx context.Context, state enterpriseApi.BundlePushStageType) string {
	switch state {
	case enterpriseApi.BundlePushPending:
		return "Bundle Push Pending"
	case enterpriseApi.BundlePushInProgress:
		return "Bundle Push In Progress"
	case enterpriseApi.BundlePushComplete:
		return "Bundle Push Complete"
	default:
		return "Invalid bundle push state"
	}
}

// setBundlePushState sets the bundle push state to the new state
func setBundlePushState(ctx context.Context, afwPipeline *AppInstallPipeline, state enterpriseApi.BundlePushStageType) {
	reqLogger := log.FromContext(ctx)
	scopedLog := reqLogger.WithName("setBundlePushState")

	scopedLog.Info("Setting the bundle push state", "old state", bundlePushStateAsStr(ctx, afwPipeline.appDeployContext.BundlePushStatus.BundlePushStage), "new state", bundlePushStateAsStr(ctx, state))
	afwPipeline.appDeployContext.BundlePushStatus.BundlePushStage = state
}

// getBundlePushState returns the current bundle push state
func getBundlePushState(afwPipeline *AppInstallPipeline) enterpriseApi.BundlePushStageType {
	return afwPipeline.appDeployContext.BundlePushStatus.BundlePushStage
}

// createAppDownloadDir creates the app download directory on the operator pod
func createAppDownloadDir(ctx context.Context, path string) error {
	reqLogger := log.FromContext(ctx)
	scopedLog := reqLogger.WithName("createAppDownloadDir").WithValues("path", path)
	_, err := os.Stat(path)
	if os.IsNotExist(err) {
		errDir := os.MkdirAll(path, 0755)
		if errDir != nil {
			scopedLog.Error(errDir, "Unable to create directory at path")
			return errDir
		}
	}
	return nil
}

// getAvailableDiskSpace returns the disk space available to download apps at volume "/opt/splunk/appframework"
func getAvailableDiskSpace(ctx context.Context) (uint64, error) {
	var availDiskSpace uint64
	var stat syscall.Statfs_t
	reqLogger := log.FromContext(ctx)
	scopedLog := reqLogger.WithName("getAvailableDiskSpace").WithValues("volume mount", splcommon.AppDownloadVolume)

	err := syscall.Statfs(splcommon.AppDownloadVolume, &stat)
	if err != nil {
		scopedLog.Error(err, "There is no volume configured for the App framework, use the temporary location: %s", TmpAppDownloadDir)
		splcommon.AppDownloadVolume = TmpAppDownloadDir
		err = os.MkdirAll(splcommon.AppDownloadVolume, 0755)
		if err != nil {
			scopedLog.Error(err, "Unable to create the directory %s", splcommon.AppDownloadVolume)
			return 0, err
		}
	}

	err = syscall.Statfs(splcommon.AppDownloadVolume, &stat)
	if err != nil {
		return 0, err
	}

	availDiskSpace = stat.Bavail * uint64(stat.Bsize)
	scopedLog.Info("current available disk space in GB", "availableDiskSpace(GB)", availDiskSpace/1024/1024/1024)

	return availDiskSpace, err
}

// getRemoteObjectKey gets the remote object key
func getRemoteObjectKey(ctx context.Context, cr splcommon.MetaObject, appFrameworkConfig *enterpriseApi.AppFrameworkSpec, appSrcName, appName string) (string, error) {
	var remoteObjectKey string
	var vol enterpriseApi.VolumeSpec

	reqLogger := log.FromContext(ctx)
	scopedLog := reqLogger.WithName("getRemoteObjectKey").WithValues("crName", cr.GetName(), "namespace", cr.GetNamespace(), "appSrcName", appSrcName, "appName", appName)

	appSrc, err := getAppSrcSpec(appFrameworkConfig.AppSources, appSrcName)
	if err != nil {
		scopedLog.Error(err, "unable to get appSrcSpc")
		return remoteObjectKey, err
	}

	vol, err = splclient.GetAppSrcVolume(ctx, *appSrc, appFrameworkConfig)
	if err != nil {
		scopedLog.Error(err, "unable to get volume spec")
		return remoteObjectKey, err
	}

	volumePath := vol.Path
	index := strings.Index(volumePath, "/")
	// CSPL-1528: If volume path only contains the bucket name,
	// then don't append the bucket name to the remote key
	if index < 0 {
		volumePath = ""
	} else {
		volumePath = volumePath[index+1:]
	}
	location := appSrc.Location

	remoteObjectKey = filepath.Join(volumePath, location, appName)

	return remoteObjectKey, nil
}

// getS3ClientMgr gets the S3ClientMgr instance to download apps
func getS3ClientMgr(ctx context.Context, client splcommon.ControllerClient, cr splcommon.MetaObject, appFrameworkConfig *enterpriseApi.AppFrameworkSpec, appSrcName string) (*S3ClientManager, error) {
	reqLogger := log.FromContext(ctx)
	scopedLog := reqLogger.WithName("getS3ClientMgr").WithValues("crName", cr.GetName(), "namespace", cr.GetNamespace(), "appSrcName", appSrcName)
	var vol enterpriseApi.VolumeSpec
	appSrc, err := getAppSrcSpec(appFrameworkConfig.AppSources, appSrcName)
	if err != nil {
		scopedLog.Error(err, "unable to get appSrcSpc")
		return nil, err
	}

	vol, err = splclient.GetAppSrcVolume(ctx, *appSrc, appFrameworkConfig)
	if err != nil {
		scopedLog.Error(err, "unable to get volume spec")
		return nil, err
	}

	s3ClientWrapper := splclient.S3Clients[vol.Provider]
	initFunc := s3ClientWrapper.GetS3ClientInitFuncPtr(ctx)
	s3ClientMgr := &S3ClientManager{
		client:          client,
		cr:              cr,
		appFrameworkRef: appFrameworkConfig,
		vol:             &vol,
		location:        appSrc.Location,
		initFn:          initFunc,
		getS3Client:     GetRemoteStorageClient,
	}
	return s3ClientMgr, nil
}

// getAppPackageLocalDir returns the Operator volume directory for a given app package
func getAppPackageLocalDir(cr splcommon.MetaObject, scope string, appSrcName string) string {
	return filepath.Join(splcommon.AppDownloadVolume, "downloadedApps", cr.GetNamespace(), cr.GroupVersionKind().Kind, cr.GetName(), scope, appSrcName) + "/"
}

// getAppPackageName returns the app package name
func getAppPackageName(worker *PipelineWorker) string {
	return worker.appDeployInfo.AppName + "_" + strings.Trim(worker.appDeployInfo.ObjectHash, "\"")
}

// getAppPackageLocalPath returns the app package path on Operator pod
func getAppPackageLocalPath(ctx context.Context, worker *PipelineWorker) string {
	if worker == nil {
		return ""
	}
	appSrcScope := getAppSrcScope(ctx, worker.afwConfig, worker.appSrcName)

	return getAppPackageLocalDir(worker.cr, appSrcScope, worker.appSrcName) + getAppPackageName(worker)

}

// ApplySmartstoreConfigMap creates the configMap with Smartstore config in INI format
func ApplySmartstoreConfigMap(ctx context.Context, client splcommon.ControllerClient, cr splcommon.MetaObject,
	smartstore *enterpriseApi.SmartStoreSpec) (*corev1.ConfigMap, bool, error) {

	var crKind string
	var configMapDataChanged bool
	crKind = cr.GetObjectKind().GroupVersionKind().Kind

	reqLogger := log.FromContext(ctx)
	scopedLog := reqLogger.WithName("ApplySmartStoreConfigMap").WithValues("kind", crKind, "name", cr.GetName(), "namespace", cr.GetNamespace())

	// 1. Prepare the indexes.conf entries
	mapSplunkConfDetails := make(map[string]string)

	// Get the list of volumes in INI format
	volumesConfIni, err := GetSmartstoreVolumesConfig(ctx, client, cr, smartstore, mapSplunkConfDetails)
	if err != nil {
		return nil, configMapDataChanged, err
	}

	if volumesConfIni == "" {
		scopedLog.Info("Volume stanza list is empty")
	}

	// Get the list of indexes in INI format
	indexesConfIni := GetSmartstoreIndexesConfig(smartstore.IndexList)

	if indexesConfIni == "" {
		scopedLog.Info("Index stanza list is empty")
	} else if volumesConfIni == "" {
		return nil, configMapDataChanged, fmt.Errorf("indexes without Volume configuration is not allowed")
	}

	defaultsConfIni := GetSmartstoreIndexesDefaults(smartstore.Defaults)

	iniSmartstoreConf := fmt.Sprintf(`%s %s %s`, defaultsConfIni, volumesConfIni, indexesConfIni)
	mapSplunkConfDetails["indexes.conf"] = iniSmartstoreConf

	// 2. Prepare server.conf entries
	iniServerConf := GetServerConfigEntries(&smartstore.DeepCopy().CacheManagerConf)
	mapSplunkConfDetails["server.conf"] = iniServerConf

	// Create smartstore config consisting indexes.conf
	configMapName := GetSplunkSmartstoreConfigMapName(cr.GetName(), crKind)
	SplunkOperatorAppConfigMap := splctrl.PrepareConfigMap(configMapName, cr.GetNamespace(), mapSplunkConfDetails)

	SplunkOperatorAppConfigMap.SetOwnerReferences(append(SplunkOperatorAppConfigMap.GetOwnerReferences(), splcommon.AsOwner(cr, true)))

	// if existing configmap contains key conftoken then add that back
	namespacedName := types.NamespacedName{Namespace: cr.GetNamespace(), Name: configMapName}
	configMap, err := splctrl.GetConfigMap(ctx, client, namespacedName)
	if err == nil && configMap != nil && configMap.Data != nil && reflect.ValueOf(configMap.Data).Kind() == reflect.Map {
		if _, ok := configMap.Data[configToken]; ok {
			SplunkOperatorAppConfigMap.Data[configToken] = configMap.Data[configToken]
		}
	}

	configMapDataChanged, err = splctrl.ApplyConfigMap(ctx, client, SplunkOperatorAppConfigMap)
	if err != nil {
		scopedLog.Error(err, "config map create/update failed", "error", err.Error())
		return nil, configMapDataChanged, err
	} else if configMapDataChanged {
		// Create a token to check if the config is really populated to the pod
		SplunkOperatorAppConfigMap.Data[configToken] = fmt.Sprintf(`%d`, time.Now().Unix())

		// this is tricky call, I have seen update fail here  with error": "Operation cannot be fulfilled on configmaps
		// the object has been modified; please apply your changes to the latest version and try again"
		// now the problem here is if configmap data has changed we need to update configtoken, only way we can do that
		// is try at least few times before failing, I took random number of 10 times to try
		// FIXME ideally retryCnt should come from global const
		// Apply the configMap with a fresh token
		retryCnt := 10
		for i := 0; i < retryCnt; i++ {
			configMapDataChanged, err = splctrl.ApplyConfigMap(ctx, client, SplunkOperatorAppConfigMap)
			if (err != nil && !k8serrors.IsConflict(err)) || err == nil {
				break
			}
		}
		if err != nil {
			scopedLog.Error(err, "config map update failed", "error", err.Error())
			return nil, configMapDataChanged, err
		}
	}

	return SplunkOperatorAppConfigMap, configMapDataChanged, nil
}

//  setupInitContainer modifies the podTemplateSpec object
func setupInitContainer(podTemplateSpec *corev1.PodTemplateSpec, Image string, imagePullPolicy string, commandOnContainer string) {
	containerSpec := corev1.Container{
		Image:           Image,
		ImagePullPolicy: corev1.PullPolicy(imagePullPolicy),
		Name:            "init",

		Command: []string{"bash", "-c", commandOnContainer},
		VolumeMounts: []corev1.VolumeMount{
			{Name: "pvc-etc", MountPath: "/opt/splk/etc"},
		},

		Resources: corev1.ResourceRequirements{
			Requests: corev1.ResourceList{
				corev1.ResourceCPU:    resource.MustParse("0.25"),
				corev1.ResourceMemory: resource.MustParse("128Mi"),
			},
			Limits: corev1.ResourceList{
				corev1.ResourceCPU:    resource.MustParse("1"),
				corev1.ResourceMemory: resource.MustParse("512Mi"),
			},
		},
	}
	podTemplateSpec.Spec.InitContainers = append(podTemplateSpec.Spec.InitContainers, containerSpec)
}

// DeleteOwnerReferencesForResources used to delete any outstanding owner references
// Ideally we should be removing the owner reference wherever the CR is not controller for the resource
func DeleteOwnerReferencesForResources(ctx context.Context, client splcommon.ControllerClient, cr splcommon.MetaObject, smartstore *enterpriseApi.SmartStoreSpec) error {
	var err error
	reqLogger := log.FromContext(ctx)
	scopedLog := reqLogger.WithName("DeleteOwnerReferencesForResources").WithValues("kind", cr.GetObjectKind().GroupVersionKind().Kind, "name", cr.GetName(), "namespace", cr.GetNamespace())

	if smartstore != nil {
		_ = DeleteOwnerReferencesForS3SecretObjects(ctx, client, cr, smartstore)
	}

	// Delete references to Default secret object
	defaultSecretName := splcommon.GetNamespaceScopedSecretName(cr.GetNamespace())
	_, err = splutil.RemoveSecretOwnerRef(ctx, client, defaultSecretName, cr)
	if err != nil {
		scopedLog.Error(err, fmt.Sprintf("Owner reference removal failed for Secret Object %s", defaultSecretName))
		return err
	}

	return nil
}

// DeleteOwnerReferencesForS3SecretObjects deletes owner references for all the secret objects referred by smartstore
// remote volume end points
func DeleteOwnerReferencesForS3SecretObjects(ctx context.Context, client splcommon.ControllerClient, cr splcommon.MetaObject, smartstore *enterpriseApi.SmartStoreSpec) error {
	reqLogger := log.FromContext(ctx)
	scopedLog := reqLogger.WithName("DeleteOwnerReferencesForS3Secrets").WithValues("kind", cr.GetObjectKind().GroupVersionKind().Kind, "name", cr.GetName(), "namespace", cr.GetNamespace())

	var err error = nil
	if !isSmartstoreConfigured(smartstore) {
		return err
	}

	volList := smartstore.VolList
	for _, volume := range volList {
		_, err = splutil.RemoveSecretOwnerRef(ctx, client, volume.SecretRef, cr)
		if err == nil {
			scopedLog.Info("Success", "Removed references for Secret Object %s", volume.SecretRef)
		} else {
			scopedLog.Error(err, "Owner reference removal failed for Secret Object %s", volume.SecretRef)
		}
	}

	return err
}

// S3ClientManager is used to manage all the S3 storage clients and their connections.
type S3ClientManager struct {
	client          splcommon.ControllerClient
	cr              splcommon.MetaObject
	appFrameworkRef *enterpriseApi.AppFrameworkSpec
	vol             *enterpriseApi.VolumeSpec
	location        string
	initFn          splclient.GetInitFunc
	getS3Client     func(ctx context.Context, client splcommon.ControllerClient, cr splcommon.MetaObject,
		appFrameworkRef *enterpriseApi.AppFrameworkSpec, vol *enterpriseApi.VolumeSpec,
		location string, fp splclient.GetInitFunc) (splclient.SplunkS3Client, error)
}

// GetAppsList gets the apps list
func (s3mgr *S3ClientManager) GetAppsList(ctx context.Context) (splclient.S3Response, error) {
	var s3Response splclient.S3Response

	c, err := s3mgr.getS3Client(ctx, s3mgr.client, s3mgr.cr, s3mgr.appFrameworkRef, s3mgr.vol, s3mgr.location, s3mgr.initFn)
	if err != nil {
		return s3Response, err
	}

	s3Response, err = c.Client.GetAppsList(ctx)
	if err != nil {
		return s3Response, err
	}
	return s3Response, nil
}

// DownloadApp downloads the app from remote storage
func (s3mgr *S3ClientManager) DownloadApp(ctx context.Context, remoteFile string, localFile string, etag string) error {

	c, err := s3mgr.getS3Client(ctx, s3mgr.client, s3mgr.cr, s3mgr.appFrameworkRef, s3mgr.vol, s3mgr.location, s3mgr.initFn)
	if err != nil {
		return err
	}

	_, err = c.Client.DownloadApp(ctx, remoteFile, localFile, etag)
	if err != nil {
		return err
	}
	return err
}

// GetAppListFromS3Bucket gets the list of apps from remote storage.
func GetAppListFromS3Bucket(ctx context.Context, client splcommon.ControllerClient, cr splcommon.MetaObject, appFrameworkRef *enterpriseApi.AppFrameworkSpec) (map[string]splclient.S3Response, error) {

	reqLogger := log.FromContext(ctx)
	scopedLog := reqLogger.WithName("GetAppListFromS3Bucket").WithValues("name", cr.GetName(), "namespace", cr.GetNamespace())

	sourceToAppListMap := make(map[string]splclient.S3Response)

	scopedLog.Info("Getting the list of apps from remote storage...")

	var s3Response splclient.S3Response
	var vol enterpriseApi.VolumeSpec
	var err error
	var allSuccess bool = true

	for _, appSource := range appFrameworkRef.AppSources {
		vol, err = splclient.GetAppSrcVolume(ctx, appSource, appFrameworkRef)
		if err != nil {
			allSuccess = false
			continue
		}

		s3ClientWrapper := splclient.S3Clients[vol.Provider]
		initFunc := s3ClientWrapper.GetS3ClientInitFuncPtr(ctx)
		s3ClientMgr := S3ClientManager{
			client:          client,
			cr:              cr,
			appFrameworkRef: appFrameworkRef,
			vol:             &vol,
			location:        appSource.Location,
			initFn:          initFunc,
			getS3Client:     GetRemoteStorageClient,
		}

		// Now, get the apps list from remote storage
		s3Response, err = s3ClientMgr.GetAppsList(ctx)
		if err != nil {
			// move on to the next appSource if we are not able to get apps list
			scopedLog.Error(err, "Unable to get apps list", "appSource", appSource.Name)
			allSuccess = false
			continue
		}

		sourceToAppListMap[appSource.Name] = s3Response
	}

	if !allSuccess {
		err = fmt.Errorf("unable to get apps list from remote storage list for all the apps")
	}

	return sourceToAppListMap, err
}

// checkIfAnAppIsActiveOnRemoteStore checks if the App is listed as part of the AppSrc listing
func checkIfAnAppIsActiveOnRemoteStore(appName string, list []*splclient.RemoteObject) bool {
	for i := range list {
		if strings.HasSuffix(*list[i].Key, appName) {
			return true
		}
	}

	return false
}

// checkIfAppSrcExistsWithRemoteListing checks if a given AppSrc is part of the remote listing
func checkIfAppSrcExistsWithRemoteListing(appSrc string, remoteObjListingMap map[string]splclient.S3Response) bool {
	if _, ok := remoteObjListingMap[appSrc]; ok {
		return true
	}

	return false
}

// updateAuxPhaseInfo updates the AuxPhaseInfo
func updateAuxPhaseInfo(appDeployInfo *enterpriseApi.AppDeploymentInfo, desiredReplicas int32) {

	auxPhaseInfoLen := len(appDeployInfo.AuxPhaseInfo)

	for i := auxPhaseInfoLen; i < int(desiredReplicas); i++ {
		phaseInfo := enterpriseApi.PhaseInfo{
			Phase:     enterpriseApi.PhasePodCopy,
			Status:    enterpriseApi.AppPkgPodCopyPending,
			FailCount: 0,
		}
		appDeployInfo.AuxPhaseInfo = append(appDeployInfo.AuxPhaseInfo, phaseInfo)
	}
}

// changePhaseInfo changes PhaseInfo and AuxPhaseInfo for each app to desired state
func changePhaseInfo(ctx context.Context, desiredReplicas int32, appSrc string, appSrcDeployStatus map[string]enterpriseApi.AppSrcDeployInfo) {
	reqLogger := log.FromContext(ctx)
	scopedLog := reqLogger.WithName("changePhaseInfo")

	if appSrcDeploymentInfo, ok := appSrcDeployStatus[appSrc]; ok {
		appDeployInfoList := appSrcDeploymentInfo.AppDeploymentInfoList
		for idx := range appDeployInfoList {
			// no need to do anything if app is deleted already
			if appDeployInfoList[idx].RepoState == enterpriseApi.RepoStateDeleted {
				continue
			}

			// set the phase to download
			appDeployInfoList[idx].PhaseInfo.Phase = enterpriseApi.PhaseDownload

			// set the status to download pending
			appDeployInfoList[idx].PhaseInfo.Status = enterpriseApi.AppPkgDownloadPending

			if len(appDeployInfoList[idx].AuxPhaseInfo) != 0 {
				// update the aux phase info
				updateAuxPhaseInfo(&appDeployInfoList[idx], desiredReplicas)
			}
		}
	} else {
		// Ideally this should never happen, check if the "IsDeploymentInProgress" flag is handled correctly or not
		scopedLog.Error(nil, "Could not find the App Source in App context")
	}
}

func removeStaleEntriesFromAuxPhaseInfo(ctx context.Context, desiredReplicas int32, appSrc string, appSrcDeployStatus map[string]enterpriseApi.AppSrcDeployInfo) {
	reqLogger := log.FromContext(ctx)
	scopedLog := reqLogger.WithName("changePhaseInfo")

	if appSrcDeploymentInfo, ok := appSrcDeployStatus[appSrc]; ok {
		appDeployInfoList := appSrcDeploymentInfo.AppDeploymentInfoList
		for idx := range appDeployInfoList {
			auxPhaseInfoLen := len(appDeployInfoList[idx].AuxPhaseInfo)
			if auxPhaseInfoLen != 0 && auxPhaseInfoLen > int(desiredReplicas) {
				// update the aux phase info
				appDeployInfoList[idx].AuxPhaseInfo = appDeployInfoList[idx].AuxPhaseInfo[:desiredReplicas]
			}
		}
	} else {
		// Ideally this should never happen, check if the "IsDeploymentInProgress" flag is handled correctly or not
		scopedLog.Error(nil, "Could not find the App Source in App context")
	}

}

// changeAppSrcDeployInfoStatus sets the new status to all the apps in an AppSrc if the given repo state and deploy status matches
// primarly used in Phase-3
func changeAppSrcDeployInfoStatus(ctx context.Context, appSrc string, appSrcDeployStatus map[string]enterpriseApi.AppSrcDeployInfo, repoState enterpriseApi.AppRepoState, oldDeployStatus enterpriseApi.AppDeploymentStatus, newDeployStatus enterpriseApi.AppDeploymentStatus) {
	reqLogger := log.FromContext(ctx)
	scopedLog := reqLogger.WithName("changeAppSrcDeployInfoStatus").WithValues("Called for AppSource: ", appSrc, "repoState", repoState, "oldDeployStatus", oldDeployStatus, "newDeployStatus", newDeployStatus)

	if appSrcDeploymentInfo, ok := appSrcDeployStatus[appSrc]; ok {
		appDeployInfoList := appSrcDeploymentInfo.AppDeploymentInfoList
		for idx := range appDeployInfoList {
			// Modify the app status if the state and status matches
			if appDeployInfoList[idx].RepoState == repoState && appDeployInfoList[idx].DeployStatus == oldDeployStatus {
				appDeployInfoList[idx].DeployStatus = newDeployStatus
			}
		}

		// Update the Map entry again
		appSrcDeployStatus[appSrc] = appSrcDeploymentInfo
		scopedLog.Info("Complete")
	} else {
		// Ideally this should never happen, check if the "IsDeploymentInProgress" flag is handled correctly or not
		scopedLog.Error(nil, "Could not find the App Source in App context")
	}
}

// setStateAndStatusForAppDeployInfo sets the state and status for an App
func setStateAndStatusForAppDeployInfo(appDeployInfo *enterpriseApi.AppDeploymentInfo, repoState enterpriseApi.AppRepoState, deployStatus enterpriseApi.AppDeploymentStatus) {
	appDeployInfo.RepoState = repoState
	appDeployInfo.DeployStatus = deployStatus
}

// setStateAndStatusForAppDeployInfoList sets the state and status for a given list of Apps
func setStateAndStatusForAppDeployInfoList(appDeployList []enterpriseApi.AppDeploymentInfo, state enterpriseApi.AppRepoState, status enterpriseApi.AppDeploymentStatus) (bool, []enterpriseApi.AppDeploymentInfo) {
	var modified bool
	for idx := range appDeployList {
		setStateAndStatusForAppDeployInfo(&appDeployList[idx], state, status)
		modified = true
	}

	return modified, appDeployList
}

func isAppRepoStateDeleted(appDeployInfo enterpriseApi.AppDeploymentInfo) bool {
	return appDeployInfo.RepoState == enterpriseApi.RepoStateDeleted
}

// handleAppRepoChanges parses the remote storage listing and updates the repoState and deployStatus accordingly
// client and cr are used when we put the glue logic to hand-off to the side car
func handleAppRepoChanges(ctx context.Context, client splcommon.ControllerClient, cr splcommon.MetaObject,
	appDeployContext *enterpriseApi.AppDeploymentContext, remoteObjListingMap map[string]splclient.S3Response, appFrameworkConfig *enterpriseApi.AppFrameworkSpec) (bool, error) {
	crKind := cr.GetObjectKind().GroupVersionKind().Kind
	reqLogger := log.FromContext(ctx)
	scopedLog := reqLogger.WithName("handleAppRepoChanges").WithValues("kind", crKind, "name", cr.GetName(), "namespace", cr.GetNamespace())
	var err error
	appsModified := false

	scopedLog.Info("received App listing", "for App sources", len(remoteObjListingMap))
	if len(remoteObjListingMap) == 0 {
		scopedLog.Error(nil, "remoteObjectList is empty. Any apps that are already deployed will be disabled")
	}

	// Check if the appSource is still valid in the config
	for appSrc := range remoteObjListingMap {
		if !CheckIfAppSrcExistsInConfig(appFrameworkConfig, appSrc) {
			err = fmt.Errorf("app source: %s no more exists, this should never happen", appSrc)
			return appsModified, err
		}
	}

	// 1. Check if the AppSrc is deleted in latest config, OR missing with the remote listing.
	for appSrc, appSrcDeploymentInfo := range appDeployContext.AppsSrcDeployStatus {
		// If the AppSrc is missing mark all the corresponding apps for deletion
		if !CheckIfAppSrcExistsInConfig(appFrameworkConfig, appSrc) ||
			!checkIfAppSrcExistsWithRemoteListing(appSrc, remoteObjListingMap) {
			scopedLog.Info("App change", "deleting/disabling all the apps for App source: ", appSrc, "Reason: App source is mising in config or remote listing")
			curAppDeployList := appSrcDeploymentInfo.AppDeploymentInfoList
			var modified bool

			modified, appSrcDeploymentInfo.AppDeploymentInfoList = setStateAndStatusForAppDeployInfoList(curAppDeployList, enterpriseApi.RepoStateDeleted, enterpriseApi.DeployStatusPending)

			if modified {
				// Finally update the Map entry with latest info
				appDeployContext.AppsSrcDeployStatus[appSrc] = appSrcDeploymentInfo
			}
		}
	}

	// 2. Go through each AppSrc from the remote listing
	for appSrc, s3Response := range remoteObjListingMap {
		// 2.1 Mark Apps for deletion if they are missing in remote listing
		appSrcDeploymentInfo, appSrcExistsLocally := appDeployContext.AppsSrcDeployStatus[appSrc]

		if appSrcExistsLocally {
			currentList := appSrcDeploymentInfo.AppDeploymentInfoList
			for appIdx := range currentList {
				if !isAppRepoStateDeleted(appSrcDeploymentInfo.AppDeploymentInfoList[appIdx]) && !checkIfAnAppIsActiveOnRemoteStore(currentList[appIdx].AppName, s3Response.Objects) {
					scopedLog.Info("App change", "deleting/disabling the App: ", currentList[appIdx].AppName, "as it is missing in the remote listing", nil)
					setStateAndStatusForAppDeployInfo(&currentList[appIdx], enterpriseApi.RepoStateDeleted, enterpriseApi.DeployStatusComplete)
				}
			}
		}

		// 2.2 Check for any App changes(Ex. A new App source, a new App added/updated)
		appsModified = AddOrUpdateAppSrcDeploymentInfoList(ctx, &appSrcDeploymentInfo, s3Response.Objects)
		scope := getAppSrcScope(ctx, appFrameworkConfig, appSrc)
		// if some apps were modified or added, and we have cluster scoped apps,
		// then set the bundle push state to Pending
		if appsModified && scope == enterpriseApi.ScopeCluster {
			appDeployContext.BundlePushStatus.BundlePushStage = enterpriseApi.BundlePushPending

		}

		// Finally update the Map entry with latest info
		appDeployContext.AppsSrcDeployStatus[appSrc] = appSrcDeploymentInfo
	}

	return appsModified, err
}

// isAppExtentionValid checks if an app extention is supported or not
func isAppExtentionValid(receivedKey string) bool {
	appExtIdx := strings.LastIndex(receivedKey, ".")
	if appExtIdx < 0 {
		return false
	}

	switch appExt := receivedKey[appExtIdx+1:]; appExt {
	case "spl":
		return true

	case "tgz":
		return true

	default:
		return false
	}
}

// AddOrUpdateAppSrcDeploymentInfoList  modifies the App deployment status as perceived from the remote object listing
func AddOrUpdateAppSrcDeploymentInfoList(ctx context.Context, appSrcDeploymentInfo *enterpriseApi.AppSrcDeployInfo, remoteS3ObjList []*splclient.RemoteObject) bool {
	reqLogger := log.FromContext(ctx)
	scopedLog := reqLogger.WithName("AddOrUpdateAppSrcDeploymentInfoList").WithValues("Called with length: ", len(remoteS3ObjList))

	var found bool
	var appName string
	var newAppInfoList []enterpriseApi.AppDeploymentInfo
	var appChangesDetected bool
	var appDeployInfo enterpriseApi.AppDeploymentInfo

	for _, remoteObj := range remoteS3ObjList {
		receivedKey := *remoteObj.Key
		if !isAppExtentionValid(receivedKey) {
			scopedLog.Error(nil, "App name Parsing: Ignoring the key with invalid extention", "receivedKey", receivedKey)
			continue
		}

		nameAt := strings.LastIndex(receivedKey, "/")
		appName = receivedKey[nameAt+1:]

		// Now update App status as seen in the remote listing
		found = false
		appList := appSrcDeploymentInfo.AppDeploymentInfoList
		for idx := range appList {
			if appList[idx].AppName == appName {
				found = true
				if appList[idx].ObjectHash != *remoteObj.Etag || appList[idx].RepoState == enterpriseApi.RepoStateDeleted {
					scopedLog.Info("App change detected.  Marking for an update.", "appName", appName)
					appList[idx].ObjectHash = *remoteObj.Etag
					appList[idx].IsUpdate = true
					appList[idx].DeployStatus = enterpriseApi.DeployStatusPending
					appList[idx].PhaseInfo.Phase = enterpriseApi.PhaseDownload
					appList[idx].PhaseInfo.Status = enterpriseApi.AppPkgDownloadPending
					appList[idx].PhaseInfo.FailCount = 0
					appList[idx].AuxPhaseInfo = nil

					// Make the state active for an app that was deleted earlier, and got activated again
					if appList[idx].RepoState == enterpriseApi.RepoStateDeleted {
						scopedLog.Info("App change.  Enabling the App that was previously disabled/deleted", "appName", appName)
						appList[idx].RepoState = enterpriseApi.RepoStateActive
					}
					appChangesDetected = true
				}

				// Found the App and finished the needed work. we can break here
				break
			}
		}

		// Update our local list if it is a new app
		if !found {
			scopedLog.Info("New App found", "appName", appName)
			appDeployInfo.AppName = appName
			appDeployInfo.ObjectHash = *remoteObj.Etag
			appDeployInfo.RepoState = enterpriseApi.RepoStateActive
			appDeployInfo.DeployStatus = enterpriseApi.DeployStatusPending
			appDeployInfo.PhaseInfo.Phase = enterpriseApi.PhaseDownload
			appDeployInfo.PhaseInfo.Status = enterpriseApi.AppPkgDownloadPending

			// Add it to a separate list so that we don't loop through the newly added entries
			newAppInfoList = append(newAppInfoList, appDeployInfo)
			appChangesDetected = true
		}
	}

	// Add the newly discovered Apps to the App source group
	appSrcDeploymentInfo.AppDeploymentInfoList = append(appSrcDeploymentInfo.AppDeploymentInfoList, newAppInfoList...)

	return appChangesDetected
}

// markAppsStatusToComplete sets the required status for a given state.
// Gets called from glue logic based on how we want to hand-off to init/side car, and look for the return status
// For now, two possible cases:
// 1. Completing the changes for Deletes. Called with state=AppStateDeleted, and status=DeployStatusPending
// 2. Completing the changes for Active(Apps newly added, apps modified, Apps previously deleted, and now active).
// Note:- Used in only for Phase-2
func markAppsStatusToComplete(ctx context.Context, client splcommon.ControllerClient, cr splcommon.MetaObject, appConf *enterpriseApi.AppFrameworkSpec, appSrcDeploymentStatus map[string]enterpriseApi.AppSrcDeployInfo) error {
	var err error
	reqLogger := log.FromContext(ctx)
	scopedLog := reqLogger.WithName("markAppsStatusToComplete")

	// ToDo: Passing appSrcDeploymentStatus is redundant, but this function will go away in phase-3, so ok for now.
	for appSrc := range appSrcDeploymentStatus {
		changeAppSrcDeployInfoStatus(ctx, appSrc, appSrcDeploymentStatus, enterpriseApi.RepoStateActive, enterpriseApi.DeployStatusPending, enterpriseApi.DeployStatusComplete)
		changeAppSrcDeployInfoStatus(ctx, appSrc, appSrcDeploymentStatus, enterpriseApi.RepoStateDeleted, enterpriseApi.DeployStatusPending, enterpriseApi.DeployStatusComplete)
	}

	scopedLog.Info("Marked the App deployment status to complete")
	// ToDo: Caller of this API also needs to set "IsDeploymentInProgress = false" once after completing this function call for all the app sources

	return err
}

// setupAppsStagingVolume creates the necessary volume on the Splunk pods, for the operator to copy all app packages in the appSources configured and make them locally available to the Splunk instance.
func setupAppsStagingVolume(ctx context.Context, client splcommon.ControllerClient, cr splcommon.MetaObject, podTemplateSpec *corev1.PodTemplateSpec, appFrameworkConfig *enterpriseApi.AppFrameworkSpec) {

	// Create shared volume and init containers for App Framework
	if len(appFrameworkConfig.AppSources) > 0 {
		// Create volume to on Splunk container to contain apps copied from Splunk Operator pod
		emptyVolumeSource := corev1.VolumeSource{
			EmptyDir: &corev1.EmptyDirVolumeSource{},
		}

		initVol := corev1.Volume{
			Name:         appVolumeMntName,
			VolumeSource: emptyVolumeSource,
		}

		podTemplateSpec.Spec.Volumes = append(podTemplateSpec.Spec.Volumes, initVol)

		// Add apps staging mount to Splunk container
		initVolumeSpec := corev1.VolumeMount{
			Name:      appVolumeMntName,
			MountPath: fmt.Sprintf("/%s/", appVolumeMntName),
		}

		// This assumes the Splunk instance container is Containers[0], which I *believe* is valid
		podTemplateSpec.Spec.Containers[0].VolumeMounts = append(podTemplateSpec.Spec.Containers[0].VolumeMounts, initVolumeSpec)
	}
}

// isAppAlreadyDownloaded checks if the app is already present on the operator pod
func isAppAlreadyDownloaded(ctx context.Context, downloadWorker *PipelineWorker) bool {
	reqLogger := log.FromContext(ctx)
	scopedLog := reqLogger.WithName("isAppAlreadyDownloaded").WithValues("app name", downloadWorker.appDeployInfo.AppName)

	scope := getAppSrcScope(ctx, downloadWorker.afwConfig, downloadWorker.appSrcName)
	kind := downloadWorker.cr.GetObjectKind().GroupVersionKind().Kind

	localPath := filepath.Join(splcommon.AppDownloadVolume, "downloadedApps", downloadWorker.cr.GetNamespace(), kind, downloadWorker.cr.GetName(), scope, downloadWorker.appSrcName) + "/"
	localAppFileName := getLocalAppFileName(ctx, localPath, downloadWorker.appDeployInfo.AppName, downloadWorker.appDeployInfo.ObjectHash)

	// check if the app is present on operator pod
	fileInfo, err := os.Stat(localAppFileName)

	if os.IsNotExist(err) {
		scopedLog.Info("App not present on operator pod")
		return false
	}

	localSize := fileInfo.Size()
	remoteSize := int64(downloadWorker.appDeployInfo.Size)
	if localSize != remoteSize {
		err = fmt.Errorf("local size does not match with size on remote storage. localSize=%d, remoteSize=%d", localSize, remoteSize)
		scopedLog.Error(err, "incorrect app size")
		return false
	}
	return true
}

// SetLastAppInfoCheckTime sets the last check time to current time
func SetLastAppInfoCheckTime(ctx context.Context, appInfoStatus *enterpriseApi.AppDeploymentContext) {
	reqLogger := log.FromContext(ctx)
	scopedLog := reqLogger.WithName("SetLastAppInfoCheckTime")
	currentEpoch := time.Now().Unix()

	scopedLog.Info("Setting the LastAppInfoCheckTime to current time", "current epoch time", currentEpoch)

	appInfoStatus.LastAppInfoCheckTime = currentEpoch
}

// HasAppRepoCheckTimerExpired checks if the polling interval has expired
func HasAppRepoCheckTimerExpired(ctx context.Context, appInfoContext *enterpriseApi.AppDeploymentContext) bool {
	reqLogger := log.FromContext(ctx)
	scopedLog := reqLogger.WithName("HasAppRepoCheckTimerExpired")
	currentEpoch := time.Now().Unix()

	isTimerExpired := appInfoContext.LastAppInfoCheckTime+appInfoContext.AppsRepoStatusPollInterval <= currentEpoch
	if isTimerExpired {
		scopedLog.Info("App repo polling interval timer has expired", "LastAppInfoCheckTime", strconv.FormatInt(appInfoContext.LastAppInfoCheckTime, 10), "current epoch time", strconv.FormatInt(currentEpoch, 10))
	}

	return isTimerExpired
}

// GetNextRequeueTime gets the next reconcile requeue time based on the appRepoPollInterval.
// There can be some time elapsed between when we first set lastAppInfoCheckTime and when the CR is in Ready state.
// Hence we need to subtract the delta time elapsed from the actual polling interval,
// so that the next reconcile would happen at the right time.
func GetNextRequeueTime(ctx context.Context, appRepoPollInterval, lastCheckTime int64) time.Duration {
	reqLogger := log.FromContext(ctx)
	scopedLog := reqLogger.WithName("GetNextRequeueTime")
	currentEpoch := time.Now().Unix()

	var nextRequeueTimeInSec int64
	nextRequeueTimeInSec = appRepoPollInterval - (currentEpoch - lastCheckTime)
	if nextRequeueTimeInSec < 0 {
		nextRequeueTimeInSec = 5
	}

	scopedLog.Info("Getting next requeue time", "LastAppInfoCheckTime", lastCheckTime, "Current Epoch time", currentEpoch, "nextRequeueTimeInSec", nextRequeueTimeInSec)

	return time.Second * (time.Duration(nextRequeueTimeInSec))
}

// isAppRepoPollingEnabled checks whether automatic polling for apps repo changes
// is enabled or not. If the value is 0, then we fallback to on-demand polling of apps
// repo changes.
func isAppRepoPollingEnabled(appStatusContext *enterpriseApi.AppDeploymentContext) bool {
	return appStatusContext.AppsRepoStatusPollInterval != 0
}

func shouldCheckAppRepoStatus(ctx context.Context, client splcommon.ControllerClient, cr splcommon.MetaObject, appStatusContext *enterpriseApi.AppDeploymentContext, kind string, turnOffManualChecking *bool) bool {
	// If polling is disabled, check if manual update is on.
	if !isAppRepoPollingEnabled(appStatusContext) {
		configMapName := GetSplunkManualAppUpdateConfigMapName(cr.GetNamespace())

		// Check if we need to manually check for app updates for this CR kind
		if getManualUpdateStatus(ctx, client, cr, configMapName) == "on" {
			// There can be more than 1 CRs of this kind. We should only
			// turn off the status once all the CRs have finished the reconciles
			if getManualUpdateRefCount(ctx, client, cr, configMapName) == 1 {
				*turnOffManualChecking = true
			}
			return true
		}
	} else {
		return HasAppRepoCheckTimerExpired(ctx, appStatusContext)
	}
	return false
}

// getCleanObjectDigest returns only hexa-decimal portion of a string
// Ex. '\"b38a8f911e2b43982b71a979fe1d3c3f\"' is converted to b38a8f911e2b43982b71a979fe1d3c3f
func getCleanObjectDigest(rawObjectDigest *string) (*string, error) {
	// S3: In the case of multipart upload, '-' is an allowed character as part of the etag
	reg, err := regexp.Compile("[^A-Fa-f0-9\\-]+")
	if err != nil {
		return nil, err
	}

	cleanObjectHash := reg.ReplaceAllString(*rawObjectDigest, "")
	return &cleanObjectHash, nil
}

// updateManualAppUpdateConfigMapLocked updates the manual app update config map
func updateManualAppUpdateConfigMapLocked(ctx context.Context, client splcommon.ControllerClient, cr splcommon.MetaObject, appStatusContext *enterpriseApi.AppDeploymentContext, kind string, turnOffManualChecking bool) error {
	reqLogger := log.FromContext(ctx)
	scopedLog := reqLogger.WithName("updateManualAppUpdateConfigMap").WithValues("name", cr.GetName(), "namespace", cr.GetNamespace())
	var status string

	configMapName := GetSplunkManualAppUpdateConfigMapName(cr.GetNamespace())
	namespacedName := types.NamespacedName{Namespace: cr.GetNamespace(), Name: configMapName}

	mux := getResourceMutex(configMapName)
	mux.Lock()
	defer mux.Unlock()
	configMap, err := splctrl.GetConfigMap(ctx, client, namespacedName)
	if err != nil {
		scopedLog.Error(err, "Unable to get configMap", "name", namespacedName.Name)
		return err
	}

	// reset the LastAppInfoCheckTime to 0 so that we don't reconcile again and poll for apps status
	appStatusContext.LastAppInfoCheckTime = 0

	numOfObjects := getManualUpdateRefCount(ctx, client, cr, configMapName)

	// turn off the manual checking for this CR kind in the configMap
	if turnOffManualChecking {
		scopedLog.Info("Turning off manual checking of apps update", "Kind", kind)
		// reset the status back to "off" and
		// refCount to original count
		status = "off"
		numOfObjects = getNumOfOwnerRefsKind(configMap, kind)
	} else {
		//just decrement the refCount if the status is "on"
		status = getManualUpdateStatus(ctx, client, cr, configMapName)
		if status == "on" {
			numOfObjects--
		}
	}

	// prepare the configMapData
	configMapData := fmt.Sprintf(`status: %s
refCount: %d`, status, numOfObjects)

	configMap.Data[kind] = configMapData

	err = splutil.UpdateResource(ctx, client, configMap)
	if err != nil {
		scopedLog.Error(err, "Could not update the configMap", "name", namespacedName.Name)
		return err
	}
	return nil
}

// initAndCheckAppInfoStatus initializes the S3Clients and checks the status of apps on remote storage.
func initAndCheckAppInfoStatus(ctx context.Context, client splcommon.ControllerClient, cr splcommon.MetaObject,
	appFrameworkConf *enterpriseApi.AppFrameworkSpec, appStatusContext *enterpriseApi.AppDeploymentContext) error {
	reqLogger := log.FromContext(ctx)
	scopedLog := reqLogger.WithName("initAndCheckAppInfoStatus").WithValues("name", cr.GetName(), "namespace", cr.GetNamespace())

	var err error
	// Register the S3 clients specific to providers if not done already
	// This is done to prevent the null pointer dereference in case when
	// operator crashes and comes back up and the status of app context was updated
	// to match the spec in the previous run.
	err = initAppFrameWorkContext(ctx, client, cr, appFrameworkConf, appStatusContext)
	if err != nil {
		scopedLog.Error(err, "Unable initialize app framework")
		return err
	}

	var turnOffManualChecking bool
	kind := cr.GetObjectKind().GroupVersionKind().Kind

	//check if the apps need to be downloaded from remote storage
	if shouldCheckAppRepoStatus(ctx, client, cr, appStatusContext, kind, &turnOffManualChecking) || !reflect.DeepEqual(appStatusContext.AppFrameworkConfig, *appFrameworkConf) {

		if appStatusContext.IsDeploymentInProgress {
			scopedLog.Info("App installation is already in progress. Not checking for any latest app repo changes")
			return nil
		}

		appStatusContext.IsDeploymentInProgress = true
		var sourceToAppsList map[string]splclient.S3Response

		scopedLog.Info("Checking status of apps on remote storage...")

		sourceToAppsList, err = GetAppListFromS3Bucket(ctx, client, cr, appFrameworkConf)
		// TODO: gaurav, we need to handle this case better in Phase-3. There can be a possibility
		// where if an appSource is missing in remote store, we mark it for deletion. But if it comes up
		// next time, we will recycle the pod to install the app. We need to find a way to reduce the pod recycles.
		if len(sourceToAppsList) != len(appFrameworkConf.AppSources) {
			scopedLog.Error(err, "Unable to get apps list, will retry in next reconcile...")
		} else {
			for _, appSource := range appFrameworkConf.AppSources {
				// Clean-up for the object digest value
				for i := range sourceToAppsList[appSource.Name].Objects {
					cleanDigest, err := getCleanObjectDigest(sourceToAppsList[appSource.Name].Objects[i].Etag)
					if err != nil {
						scopedLog.Error(err, "unable to fetch clean object digest value", "Object Hash", sourceToAppsList[appSource.Name].Objects[i].Etag)
						return err
					}

					sourceToAppsList[appSource.Name].Objects[i].Etag = cleanDigest
				}

				scopedLog.Info("Apps List retrieved from remote storage", "App Source", appSource.Name, "Content", sourceToAppsList[appSource.Name].Objects)
			}

			// Only handle the app repo changes if we were able to successfully get the apps list
			_, err = handleAppRepoChanges(ctx, client, cr, appStatusContext, sourceToAppsList, appFrameworkConf)
			if err != nil {
				scopedLog.Error(err, "Unable to use the App list retrieved from the remote storage")
				return err
			}

			appStatusContext.AppFrameworkConfig = *appFrameworkConf
		}

		// set the last check time to current time only if the polling is enabled
		if isAppRepoPollingEnabled(appStatusContext) {
			SetLastAppInfoCheckTime(ctx, appStatusContext)
		} else {
			err = updateManualAppUpdateConfigMapLocked(ctx, client, cr, appStatusContext, kind, turnOffManualChecking)
			if err != nil {
				scopedLog.Error(err, "failed to update the manual app udpate configMap")
				return err
			}
		}
	}

	return nil
}

// SetConfigMapOwnerRef sets the owner references for the configMap
func SetConfigMapOwnerRef(ctx context.Context, client splcommon.ControllerClient, cr splcommon.MetaObject, configMap *corev1.ConfigMap) error {
	reqLogger := log.FromContext(ctx)
	scopedLog := reqLogger.WithName("SetConfigMapOwnerRef").WithValues("name", cr.GetName(), "namespace", cr.GetNamespace())

	currentOwnerRef := configMap.GetOwnerReferences()
	// Check if owner ref exists
	for i := 0; i < len(currentOwnerRef); i++ {
		if reflect.DeepEqual(currentOwnerRef[i], splcommon.AsOwner(cr, false)) {
			return nil
		}
	}

	// Owner ref doesn't exist, update configMap with owner references
	configMap.SetOwnerReferences(append(configMap.GetOwnerReferences(), splcommon.AsOwner(cr, false)))

	// Update the configMap now
	err := splutil.UpdateResource(ctx, client, configMap)
	if err != nil {
		scopedLog.Error(err, "Unable to update configMap", "name", configMap.Name)
		return err
	}

	return nil

}

func getNumOfOwnerRefsKind(configMap *corev1.ConfigMap, kind string) int {
	var numOfObjects int
	currentOwnerRefs := configMap.GetOwnerReferences()
	// Get the nubmer of owners of this kind
	for i := 0; i < len(currentOwnerRefs); i++ {
		if currentOwnerRefs[i].Kind == kind {
			numOfObjects++
		}
	}
	return numOfObjects
}

// UpdateOrRemoveEntryFromConfigMapLocked removes/updates the entry for the CR type from the manual app update configMap
func UpdateOrRemoveEntryFromConfigMapLocked(ctx context.Context, c splcommon.ControllerClient, cr splcommon.MetaObject, instanceType InstanceType) error {
	reqLogger := log.FromContext(ctx)
	scopedLog := reqLogger.WithName("UpdateOrRemoveEntryFromConfigMapLocked").WithValues("name", cr.GetName(), "namespace", cr.GetNamespace())

	configMapName := GetSplunkManualAppUpdateConfigMapName(cr.GetNamespace())
	namespacedName := types.NamespacedName{Namespace: cr.GetNamespace(), Name: configMapName}

	mux := getResourceMutex(configMapName)
	mux.Lock()
	defer mux.Unlock()
	configMap, err := splctrl.GetConfigMap(ctx, c, namespacedName)
	if err != nil {
		scopedLog.Error(err, "Unable to get config map", "name", namespacedName.Name)
		return err
	}

	kind := cr.GetObjectKind().GroupVersionKind().Kind

	numOfObjects := getNumOfOwnerRefsKind(configMap, kind)
	if numOfObjects == 0 {
		err = fmt.Errorf("error getting objects for this type: %s", instanceType.ToString())
		return err
	}

	// if this is the last of its kind, remove its entry from the config map
	if numOfObjects == 1 {
		delete(configMap.Data, kind)
	} else {
		// just decrement the refCount in the configMap
		numOfObjects--

		configMapData := fmt.Sprintf(`status: %s
refCount: %d`, getManualUpdateStatus(ctx, c, cr, configMapName), numOfObjects)

		configMap.Data[kind] = configMapData
	}

	// Update configMap now
	err = splutil.UpdateResource(ctx, c, configMap)
	if err != nil {
		scopedLog.Error(err, "Unable to update configMap", "name", namespacedName.Name)
		return err
	}

	return nil
}

// RemoveConfigMapOwnerRef removes the owner references for the configMap
func RemoveConfigMapOwnerRef(ctx context.Context, client splcommon.ControllerClient, cr splcommon.MetaObject, configMapName string) (uint, error) {
	var err error
	var refCount uint = 0

	namespacedName := types.NamespacedName{Namespace: cr.GetNamespace(), Name: configMapName}
	configMap, err := splctrl.GetConfigMap(ctx, client, namespacedName)
	if err != nil {
		return 0, err
	}

	ownerRef := configMap.GetOwnerReferences()
	for i := 0; i < len(ownerRef); i++ {
		if reflect.DeepEqual(ownerRef[i], splcommon.AsOwner(cr, false)) {
			ownerRef = append(ownerRef[:i], ownerRef[i+1:]...)
			refCount++
		}
	}

	// Update the modified owner reference list
	if refCount > 0 {
		configMap.SetOwnerReferences(ownerRef)
		err = splutil.UpdateResource(ctx, client, configMap)
		if err != nil {
			return 0, err
		}
	}

	return refCount, nil
}

func extractFieldFromConfigMapData(fieldRegex, data string) string {

	var result string
	pattern := regexp.MustCompile(fieldRegex)
	if len(pattern.FindStringSubmatch(data)) > 0 {
		result = pattern.FindStringSubmatch(data)[1]
	}
	return result
}

// checkIfFileExistsOnPod confirms if the given file path exits on a given Pod
func checkIfFileExistsOnPod(ctx context.Context, cr splcommon.MetaObject, filePath string, podExecClient splutil.PodExecClientImpl) bool {
	reqLogger := log.FromContext(ctx)
	scopedLog := reqLogger.WithName("checkIfFileExistsOnPod").WithValues("podName", podExecClient.GetTargetPodName(), "namespace", cr.GetNamespace()).WithValues("filePath", filePath)
	// Make sure the destination directory is existing
	fPath := path.Clean(filePath)
	command := fmt.Sprintf("test -f %s; echo -n $?", fPath)
	streamOptions := splutil.NewStreamOptionsObject(command)

	stdOut, stdErr, err := podExecClient.RunPodExecCommand(ctx, streamOptions, []string{"/bin/sh"})
	if stdErr != "" || err != nil {
		scopedLog.Error(err, "error in checking the file availability on the Pod", "stdErr", stdErr, "stdOut", stdOut, "filePath", fPath)
		return false
	}

	fileTestResult, _ := strconv.Atoi(stdOut)
	return fileTestResult == 0
}

// createDirOnSplunkPods creates the required directory for the pod/s
func createDirOnSplunkPods(ctx context.Context, cr splcommon.MetaObject, replicas int32, path string, podExecClient splutil.PodExecClientImpl) error {
	var err error
	var stdOut, stdErr string

	command := fmt.Sprintf("mkdir -p %s", path)
	streamOptions := splutil.NewStreamOptionsObject(command)
	// create the directory on each replica pod
	for replicaIndex := 0; replicaIndex < int(replicas); replicaIndex++ {
		// get the target pod name
		podName := getApplicablePodNameForAppFramework(cr, replicaIndex)
		podExecClient.SetTargetPodName(ctx, podName)

		// CSPL-1639: reset the Stdin so that reader pipe can read from the correct offset of the string reader.
		// This is particularly needed in the cases where we are trying to run the same command across multiple pods
		// and we need to clear the reader pipe so that we can read the read buffer from the correct offset again.
		splutil.ResetStringReader(streamOptions, command)

		// Throw an error if we are not able to create the destination directory where we wish to copy the app package
		stdOut, stdErr, err = podExecClient.RunPodExecCommand(ctx, streamOptions, []string{"/bin/sh"})
		if stdErr != "" || err != nil {
			err = fmt.Errorf("unable to create directory on Pod at path=%s. stdout: %s, stdErr: %s, err: %s", path, stdOut, stdErr, err)
			break
		}
	}
	return err
}

// CopyFileToPod copies a file from Operator Pod to any given Pod of a custom resource
func CopyFileToPod(ctx context.Context, c splcommon.ControllerClient, namespace string, srcPath string, destPath string, podExecClient splutil.PodExecClientImpl) (string, string, error) {
	reqLogger := log.FromContext(ctx)
	scopedLog := reqLogger.WithName("CopyFileToPod").WithValues("podName", podExecClient.GetTargetPodName(), "namespace", namespace).WithValues("srcPath", srcPath, "destPath", destPath)

	var err error
	reader, writer := io.Pipe()

	// Check if the source file path is valid
	if strings.HasSuffix(srcPath, "/") {
		return "", "", fmt.Errorf("invalid file name %s", srcPath)
	}

	// Do not accept relative path for source file path
	srcPath = path.Clean(srcPath)
	if !strings.HasPrefix(srcPath, "/") {
		return "", "", fmt.Errorf("relative paths are not supported for source path: %s", srcPath)
	}

	// Make sure that the source file exists
	_, err = os.Stat(srcPath)
	if err != nil {
		return "", "", fmt.Errorf("unable to get the info for file: %s, error: %s", srcPath, err)
	}

	// If the Pod destination path is a directory, use the source file name
	if strings.HasSuffix(destPath, "/") {
		destPath = destPath + path.Base(srcPath)
	}

	destPath = path.Clean(destPath)
	// Do not accept relative path for Pod destination path
	if !strings.HasPrefix(destPath, "/") {
		return "", "", fmt.Errorf("relative paths are not supported for dest path: %s", destPath)
	}

	// Make sure the destination directory is existing
	destDir := path.Dir(destPath)
	command := fmt.Sprintf("test -d %s; echo -n $?", destDir)

	streamOptions := splutil.NewStreamOptionsObject(command)

	// If the Pod directory doesn't exist, do not try to create it. Instead throw an error
	// Otherwise, in case of invalid dest path, we may end up creating too many invalid directories/files
	stdOut, stdErr, err := podExecClient.RunPodExecCommand(ctx, streamOptions, []string{"/bin/sh"})
	dirTestResult, _ := strconv.Atoi(stdOut)
	if dirTestResult != 0 {
		return stdOut, stdErr, fmt.Errorf("directory on Pod doesn't exist. stdout: %s, stdErr: %s, err: %s", stdOut, stdErr, err)
	}

	go func() {
		defer writer.Close()
		err := cpMakeTar(localPath{file: srcPath}, remotePath{file: destPath}, writer)
		if err != nil {
			scopedLog.Error(err, "Failed to send file on writer pipe", "srcPath", srcPath, "destPath", destPath)
			return
		}
	}()
	var cmdArr []string

	// Untar the input stream on the Pod
	cmdArr = []string{"tar", "-xf", "-"}
	if len(destDir) > 0 {
		cmdArr = append(cmdArr, "-C", destDir)
	}

	streamOptions.Stdin = reader

	return podExecClient.RunPodExecCommand(ctx, streamOptions, cmdArr)
}

//go:linkname cpMakeTar k8s.io/kubernetes/pkg/kubectl/cmd/cp.makeTar
//func cpMakeTar(srcPath, destPath string, writer io.Writer) error

//validateMonitoringConsoleRef validates the changes in monitoringConsoleRef
func validateMonitoringConsoleRef(ctx context.Context, c splcommon.ControllerClient, revised *appsv1.StatefulSet, serviceURLs []corev1.EnvVar) error {
	var err error
	namespacedName := types.NamespacedName{Namespace: revised.GetNamespace(), Name: revised.GetName()}
	var current appsv1.StatefulSet

	err = c.Get(context.TODO(), namespacedName, &current)
	if err == nil {
		currEnv := current.Spec.Template.Spec.Containers[0].Env
		revEnv := revised.Spec.Template.Spec.Containers[0].Env

		var cEnv, rEnv corev1.EnvVar

		for _, cEnvTemp := range currEnv {
			if cEnvTemp.Name == "SPLUNK_MONITORING_CONSOLE_REF" {
				cEnv.Value = cEnvTemp.Value
			}
		}

		for _, rEnvTemp := range revEnv {
			if rEnvTemp.Name == "SPLUNK_MONITORING_CONSOLE_REF" {
				rEnv.Value = rEnvTemp.Value
			}
		}

		if cEnv.Value != "" && rEnv.Value != "" && cEnv.Value != rEnv.Value {
			//1. if revised Spec has different mcRef defined
			_, err = ApplyMonitoringConsoleEnvConfigMap(ctx, c, current.ObjectMeta.GetNamespace(), current.ObjectMeta.GetName(), cEnv.Value, serviceURLs, false)
			if err != nil {
				return err
			}
			_, err = ApplyMonitoringConsoleEnvConfigMap(ctx, c, current.ObjectMeta.GetNamespace(), current.ObjectMeta.GetName(), rEnv.Value, serviceURLs, true)
			if err != nil {
				return err
			}
		} else if cEnv.Value != "" && rEnv.Value == "" {
			//2. if revised Spec doesn't have mcRef defined
			_, err = ApplyMonitoringConsoleEnvConfigMap(ctx, c, current.ObjectMeta.GetNamespace(), current.ObjectMeta.GetName(), cEnv.Value, serviceURLs, false)
			if err != nil {
				return err
			}
		}
	}
	//if the sts doesn't exists no need for any change
	return nil
}

// setInstallStateForClusterScopedApps sets the install state for cluster scoped apps
func setInstallStateForClusterScopedApps(ctx context.Context, appDeployContext *enterpriseApi.AppDeploymentContext) {
	reqLogger := log.FromContext(ctx)
	scopedLog := reqLogger.WithName("setInstallStateForClusterScopedApps")

	for appSrcName, appSrcDeployInfo := range appDeployContext.AppsSrcDeployStatus {
		// Mark only cluster scoped apps
		if enterpriseApi.ScopeCluster != getAppSrcScope(ctx, &appDeployContext.AppFrameworkConfig, appSrcName) {
			continue
		}

		deployInfoList := appSrcDeployInfo.AppDeploymentInfoList
		for i := range deployInfoList {
			if deployInfoList[i].PhaseInfo.Phase == enterpriseApi.PhasePodCopy && deployInfoList[i].PhaseInfo.Status == enterpriseApi.AppPkgPodCopyComplete {
				deployInfoList[i].PhaseInfo.Phase = enterpriseApi.PhaseInstall
				deployInfoList[i].PhaseInfo.Status = enterpriseApi.AppPkgInstallComplete
				scopedLog.Info("Cluster scoped app installed", "app name", deployInfoList[i].AppName, "digest", deployInfoList[i].ObjectHash)
			} else if deployInfoList[i].PhaseInfo.Phase != enterpriseApi.PhaseInstall || deployInfoList[i].PhaseInfo.Status != enterpriseApi.AppPkgInstallComplete {
				scopedLog.Error(nil, "app missing from bundle push", "app name", deployInfoList[i].AppName, "digest", deployInfoList[i].ObjectHash, "phase", deployInfoList[i].PhaseInfo.Phase, "status", deployInfoList[i].PhaseInfo.Status)
			}
		}
	}
}

// getAdminPasswordFromSecret retrieves the admin password from secret object
func getAdminPasswordFromSecret(ctx context.Context, client splcommon.ControllerClient, cr splcommon.MetaObject) ([]byte, error) {
	// get the admin password from the namespace scoped secret
	defaultSecretObjName := splcommon.GetNamespaceScopedSecretName(cr.GetNamespace())
	defaultSecret, err := splutil.GetSecretByName(ctx, client, cr, defaultSecretObjName)
	if err != nil {
		return nil, fmt.Errorf("could not access default secret object to fetch admin password. Reason %v", err)
	}

	//Get the admin password from the secret object
	adminPwd, foundSecret := defaultSecret.Data["password"]
	if !foundSecret {
		return nil, fmt.Errorf("could not find admin password while trying to push the manager apps bundle")
	}
	return adminPwd, nil
}

// isPersistantVolConfigured confirms if the Operator Pod is configured with storage
func isPersistantVolConfigured() bool {
	return operatorResourceTracker != nil && operatorResourceTracker.storage != nil
}

// reserveStorage tries to reserve the amount of requested storage
func reserveStorage(allocSize uint64) error {
	if !isPersistantVolConfigured() {
		return fmt.Errorf("storageTracker was not initialized")
	}

	sTracker := operatorResourceTracker.storage
	return func() error {
		sTracker.mutex.Lock()
		defer sTracker.mutex.Unlock()
		if sTracker.availableDiskSpace < allocSize {
			return fmt.Errorf("requested disk space not available. requested: %d Bytes, available: %d Bytes", allocSize, sTracker.availableDiskSpace)
		}

		sTracker.availableDiskSpace -= allocSize
		return nil
	}()
}

// releaseStorage releases the reserved storage
func releaseStorage(releaseSize uint64) error {
	if !isPersistantVolConfigured() {
		return fmt.Errorf("storageTracker was not initialized")
	}

	sTracker := operatorResourceTracker.storage
	return func() error {
		sTracker.mutex.Lock()
		defer sTracker.mutex.Unlock()

		sTracker.availableDiskSpace += releaseSize
		return nil
	}()
}

// updateReconcileRequeueTime updates the reconcile requeue result
func updateReconcileRequeueTime(ctx context.Context, result *reconcile.Result, rqTime time.Duration, requeue bool) {
	reqLogger := log.FromContext(ctx)
	scopedLog := reqLogger.WithName("updateReconcileRequeueTime")
	if result == nil {
		scopedLog.Error(nil, "invalid result")
		return
	}
	if rqTime <= 0 {
		scopedLog.Error(nil, "invalid requeue time: %d", rqTime)
		return
	}

	result.Requeue = requeue

	// updated the requested, if it is lower than the one in hand
	if rqTime < result.RequeueAfter {
		result.RequeueAfter = rqTime
	}
}

// handleAppFrameworkActivity handles any pending app framework activity
func handleAppFrameworkActivity(ctx context.Context, client splcommon.ControllerClient, cr splcommon.MetaObject, appDeployContext *enterpriseApi.AppDeploymentContext, appFrameworkConfig *enterpriseApi.AppFrameworkSpec) *reconcile.Result {
	reqLogger := log.FromContext(ctx)
	scopedLog := reqLogger.WithName("afwSchedulerEntry").WithValues("name", cr.GetName(), "namespace", cr.GetNamespace())
	finalResult := &reconcile.Result{
		Requeue:      false,
		RequeueAfter: maxRecDuration,
	}

	if appDeployContext.LastAppInfoCheckTime != 0 {
		requeueAfter := GetNextRequeueTime(ctx, appDeployContext.AppsRepoStatusPollInterval, appDeployContext.LastAppInfoCheckTime)
		updateReconcileRequeueTime(ctx, finalResult, requeueAfter, true)
	}

	if appDeployContext.AppsSrcDeployStatus != nil {
		requeue, err := afwSchedulerEntry(ctx, client, cr, appDeployContext, appFrameworkConfig)
		if err != nil {
			scopedLog.Error(err, "app framework returned error")
		}
		if requeue {
			updateReconcileRequeueTime(ctx, finalResult, time.Second*5, true)
		}
	}

	return finalResult
}

// checkAndMigrateAppDeployStatus (if required) upgrades the appframework status context
func checkAndMigrateAppDeployStatus(ctx context.Context, client splcommon.ControllerClient, cr splcommon.MetaObject, afwStatusContext *enterpriseApi.AppDeploymentContext, afwConf *enterpriseApi.AppFrameworkSpec, isLocalScope bool) error {
	// If needed, Migrate the app framework status
	if isAppFrameworkMigrationNeeded(afwStatusContext) {
		// Spec validation updates the status with some of the defaults, which may not be there in older app framework versions
		err := ValidateAppFrameworkSpec(ctx, afwConf, afwStatusContext, isLocalScope)
		if err != nil {
			return err
		}

		if !migrateAfwStatus(ctx, client, cr, afwStatusContext) {
			return fmt.Errorf("app framework migration failed")
		}
	}

	return nil
}

// migrateAfwStatus migrates the appframework status context to the latest version
func migrateAfwStatus(ctx context.Context, client splcommon.ControllerClient, cr splcommon.MetaObject, afwStatusContext *enterpriseApi.AppDeploymentContext) bool {
	reqLogger := log.FromContext(ctx)
	scopedLog := reqLogger.WithName("migrateAfwStatus").WithValues("name", cr.GetName(), "namespace", cr.GetNamespace())

	// Upgrade one version at a time
	// Start with the lowest version, then move towards the latest
	for afwStatusContext.Version < enterpriseApi.LatestAfwVersion {
		switch {
		// Always start with the lowest version
		case afwStatusContext.Version < enterpriseApi.AfwPhase3:
			scopedLog.Info("Migrating the App framework", "old version", afwStatusContext.Version, "new version", enterpriseApi.AfwPhase3)
			err := migrateAfwFromPhase2ToPhase3(ctx, client, cr, afwStatusContext)
			if err != nil {
				return false
			}

			// case: Add the higher versions below
		}
	}

	// Update the new status
	err := client.Status().Update(context.TODO(), cr)
	if err != nil {
		scopedLog.Error(err, "status update failed")
	}

	return err == nil
}

// migrateAfwFromPhase2ToPhase3 migrates app framework status from Phase-2 to Phase-3
func migrateAfwFromPhase2ToPhase3(ctx context.Context, client splcommon.ControllerClient, cr splcommon.MetaObject, afwStatusContext *enterpriseApi.AppDeploymentContext) error {
	reqLogger := log.FromContext(ctx)
	scopedLog := reqLogger.WithName("migrateAfwFromPhase2ToPhase3").WithValues("name", cr.GetName(), "namespace", cr.GetNamespace())

	sts := afwGetReleventStatefulsetByKind(ctx, cr, client)

	for _, appSrcDeployInfo := range afwStatusContext.AppsSrcDeployStatus {
		deployInfoList := appSrcDeployInfo.AppDeploymentInfoList
		for i := range deployInfoList {
			// Remove the special characters from Object hash
			cleanDigest, err := getCleanObjectDigest(&deployInfoList[i].ObjectHash)
			if err != nil {
				scopedLog.Error(err, "clean-up failed", "digest", deployInfoList[i].ObjectHash)
				return err
			}
			deployInfoList[i].ObjectHash = *cleanDigest

			// If the app is already deleted, do not bother about the previous install state.
			if deployInfoList[i].RepoState != enterpriseApi.RepoStateActive {
				continue
			}

			// Set the PhaseInfo. Also, set the Aux Phase info, if applicable
			if deployInfoList[i].DeployStatus == enterpriseApi.DeployStatusComplete {
				deployInfoList[i].PhaseInfo.Phase = enterpriseApi.PhaseInstall
				deployInfoList[i].PhaseInfo.Status = enterpriseApi.AppPkgInstallComplete

				// Initialize the Aux Phase info with the install status
				if *sts.Spec.Replicas > 1 {
					deployInfoList[i].AuxPhaseInfo = make([]enterpriseApi.PhaseInfo, *sts.Spec.Replicas)
					for auxIdx := range deployInfoList[i].AuxPhaseInfo {
						deployInfoList[i].AuxPhaseInfo[auxIdx] = deployInfoList[i].PhaseInfo
					}
				}
			} else {
				deployInfoList[i].PhaseInfo.Phase = enterpriseApi.PhaseDownload
				deployInfoList[i].PhaseInfo.Status = enterpriseApi.AppPkgDownloadPending
			}
		}
	}

	afwStatusContext.Version = enterpriseApi.AfwPhase3
	scopedLog.Info("migration completed")
	return nil
}

// isAppFrameworkMigrationNeeded confirms if the app framework version migration is needed
func isAppFrameworkMigrationNeeded(afwStatusContext *enterpriseApi.AppDeploymentContext) bool {
	return afwStatusContext != nil && afwStatusContext.Version < currentAfwVersion && len(afwStatusContext.AppsSrcDeployStatus) > 0
}<|MERGE_RESOLUTION|>--- conflicted
+++ resolved
@@ -186,11 +186,9 @@
 	scopedLog.Info("Creating the client", "volume", vol.Name, "bucket", bucket, "bucket path", prefix)
 
 	var err error
-<<<<<<< HEAD
-	s3Client.Client, err = getClient(ctx, bucket, accessKeyID, secretAccessKey, prefix, prefix /* startAfter*/, vol.Endpoint, fn)
-=======
-	s3Client.Client, err = getClient(bucket, accessKeyID, secretAccessKey, prefix, prefix /* startAfter*/, vol.Region, vol.Endpoint, fn)
->>>>>>> 03a3a817
+
+	s3Client.Client, err = getClient(ctx, bucket, accessKeyID, secretAccessKey, prefix, prefix /* startAfter*/, vol.Region, vol.Endpoint, fn)
+
 	if err != nil {
 		scopedLog.Error(err, "Failed to get the S3 client")
 		return s3Client, err

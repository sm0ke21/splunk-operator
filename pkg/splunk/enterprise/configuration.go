--- conflicted
+++ resolved
@@ -669,17 +669,10 @@
 	}
 
 	// append URL for cluster manager, if configured
-<<<<<<< HEAD
-	var clusterMasterURL string
-	if instanceType == SplunkClusterMaster {
-		// This makes splunk-ansible configure indexer-discovery on cluster-manager
-		clusterMasterURL = "localhost"
-=======
 	var clusterManagerURL string
 	if instanceType == SplunkClusterManager {
 		// This makes splunk-ansible configure indexer-discovery on cluster-manager
 		clusterManagerURL = "localhost"
->>>>>>> 79dd6ac0
 	} else if spec.ClusterMasterRef.Name != "" {
 		clusterManagerURL = GetSplunkServiceName(SplunkClusterManager, spec.ClusterMasterRef.Name, false)
 		if spec.ClusterMasterRef.Namespace != "" {
@@ -724,15 +717,8 @@
 	}
 
 	// Add extraEnv from the CommonSplunkSpec config to the extraEnv variable list
-<<<<<<< HEAD
-	// Exclude MC as it derives the Spec from multiple CRs
-	// ToDo: Remove the Check once the MC CRD is in place
-	if instanceType != SplunkMonitoringConsole {
-		extraEnv = append(extraEnv, spec.ExtraEnv...)
-=======
 	for _, envVar := range spec.ExtraEnv {
 		extraEnv = append(extraEnv, envVar)
->>>>>>> 79dd6ac0
 	}
 
 	// append any extra variables
@@ -855,7 +841,6 @@
 				*retError = fmt.Errorf("Not able to access secret object = %s, reason: %s", volume.SecretRef, err)
 				return false
 			}
-<<<<<<< HEAD
 
 			// Check if the secret version is already tracked, and if there is a change in it
 			if existingSecretVersion, ok := ResourceRev[volume.SecretRef]; ok {
@@ -984,24 +969,6 @@
 
 		// get the number of instance types of this kind
 		numOfObjects = getNumOfOwnerRefsKind(configMap, kind)
-=======
-
-			// Check if the secret version is already tracked, and if there is a change in it
-			if existingSecretVersion, ok := ResourceRev[volume.SecretRef]; ok {
-				if existingSecretVersion != namespaceScopedSecret.ResourceVersion {
-					scopedLog.Info("Secret Keys changed", "Previous Resource Version", existingSecretVersion, "Current Version", namespaceScopedSecret.ResourceVersion)
-					ResourceRev[volume.SecretRef] = namespaceScopedSecret.ResourceVersion
-					return true
-				}
-				return false
-			}
-
-			// First time adding to track the secret resource version
-			ResourceRev[volume.SecretRef] = namespaceScopedSecret.ResourceVersion
-		} else {
-			scopedLog.Info("No valid SecretRef for volume.  No secret to track.", "volumeName", volume.Name)
-		}
->>>>>>> 79dd6ac0
 	}
 
 	// prepare the configMap data OR

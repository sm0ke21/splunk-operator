// Copyright (c) 2018-2022 Splunk Inc. All rights reserved.

//
// Licensed under the Apache License, Version 2.0 (the "License");
// you may not use this file except in compliance with the License.
// You may obtain a copy of the License at
//
// 	http://www.apache.org/licenses/LICENSE-2.0
//
// Unless required by applicable law or agreed to in writing, software
// distributed under the License is distributed on an "AS IS" BASIS,
// WITHOUT WARRANTIES OR CONDITIONS OF ANY KIND, either express or implied.
// See the License for the specific language governing permissions and
// limitations under the License.

package enterprise

import (
	"context"
	"fmt"
<<<<<<< HEAD
	"os"
	"reflect"
	"strconv"

=======
>>>>>>> 593a3ede
	appsv1 "k8s.io/api/apps/v1"
	corev1 "k8s.io/api/core/v1"
	k8serrors "k8s.io/apimachinery/pkg/api/errors"
	"k8s.io/apimachinery/pkg/api/resource"
	metav1 "k8s.io/apimachinery/pkg/apis/meta/v1"
	"k8s.io/apimachinery/pkg/types"
	"k8s.io/apimachinery/pkg/util/intstr"
	"sort"

	enterpriseApi "github.com/splunk/splunk-operator/api/v3"
	splclient "github.com/splunk/splunk-operator/pkg/splunk/client"
	splcommon "github.com/splunk/splunk-operator/pkg/splunk/common"
	splctrl "github.com/splunk/splunk-operator/pkg/splunk/controller"
	splutil "github.com/splunk/splunk-operator/pkg/splunk/util"
<<<<<<< HEAD
)

=======
	"sigs.k8s.io/controller-runtime/pkg/log"
)

//var log = logf.Log.WithName("splunk.enterprise.configValidation")

>>>>>>> 593a3ede
// getSplunkLabels returns a map of labels to use for Splunk Enterprise components.
func getSplunkLabels(instanceIdentifier string, instanceType InstanceType, partOfIdentifier string) map[string]string {
	// For multisite / multipart IndexerCluster, the name of the part containing the cluster-manager is used
	// to set the label app.kubernetes.io/part-of on all the parts so that its indexer service can select
	// the indexers from all the parts. Otherwise partOfIdentifier is equal to instanceIdentifier.
	if instanceType != SplunkIndexer || len(partOfIdentifier) == 0 {
		partOfIdentifier = instanceIdentifier
	}

	labels, _ := splcommon.GetLabels(instanceType.ToKind(), instanceType.ToString(), instanceIdentifier, partOfIdentifier, make([]string, 0))
	return labels
}

// getSplunkVolumeClaims returns a standard collection of Kubernetes volume claims.
func getSplunkVolumeClaims(cr splcommon.MetaObject, spec *enterpriseApi.CommonSplunkSpec, labels map[string]string, volumeType string) (corev1.PersistentVolumeClaim, error) {
	var storageCapacity resource.Quantity
	var err error

	storageClassName := ""

	// Depending on the volume type, determine storage capacity and storage class name(if configured)
	if volumeType == splcommon.EtcVolumeStorage {
		storageCapacity, err = splcommon.ParseResourceQuantity(spec.EtcVolumeStorageConfig.StorageCapacity, splcommon.DefaultEtcVolumeStorageCapacity)
		if err != nil {
			return corev1.PersistentVolumeClaim{}, fmt.Errorf("%s: %s", "etcStorage", err)
		}
		if spec.EtcVolumeStorageConfig.StorageClassName != "" {
			storageClassName = spec.EtcVolumeStorageConfig.StorageClassName
		}
	} else if volumeType == splcommon.VarVolumeStorage {
		storageCapacity, err = splcommon.ParseResourceQuantity(spec.VarVolumeStorageConfig.StorageCapacity, splcommon.DefaultVarVolumeStorageCapacity)
		if err != nil {
			return corev1.PersistentVolumeClaim{}, fmt.Errorf("%s: %s", "varStorage", err)
		}
		if spec.VarVolumeStorageConfig.StorageClassName != "" {
			storageClassName = spec.VarVolumeStorageConfig.StorageClassName
		}
	}

	// Create a persistent volume claim
	volumeClaim := corev1.PersistentVolumeClaim{
		ObjectMeta: metav1.ObjectMeta{
			Name:      fmt.Sprintf(splcommon.PvcNamePrefix, volumeType),
			Namespace: cr.GetNamespace(),
			Labels:    labels,
		},
		Spec: corev1.PersistentVolumeClaimSpec{
			AccessModes: []corev1.PersistentVolumeAccessMode{"ReadWriteOnce"},
			Resources: corev1.ResourceRequirements{
				Requests: corev1.ResourceList{
					corev1.ResourceStorage: storageCapacity,
				},
			},
		},
	}

	// Assign storage class name if specified
	if storageClassName != "" {
		volumeClaim.Spec.StorageClassName = &storageClassName
	}
	return volumeClaim, nil
}

// getSplunkService returns a Kubernetes Service object for Splunk instances configured for a Splunk Enterprise resource.
func getSplunkService(ctx context.Context, cr splcommon.MetaObject, spec *enterpriseApi.CommonSplunkSpec, instanceType InstanceType, isHeadless bool) *corev1.Service {

	// use template if not headless
	var service *corev1.Service
	if isHeadless {
		service = &corev1.Service{}

		// Initialize to defaults
		service.Spec.ClusterIP = corev1.ClusterIPNone
		service.Spec.Type = corev1.ServiceTypeClusterIP
	} else {
		service = spec.Spec.ServiceTemplate.DeepCopy()
	}
	service.TypeMeta = metav1.TypeMeta{
		Kind:       "Service",
		APIVersion: "v1",
	}

	service.ObjectMeta.Name = GetSplunkServiceName(instanceType, cr.GetName(), isHeadless)
	service.ObjectMeta.Namespace = cr.GetNamespace()
	instanceIdentifier := cr.GetName()
	var partOfIdentifier string
	if instanceType == SplunkIndexer {
		if len(spec.ClusterMasterRef.Name) == 0 {
			// Do not specify the instance label in the selector of IndexerCluster services, so that the services of the main part
			// of multisite / multipart IndexerCluster can be used to resolve (headless) or load balance traffic to the indexers of all parts
			partOfIdentifier = instanceIdentifier
			instanceIdentifier = ""
		} else {
			// And for child parts of multisite / multipart IndexerCluster, use the name of the part containing the cluster-manager
			// in the app.kubernetes.io/part-of label
			partOfIdentifier = spec.ClusterMasterRef.Name
		}
	}
	service.Spec.Selector = getSplunkLabels(instanceIdentifier, instanceType, partOfIdentifier)
	service.Spec.Ports = append(service.Spec.Ports, splcommon.SortServicePorts(getSplunkServicePorts(instanceType))...) // note that port order is important for tests

	// ensure labels and annotations are not nil
	if service.ObjectMeta.Labels == nil {
		service.ObjectMeta.Labels = make(map[string]string)
	}
	if service.ObjectMeta.Annotations == nil {
		service.ObjectMeta.Annotations = make(map[string]string)
	}

	// append same labels as selector
	for k, v := range service.Spec.Selector {
		service.ObjectMeta.Labels[k] = v
	}

	// append labels and annotations from parent
	splcommon.AppendParentMeta(service.ObjectMeta.GetObjectMeta(), cr.GetObjectMeta())

	if instanceType == SplunkDeployer || (instanceType == SplunkSearchHead && isHeadless) {
		// required for SHC bootstrap process; use services with heads when readiness is desired
		service.Spec.PublishNotReadyAddresses = true
	}

	service.SetOwnerReferences(append(service.GetOwnerReferences(), splcommon.AsOwner(cr, true)))

	return service
}

// setVolumeDefaults set properties in Volumes to default values
func setVolumeDefaults(spec *enterpriseApi.CommonSplunkSpec) {

	// work-around openapi validation error by ensuring it is not nil
	if spec.Volumes == nil {
		spec.Volumes = []corev1.Volume{}
	}

	for _, v := range spec.Volumes {
		if v.Secret != nil {
			if v.Secret.DefaultMode == nil {
				perm := int32(corev1.SecretVolumeSourceDefaultMode)
				v.Secret.DefaultMode = &perm
			}
			continue
		}

		if v.ConfigMap != nil {
			if v.ConfigMap.DefaultMode == nil {
				perm := int32(corev1.ConfigMapVolumeSourceDefaultMode)
				v.ConfigMap.DefaultMode = &perm
			}
			continue
		}
	}
}

// validateCommonSplunkSpec checks validity and makes default updates to a CommonSplunkSpec, and returns error if something is wrong.
func validateCommonSplunkSpec(spec *enterpriseApi.CommonSplunkSpec) error {
	// if not specified via spec or env, image defaults to splunk/splunk
	spec.Spec.Image = GetSplunkImage(spec.Spec.Image)

	defaultResources := corev1.ResourceRequirements{
		Requests: corev1.ResourceList{
			corev1.ResourceCPU:    resource.MustParse("0.1"),
			corev1.ResourceMemory: resource.MustParse("512Mi"),
		},
		Limits: corev1.ResourceList{
			corev1.ResourceCPU:    resource.MustParse("4"),
			corev1.ResourceMemory: resource.MustParse("8Gi"),
		},
	}

	if spec.LivenessInitialDelaySeconds < 0 {
		return fmt.Errorf("negative value (%d) is not allowed for Liveness probe intial delay", spec.LivenessInitialDelaySeconds)
	}

	if spec.ReadinessInitialDelaySeconds < 0 {
		return fmt.Errorf("negative value (%d) is not allowed for Readiness probe intial delay", spec.ReadinessInitialDelaySeconds)
	}

	setVolumeDefaults(spec)

	return splcommon.ValidateSpec(&spec.Spec, defaultResources)
}

// getSplunkDefaults returns a Kubernetes ConfigMap containing defaults for a Splunk Enterprise resource.
func getSplunkDefaults(identifier, namespace string, instanceType InstanceType, defaults string) *corev1.ConfigMap {
	return &corev1.ConfigMap{
		ObjectMeta: metav1.ObjectMeta{
			Name:      GetSplunkDefaultsName(identifier, instanceType),
			Namespace: namespace,
		},
		Data: map[string]string{
			"default.yml": defaults,
		},
	}
}

// getSplunkPorts returns a map of ports to use for Splunk instances.
func getSplunkPorts(instanceType InstanceType) map[string]int {
	result := map[string]int{
		GetPortName(splunkwebPort, protoHTTP): 8000,
		GetPortName(splunkdPort, protoHTTPS):  8089,
	}

	switch instanceType {
	case SplunkMonitoringConsole:
		result[GetPortName(hecPort, protoHTTP)] = 8088
		result[GetPortName(s2sPort, protoTCP)] = 9997
	case SplunkStandalone:
		result[GetPortName(hecPort, protoHTTP)] = 8088
		result[GetPortName(s2sPort, protoTCP)] = 9997
	case SplunkIndexer:
		result[GetPortName(hecPort, protoHTTP)] = 8088
		result[GetPortName(s2sPort, protoTCP)] = 9997
	}

	return result
}

// getSplunkContainerPorts returns a list of Kubernetes ContainerPort objects for Splunk instances.
func getSplunkContainerPorts(instanceType InstanceType) []corev1.ContainerPort {
	l := []corev1.ContainerPort{}
	for key, value := range getSplunkPorts(instanceType) {
		l = append(l, corev1.ContainerPort{
			Name:          key,
			ContainerPort: int32(value),
			Protocol:      corev1.ProtocolTCP,
		})
	}
	return l
}

// getSplunkServicePorts returns a list of Kubernetes ServicePort objects for Splunk instances.
func getSplunkServicePorts(instanceType InstanceType) []corev1.ServicePort {
	l := []corev1.ServicePort{}
	for key, value := range getSplunkPorts(instanceType) {
		l = append(l, corev1.ServicePort{
			Name:       key,
			Port:       int32(value),
			TargetPort: intstr.FromInt(value),
			Protocol:   corev1.ProtocolTCP,
		})
	}
	return l
}

// addSplunkVolumeToTemplate modifies the podTemplateSpec object to incorporate an additional VolumeSource.
func addSplunkVolumeToTemplate(podTemplateSpec *corev1.PodTemplateSpec, name string, mountPath string, volumeSource corev1.VolumeSource) {
	podTemplateSpec.Spec.Volumes = append(podTemplateSpec.Spec.Volumes, corev1.Volume{
		Name:         name,
		VolumeSource: volumeSource,
	})

	for idx := range podTemplateSpec.Spec.Containers {
		containerSpec := &podTemplateSpec.Spec.Containers[idx]
		containerSpec.VolumeMounts = append(containerSpec.VolumeMounts, corev1.VolumeMount{
			Name:      name,
			MountPath: mountPath,
		})
	}
}

// addPVCVolumes adds pvc volumes to statefulSet
func addPVCVolumes(cr splcommon.MetaObject, spec *enterpriseApi.CommonSplunkSpec, statefulSet *appsv1.StatefulSet, labels map[string]string, volumeType string) error {
	// prepare and append persistent volume claims if storage is not ephemeral
	var err error
	volumeClaimTemplate, err := getSplunkVolumeClaims(cr, spec, labels, volumeType)
	if err != nil {
		return err
	}
	statefulSet.Spec.VolumeClaimTemplates = append(statefulSet.Spec.VolumeClaimTemplates, volumeClaimTemplate)

	// add volume mounts to splunk container for the PVCs
	statefulSet.Spec.Template.Spec.Containers[0].VolumeMounts = append(statefulSet.Spec.Template.Spec.Containers[0].VolumeMounts,
		corev1.VolumeMount{
			Name:      volumeClaimTemplate.GetName(),
			MountPath: fmt.Sprintf(splcommon.SplunkMountDirecPrefix, volumeType),
		})

	return nil
}

// addEphermalVolumes adds ephermal volumes to statefulSet
func addEphermalVolumes(statefulSet *appsv1.StatefulSet, volumeType string) error {
	// add ephemeral volumes to the splunk pod
	emptyVolumeSource := corev1.VolumeSource{
		EmptyDir: &corev1.EmptyDirVolumeSource{},
	}
	statefulSet.Spec.Template.Spec.Volumes = append(statefulSet.Spec.Template.Spec.Volumes,
		corev1.Volume{
			Name: fmt.Sprintf(splcommon.SplunkMountNamePrefix, volumeType), VolumeSource: emptyVolumeSource,
		})

	// add volume mounts to splunk container for the ephemeral volumes
	statefulSet.Spec.Template.Spec.Containers[0].VolumeMounts = append(statefulSet.Spec.Template.Spec.Containers[0].VolumeMounts,
		corev1.VolumeMount{
			Name:      fmt.Sprintf(splcommon.SplunkMountNamePrefix, volumeType),
			MountPath: fmt.Sprintf(splcommon.SplunkMountDirecPrefix, volumeType),
		})

	return nil
}

// addStorageVolumes adds storage volumes to the StatefulSet
func addStorageVolumes(cr splcommon.MetaObject, spec *enterpriseApi.CommonSplunkSpec, statefulSet *appsv1.StatefulSet, labels map[string]string) error {
	// configure storage for mount path /opt/splunk/etc
	if spec.EtcVolumeStorageConfig.EphemeralStorage {
		// add Ephermal volumes
		_ = addEphermalVolumes(statefulSet, splcommon.EtcVolumeStorage)
	} else {
		// add PVC volumes
		err := addPVCVolumes(cr, spec, statefulSet, labels, splcommon.EtcVolumeStorage)
		if err != nil {
			return err
		}
	}

	// configure storage for mount path /opt/splunk/var
	if spec.VarVolumeStorageConfig.EphemeralStorage {
		// add Ephermal volumes
		_ = addEphermalVolumes(statefulSet, splcommon.VarVolumeStorage)
	} else {
		// add PVC volumes
		err := addPVCVolumes(cr, spec, statefulSet, labels, splcommon.VarVolumeStorage)
		if err != nil {
			return err
		}
	}

	return nil
}

// getSplunkStatefulSet returns a Kubernetes StatefulSet object for Splunk instances configured for a Splunk Enterprise resource.
func getSplunkStatefulSet(ctx context.Context, client splcommon.ControllerClient, cr splcommon.MetaObject, spec *enterpriseApi.CommonSplunkSpec, instanceType InstanceType, replicas int32, extraEnv []corev1.EnvVar) (*appsv1.StatefulSet, error) {

	// prepare misc values
	ports := splcommon.SortContainerPorts(getSplunkContainerPorts(instanceType)) // note that port order is important for tests
	annotations := splcommon.GetIstioAnnotations(ports)
	selectLabels := getSplunkLabels(cr.GetName(), instanceType, spec.ClusterMasterRef.Name)
	affinity := splcommon.AppendPodAntiAffinity(&spec.Affinity, cr.GetName(), instanceType.ToString())

	// start with same labels as selector; note that this object gets modified by splcommon.AppendParentMeta()
	labels := make(map[string]string)
	for k, v := range selectLabels {
		labels[k] = v
	}

	namespacedName := types.NamespacedName{
		Namespace: cr.GetNamespace(),
		Name:      GetSplunkStatefulsetName(instanceType, cr.GetName()),
	}
	statefulSet := &appsv1.StatefulSet{}
	err := client.Get(ctx, namespacedName, statefulSet)
	if err != nil && !k8serrors.IsNotFound(err) {
		return nil, err
	}

	if k8serrors.IsNotFound(err) {
		// create statefulset configuration
		statefulSet = &appsv1.StatefulSet{
			TypeMeta: metav1.TypeMeta{
				Kind:       "StatefulSet",
				APIVersion: "apps/v1",
			},
			ObjectMeta: metav1.ObjectMeta{
				Name:      GetSplunkStatefulsetName(instanceType, cr.GetName()),
				Namespace: cr.GetNamespace(),
			},
		}
	}

	statefulSet.Spec = appsv1.StatefulSetSpec{
		Selector: &metav1.LabelSelector{
			MatchLabels: selectLabels,
		},
		ServiceName:         GetSplunkServiceName(instanceType, cr.GetName(), true),
		Replicas:            &replicas,
		PodManagementPolicy: appsv1.ParallelPodManagement,
		UpdateStrategy: appsv1.StatefulSetUpdateStrategy{
			Type: appsv1.OnDeleteStatefulSetStrategyType,
		},
		Template: corev1.PodTemplateSpec{
			ObjectMeta: metav1.ObjectMeta{
				Labels:      labels,
				Annotations: annotations,
			},
			Spec: corev1.PodSpec{
				Affinity:      affinity,
				Tolerations:   spec.Tolerations,
				SchedulerName: spec.SchedulerName,
				Containers: []corev1.Container{
					{
						Image:           spec.Image,
						ImagePullPolicy: corev1.PullPolicy(spec.ImagePullPolicy),
						Name:            "splunk",
						Ports:           ports,
					},
				},
			},
		},
	}

	// Add storage volumes
	err = addStorageVolumes(cr, spec, statefulSet, labels)
	if err != nil {
		return statefulSet, err
	}

	// add serviceaccount if configured
	if spec.ServiceAccount != "" {
		namespacedName := types.NamespacedName{Namespace: statefulSet.GetNamespace(), Name: spec.ServiceAccount}
		_, err := splctrl.GetServiceAccount(ctx, client, namespacedName)
		if err == nil {
			// serviceAccount exists
			statefulSet.Spec.Template.Spec.ServiceAccountName = spec.ServiceAccount
		}
	}

	// append labels and annotations from parent
	splcommon.AppendParentMeta(statefulSet.Spec.Template.GetObjectMeta(), cr.GetObjectMeta())

	// retrieve the secret to upload to the statefulSet pod
	statefulSetSecret, err := splutil.GetLatestVersionedSecret(ctx, client, cr, cr.GetNamespace(), statefulSet.GetName())
	if err != nil || statefulSetSecret == nil {
		return statefulSet, err
	}

	// update statefulset's pod template with common splunk pod config
	updateSplunkPodTemplateWithConfig(ctx, client, &statefulSet.Spec.Template, cr, spec, instanceType, extraEnv, statefulSetSecret.GetName())

	// make Splunk Enterprise object the owner
	statefulSet.SetOwnerReferences(append(statefulSet.GetOwnerReferences(), splcommon.AsOwner(cr, true)))

	return statefulSet, nil
}

<<<<<<< HEAD
=======
// getAppListingConfigMap returns the App listing configMap, if it exists and applicable for that instanceType
func getAppListingConfigMap(ctx context.Context, client splcommon.ControllerClient, cr splcommon.MetaObject, instanceType InstanceType) *corev1.ConfigMap {
	var configMap *corev1.ConfigMap

	if instanceType != SplunkIndexer && instanceType != SplunkSearchHead {
		appsConfigMapName := GetSplunkAppsConfigMapName(cr.GetName(), cr.GetObjectKind().GroupVersionKind().Kind)
		namespacedName := types.NamespacedName{Namespace: cr.GetNamespace(), Name: appsConfigMapName}
		configMap, _ = splctrl.GetConfigMap(ctx, client, namespacedName)
	}

	return configMap
}

>>>>>>> 593a3ede
// getSmartstoreConfigMap returns the smartstore configMap, if it exists and applicable for that instanceType
func getSmartstoreConfigMap(ctx context.Context, client splcommon.ControllerClient, cr splcommon.MetaObject, instanceType InstanceType) *corev1.ConfigMap {
	var configMap *corev1.ConfigMap

	if instanceType == SplunkStandalone || instanceType == SplunkClusterManager {
		smartStoreConfigMapName := GetSplunkSmartstoreConfigMapName(cr.GetName(), cr.GetObjectKind().GroupVersionKind().Kind)
		namespacedName := types.NamespacedName{Namespace: cr.GetNamespace(), Name: smartStoreConfigMapName}
		configMap, _ = splctrl.GetConfigMap(ctx, client, namespacedName)
	}

	return configMap
}

// updateSplunkPodTemplateWithConfig modifies the podTemplateSpec object based on configuration of the Splunk Enterprise resource.
func updateSplunkPodTemplateWithConfig(ctx context.Context, client splcommon.ControllerClient, podTemplateSpec *corev1.PodTemplateSpec, cr splcommon.MetaObject, spec *enterpriseApi.CommonSplunkSpec, instanceType InstanceType, extraEnv []corev1.EnvVar, secretToMount string) {

	reqLogger := log.FromContext(ctx)
	scopedLog := reqLogger.WithName("updateSplunkPodTemplateWithConfig").WithValues("name", cr.GetName(), "namespace", cr.GetNamespace())
	// Add custom ports to splunk containers
	if spec.ServiceTemplate.Spec.Ports != nil {
		for idx := range podTemplateSpec.Spec.Containers {
			for _, p := range spec.ServiceTemplate.Spec.Ports {

				podTemplateSpec.Spec.Containers[idx].Ports = append(podTemplateSpec.Spec.Containers[idx].Ports, corev1.ContainerPort{
					Name:          p.Name,
					ContainerPort: int32(p.TargetPort.IntValue()),
					Protocol:      p.Protocol,
				})
			}
		}
	}

	// Add custom volumes to splunk containers other than MC(where CR spec volumes are not needed)
	if spec.Volumes != nil {
		podTemplateSpec.Spec.Volumes = append(podTemplateSpec.Spec.Volumes, spec.Volumes...)
		for idx := range podTemplateSpec.Spec.Containers {
			for v := range spec.Volumes {
				podTemplateSpec.Spec.Containers[idx].VolumeMounts = append(podTemplateSpec.Spec.Containers[idx].VolumeMounts, corev1.VolumeMount{
					Name:      spec.Volumes[v].Name,
					MountPath: "/mnt/" + spec.Volumes[v].Name,
				})
			}
		}
	}

	// Explicitly set the default value here so we can compare for changes correctly with current statefulset.
	secretVolDefaultMode := int32(corev1.SecretVolumeSourceDefaultMode)
	addSplunkVolumeToTemplate(podTemplateSpec, "mnt-splunk-secrets", "/mnt/splunk-secrets", corev1.VolumeSource{
		Secret: &corev1.SecretVolumeSource{
			SecretName:  secretToMount,
			DefaultMode: &secretVolDefaultMode,
		},
	})

	// Explicitly set the default value here so we can compare for changes correctly with current statefulset.
	configMapVolDefaultMode := int32(corev1.ConfigMapVolumeSourceDefaultMode)

	// add inline defaults to all splunk containers other than MC(where CR spec defaults are not needed)
	if spec.Defaults != "" {
		configMapName := GetSplunkDefaultsName(cr.GetName(), instanceType)
		addSplunkVolumeToTemplate(podTemplateSpec, "mnt-splunk-defaults", "/mnt/splunk-defaults", corev1.VolumeSource{
			ConfigMap: &corev1.ConfigMapVolumeSource{
				LocalObjectReference: corev1.LocalObjectReference{
					Name: configMapName,
				},
				DefaultMode: &configMapVolDefaultMode,
			},
		})

		namespacedName := types.NamespacedName{Namespace: cr.GetNamespace(), Name: configMapName}

		// We will update the annotation for resource version in the pod template spec
		// so that any change in the ConfigMap will lead to recycle of the pod.
		configMapResourceVersion, err := splctrl.GetConfigMapResourceVersion(ctx, client, namespacedName)
		if err == nil {
			podTemplateSpec.ObjectMeta.Annotations["defaultConfigRev"] = configMapResourceVersion
		} else {
			scopedLog.Error(err, "Updation of default configMap annotation failed")
		}
	}

	smartstoreConfigMap := getSmartstoreConfigMap(ctx, client, cr, instanceType)
	if smartstoreConfigMap != nil {
		addSplunkVolumeToTemplate(podTemplateSpec, "mnt-splunk-operator", "/mnt/splunk-operator/local/", corev1.VolumeSource{
			ConfigMap: &corev1.ConfigMapVolumeSource{
				LocalObjectReference: corev1.LocalObjectReference{
					Name: smartstoreConfigMap.GetName(),
				},
				DefaultMode: &configMapVolDefaultMode,
				Items: []corev1.KeyToPath{
					{Key: "indexes.conf", Path: "indexes.conf", Mode: &configMapVolDefaultMode},
					{Key: "server.conf", Path: "server.conf", Mode: &configMapVolDefaultMode},
					{Key: configToken, Path: configToken, Mode: &configMapVolDefaultMode},
				},
			},
		})

		// 1. For Indexer cluster case, do not set the annotation on CM pod. smartstore config is
		// propagated through the CM manager apps bundle push
		// 2. In case of Standalone, reset the Pod, by updating the latest Resource version of the
		// smartstore config map.
		if instanceType == SplunkStandalone {
			podTemplateSpec.ObjectMeta.Annotations[smartStoreConfigRev] = smartstoreConfigMap.ResourceVersion
		}
	}

<<<<<<< HEAD
=======
	appListingConfigMap := getAppListingConfigMap(ctx, client, cr, instanceType)
	if appListingConfigMap != nil {
		appVolumeSource := getVolumeSourceMountFromConfigMapData(appListingConfigMap, &configMapVolDefaultMode)
		addSplunkVolumeToTemplate(podTemplateSpec, "mnt-app-listing", appConfLocationOnPod, appVolumeSource)

		// ToDo: for Phase-2, to install the new apps, always reset the pod.(need to change the behavior for phase-3)
		// Once the apps are installed, and on a reconcile entry triggered by polling interval expiry, if there is no new
		// App changes on remote store, then the config map data is erased. In such case, no need to reset the Pod
		if len(appListingConfigMap.Data) > 0 {
			podTemplateSpec.ObjectMeta.Annotations[appListingRev] = appListingConfigMap.ResourceVersion
		}
	}

>>>>>>> 593a3ede
	// update security context
	runAsUser := int64(41812)
	fsGroup := int64(41812)
	podTemplateSpec.Spec.SecurityContext = &corev1.PodSecurityContext{
		RunAsUser: &runAsUser,
		FSGroup:   &fsGroup,
	}

	var additionalDelayForAppInstallation int32

	livenessProbe := getLivenessProbe(ctx, cr, instanceType, spec, additionalDelayForAppInstallation)
	readinessProbe := getReadinessProbe(ctx, cr, instanceType, spec, 0)

	// prepare defaults variable
	splunkDefaults := "/mnt/splunk-secrets/default.yml"
	// Check for apps defaults and add it to only the standalone or deployer/cm/mc instances
	if spec.DefaultsURLApps != "" && instanceType != SplunkIndexer && instanceType != SplunkSearchHead {
		splunkDefaults = fmt.Sprintf("%s,%s", spec.DefaultsURLApps, splunkDefaults)
	}
	if spec.DefaultsURL != "" {
		splunkDefaults = fmt.Sprintf("%s,%s", spec.DefaultsURL, splunkDefaults)
	}
	if spec.Defaults != "" {
		splunkDefaults = fmt.Sprintf("%s,%s", "/mnt/splunk-defaults/default.yml", splunkDefaults)
	}

	// prepare container env variables
	role := instanceType.ToRole()
	if instanceType == SplunkStandalone && len(spec.ClusterMasterRef.Name) > 0 {
		role = SplunkSearchHead.ToRole()
	}
	env := []corev1.EnvVar{
		{Name: "SPLUNK_HOME", Value: "/opt/splunk"},
		{Name: "SPLUNK_START_ARGS", Value: "--accept-license"},
		{Name: "SPLUNK_DEFAULTS_URL", Value: splunkDefaults},
		{Name: "SPLUNK_HOME_OWNERSHIP_ENFORCEMENT", Value: "false"},
		{Name: "SPLUNK_ROLE", Value: role},
		{Name: "SPLUNK_DECLARATIVE_ADMIN_PASSWORD", Value: "true"},
	}

	// update variables for licensing, if configured
	if spec.LicenseURL != "" {
		env = append(env, corev1.EnvVar{
			Name:  "SPLUNK_LICENSE_URI",
			Value: spec.LicenseURL,
		})
	}
	if instanceType != SplunkLicenseManager && spec.LicenseMasterRef.Name != "" {
		licenseManagerURL := GetSplunkServiceName(SplunkLicenseManager, spec.LicenseMasterRef.Name, false)
		if spec.LicenseMasterRef.Namespace != "" {
			licenseManagerURL = splcommon.GetServiceFQDN(spec.LicenseMasterRef.Namespace, licenseManagerURL)
		}
		env = append(env, corev1.EnvVar{
			Name:  "SPLUNK_LICENSE_MASTER_URL",
			Value: licenseManagerURL,
		})
	}

	// append URL for cluster manager, if configured
	var clusterManagerURL string
	if instanceType == SplunkClusterManager {
		// This makes splunk-ansible configure indexer-discovery on cluster-manager
		clusterManagerURL = "localhost"
	} else if spec.ClusterMasterRef.Name != "" {
		clusterManagerURL = GetSplunkServiceName(SplunkClusterManager, spec.ClusterMasterRef.Name, false)
		if spec.ClusterMasterRef.Namespace != "" {
			clusterManagerURL = splcommon.GetServiceFQDN(spec.ClusterMasterRef.Namespace, clusterManagerURL)
		}
		//Check if CM is connected to a LicenseMaster
		namespacedName := types.NamespacedName{
			Namespace: cr.GetNamespace(),
			Name:      spec.ClusterMasterRef.Name,
		}
		managerIdxCluster := &enterpriseApi.ClusterMaster{}
		err := client.Get(ctx, namespacedName, managerIdxCluster)
		if err != nil {
			scopedLog.Error(err, "Unable to get ClusterMaster")
		}

		if managerIdxCluster.Spec.LicenseMasterRef.Name != "" {
			licenseManagerURL := GetSplunkServiceName(SplunkLicenseManager, managerIdxCluster.Spec.LicenseMasterRef.Name, false)
			if managerIdxCluster.Spec.LicenseMasterRef.Namespace != "" {
				licenseManagerURL = splcommon.GetServiceFQDN(managerIdxCluster.Spec.LicenseMasterRef.Namespace, licenseManagerURL)
			}
			env = append(env, corev1.EnvVar{
				Name:  "SPLUNK_LICENSE_MASTER_URL",
				Value: licenseManagerURL,
			})
		}
	}

	if clusterManagerURL != "" {
		extraEnv = append(extraEnv, corev1.EnvVar{
			Name:  "SPLUNK_CLUSTER_MASTER_URL",
			Value: clusterManagerURL,
		})
	}

	// append REF for monitoring console if configured
	if spec.MonitoringConsoleRef.Name != "" {
		extraEnv = append(extraEnv, corev1.EnvVar{
			Name:  "SPLUNK_MONITORING_CONSOLE_REF",
			Value: spec.MonitoringConsoleRef.Name,
		})
	}

	// Add extraEnv from the CommonSplunkSpec config to the extraEnv variable list
	for _, envVar := range spec.ExtraEnv {
		extraEnv = append(extraEnv, envVar)
	}

	// append any extra variables
	env = append(env, extraEnv...)

	// update each container in pod
	for idx := range podTemplateSpec.Spec.Containers {
		podTemplateSpec.Spec.Containers[idx].Resources = spec.Resources
		podTemplateSpec.Spec.Containers[idx].LivenessProbe = livenessProbe
		podTemplateSpec.Spec.Containers[idx].ReadinessProbe = readinessProbe
		podTemplateSpec.Spec.Containers[idx].Env = env
	}
}

// getLivenessProbe the probe for checking the liveness of the Pod
// uses script provided by enterprise container to check if pod is alive
func getLivenessProbe(ctx context.Context, cr splcommon.MetaObject, instanceType InstanceType, spec *enterpriseApi.CommonSplunkSpec, additionalDelay int32) *corev1.Probe {
	reqLogger := log.FromContext(ctx)
	scopedLog := reqLogger.WithName("getLivenessProbe").WithValues("name", cr.GetName(), "namespace", cr.GetNamespace())

	livenessDelay := int32(livenessProbeDefaultDelaySec)

	// If configured, always use the Liveness initial delay from the CR
	if spec.LivenessInitialDelaySeconds != 0 {
		livenessDelay = spec.LivenessInitialDelaySeconds
	} else {
		livenessDelay += additionalDelay
	}
	scopedLog.Info("LivenessProbeInitialDelay", "configured", spec.LivenessInitialDelaySeconds, "additionalDelay", additionalDelay, "finalCalculatedValue", livenessDelay)

	livenessCommand := []string{
		"/sbin/checkstate.sh",
	}

	return getProbe(livenessCommand, livenessDelay, livenessProbeTimeoutSec, livenessProbePeriodSec)
}

// getReadinessProbe provides the probe for checking the readiness of the Pod
// pod is ready if container artifact file is created with contents of "started".
func getReadinessProbe(ctx context.Context, cr splcommon.MetaObject, instanceType InstanceType, spec *enterpriseApi.CommonSplunkSpec, additionalDelay int32) *corev1.Probe {
	reqLogger := log.FromContext(ctx)
	scopedLog := reqLogger.WithName("getReadinessProbe")

	readinessDelay := int32(readinessProbeDefaultDelaySec)

	// If configured, always use the readiness initial delay from the CR
	if spec.ReadinessInitialDelaySeconds != 0 {
		readinessDelay = spec.ReadinessInitialDelaySeconds
	} else {
		readinessDelay += additionalDelay
	}

	scopedLog.Info("ReadinessProbeInitialDelay", "configured", spec.ReadinessInitialDelaySeconds, "additionalDelay", additionalDelay, "finalCalculatedValue", readinessDelay)

	readinessCommand := []string{
		"/bin/grep",
		"started",
		"/opt/container_artifact/splunk-container.state",
	}

	return getProbe(readinessCommand, readinessDelay, readinessProbeTimeoutSec, readinessProbePeriodSec)
}

// getProbe returns the Probe for given values.
func getProbe(command []string, delay, timeout, period int32) *corev1.Probe {
	return &corev1.Probe{
		Handler: corev1.Handler{
			Exec: &corev1.ExecAction{
				Command: command,
			},
		},
		InitialDelaySeconds: delay,
		TimeoutSeconds:      timeout,
		PeriodSeconds:       period,
	}
}

// getVolumeSourceMountFromConfigMapData returns a volume source with the configMap Data entries
func getVolumeSourceMountFromConfigMapData(configMap *corev1.ConfigMap, mode *int32) corev1.VolumeSource {
	volumeSource := corev1.VolumeSource{
		ConfigMap: &corev1.ConfigMapVolumeSource{
			LocalObjectReference: corev1.LocalObjectReference{
				Name: configMap.GetName(),
			},
			DefaultMode: mode,
		},
	}

	for key := range configMap.Data {
		volumeSource.ConfigMap.Items = append(volumeSource.ConfigMap.Items, corev1.KeyToPath{Key: key, Path: key, Mode: mode})
	}
	//  Map traversal order is not guaranteed. Always sort the slice to avoid (random) pod resets due to the ordering
	splcommon.SortSlice(volumeSource.ConfigMap.Items, splcommon.SortFieldKey)

	return volumeSource
}

// isSmartstoreEnabled checks and returns true if smartstore is configured
func isSmartstoreConfigured(smartstore *enterpriseApi.SmartStoreSpec) bool {
	if smartstore == nil {
		return false
	}

	return smartstore.IndexList != nil || smartstore.VolList != nil || smartstore.Defaults.VolName != ""
}

// AreRemoteVolumeKeysChanged discovers if the S3 keys changed
func AreRemoteVolumeKeysChanged(ctx context.Context, client splcommon.ControllerClient, cr splcommon.MetaObject, instanceType InstanceType, smartstore *enterpriseApi.SmartStoreSpec, ResourceRev map[string]string, retError *error) bool {
	// No need to proceed if the smartstore is not configured
	if !isSmartstoreConfigured(smartstore) {
		return false
	}

	reqLogger := log.FromContext(ctx)
	scopedLog := reqLogger.WithName("AreRemoteVolumeKeysChanged").WithValues("name", cr.GetName(), "namespace", cr.GetNamespace())

	volList := smartstore.VolList
	for _, volume := range volList {
		if volume.SecretRef != "" {
			namespaceScopedSecret, err := splutil.GetSecretByName(ctx, client, cr, volume.SecretRef)
			// Ideally, this should have been detected in Spec validation time
			if err != nil {
				*retError = fmt.Errorf("Not able to access secret object = %s, reason: %s", volume.SecretRef, err)
				return false
			}

			// Check if the secret version is already tracked, and if there is a change in it
			if existingSecretVersion, ok := ResourceRev[volume.SecretRef]; ok {
				if existingSecretVersion != namespaceScopedSecret.ResourceVersion {
					scopedLog.Info("Secret Keys changed", "Previous Resource Version", existingSecretVersion, "Current Version", namespaceScopedSecret.ResourceVersion)
					ResourceRev[volume.SecretRef] = namespaceScopedSecret.ResourceVersion
					return true
				}
				return false
			}

			// First time adding to track the secret resource version
			ResourceRev[volume.SecretRef] = namespaceScopedSecret.ResourceVersion
		} else {
			scopedLog.Info("No valid SecretRef for volume.  No secret to track.", "volumeName", volume.Name)
		}
	}

	return false
}

<<<<<<< HEAD
// ApplyManualAppUpdateConfigMap applies the manual app update config map
func ApplyManualAppUpdateConfigMap(client splcommon.ControllerClient, cr splcommon.MetaObject, crKindMap map[string]string) (*corev1.ConfigMap, error) {

	scopedLog := log.WithName("ApplyManualAppUpdateConfigMap").WithValues("name", cr.GetName(), "namespace", cr.GetNamespace())

	configMapName := GetSplunkManualAppUpdateConfigMapName(cr.GetNamespace())
	namespacedName := types.NamespacedName{Namespace: cr.GetNamespace(), Name: configMapName}

	var configMap *corev1.ConfigMap
	var err error
	var newConfigMap bool
	configMap, err = splctrl.GetConfigMap(client, namespacedName)
	if err != nil {
		configMap = splctrl.PrepareConfigMap(configMapName, cr.GetNamespace(), crKindMap)
		newConfigMap = true
	}

	configMap.Data = crKindMap

	// set this CR as owner reference for the configMap
	configMap.SetOwnerReferences(append(configMap.GetOwnerReferences(), splcommon.AsOwner(cr, false)))

	if newConfigMap {
		scopedLog.Info("Creating manual app update configMap")
		err = splutil.CreateResource(client, configMap)
		if err != nil {
			scopedLog.Error(err, "Unable to create the configMap", "name", configMapName)
			return configMap, err
		}
	} else {
		scopedLog.Info("Updating manual app update configMap")
		err = splutil.UpdateResource(client, configMap)
		if err != nil {
			scopedLog.Error(err, "Unable to update the configMap", "name", configMapName)
			return configMap, err
		}
	}
	return configMap, nil
}

// getManualUpdateStatus extracts the status field from the configMap data
func getManualUpdateStatus(client splcommon.ControllerClient, cr splcommon.MetaObject, configMapName string) string {
	scopedLog := log.WithName("getManualUpdateStatus").WithValues("name", cr.GetName(), "namespace", cr.GetNamespace())

	namespacedName := types.NamespacedName{Namespace: cr.GetNamespace(), Name: configMapName}
	configMap, err := splctrl.GetConfigMap(client, namespacedName)
	if err != nil {
		scopedLog.Error(err, "Unable to get the configMap", "name", configMapName)
		return ""
	}

	statusRegex := ".*status: (?P<status>.*).*"
	data := configMap.Data[cr.GetObjectKind().GroupVersionKind().Kind]

	return extractFieldFromConfigMapData(statusRegex, data)
}

// getManualUpdateRefCount extracts the refCount field from the configMap data
func getManualUpdateRefCount(client splcommon.ControllerClient, cr splcommon.MetaObject, configMapName string) int {
	scopedLog := log.WithName("getManualUpdateRefCount").WithValues("name", cr.GetName(), "namespace", cr.GetNamespace())
	var refCount int
	namespacedName := types.NamespacedName{Namespace: cr.GetNamespace(), Name: configMapName}
	configMap, err := splctrl.GetConfigMap(client, namespacedName)
	if err != nil {
		scopedLog.Error(err, "Unable to get the configMap", "name", configMapName)
		return refCount
	}

	refCountRegex := ".*refCount: (?P<refCount>.*).*"
	data := configMap.Data[cr.GetObjectKind().GroupVersionKind().Kind]

	refCount, _ = strconv.Atoi(extractFieldFromConfigMapData(refCountRegex, data))
	return refCount
}

// createOrUpdateAppUpdateConfigMap creates or updates the manual app update configMap
func createOrUpdateAppUpdateConfigMap(client splcommon.ControllerClient, cr splcommon.MetaObject) (*corev1.ConfigMap, error) {
	scopedLog := log.WithName("createOrUpdateAppUpdateConfigMap").WithValues("name", cr.GetName(), "namespace", cr.GetNamespace())

	var crKindMap map[string]string
	var configMapData, status string
	var configMap *corev1.ConfigMap
	var err error
	var numOfObjects int

	kind := cr.GetObjectKind().GroupVersionKind().Kind

	configMapName := GetSplunkManualAppUpdateConfigMapName(cr.GetNamespace())
	namespacedName := types.NamespacedName{Namespace: cr.GetNamespace(), Name: configMapName}

	mux := getResourceMutex(configMapName)
	mux.Lock()
	defer mux.Unlock()
	configMap, err = splctrl.GetConfigMap(client, namespacedName)
	if err == nil {
		// If this CR is already an owner reference, then do nothing.
		// This can happen if we have already set this CR as ownerRef in the first time,
		// and we reach here again during the next reconcile.
		currentOwnerRef := configMap.GetOwnerReferences()
		for i := 0; i < len(currentOwnerRef); i++ {
			if reflect.DeepEqual(currentOwnerRef[i], splcommon.AsOwner(cr, false)) {
				return configMap, nil
			}
		}

		scopedLog.Info("Existing configMap data", "data", configMap.Data)
		crKindMap = configMap.Data

		// get the number of instance types of this kind
		numOfObjects = getNumOfOwnerRefsKind(configMap, kind)
	}

	// prepare the configMap data OR
	// initialize the configMap data for this CR type,
	// if it did not exist before
	if crKindMap == nil {
		crKindMap = make(map[string]string)
	}
	if _, ok := crKindMap[kind]; !ok {
		status = "off"
	} else {
		status = getManualUpdateStatus(client, cr, configMapName)
	}

	configMapData = fmt.Sprintf(`status: %s
refCount: %d`, status, numOfObjects+1)
	crKindMap[kind] = configMapData

	// Create/update the configMap to store the values of manual trigger per CR kind.
	configMap, err = ApplyManualAppUpdateConfigMap(client, cr, crKindMap)
	if err != nil {
		scopedLog.Error(err, "Create/update configMap for app update failed")
		return configMap, err
	}

	return configMap, nil
}

// initAppFrameWorkContext used to initialize the appframework context
func initAppFrameWorkContext(client splcommon.ControllerClient, cr splcommon.MetaObject, appFrameworkConf *enterpriseApi.AppFrameworkSpec, appStatusContext *enterpriseApi.AppDeploymentContext) error {
=======
// initAppFrameWorkContext used to initialize the app frame work context
func initAppFrameWorkContext(ctx context.Context, appFrameworkConf *enterpriseApi.AppFrameworkSpec, appStatusContext *enterpriseApi.AppDeploymentContext) {
>>>>>>> 593a3ede
	if appStatusContext.AppsSrcDeployStatus == nil {
		appStatusContext.AppsSrcDeployStatus = make(map[string]enterpriseApi.AppSrcDeployInfo)
		//Note:- Set version only at the time of allocating AppsSrcDeployStatus. This is important, so that we don't
		// interfere with the upgrade scenarios. So, if the AppsSrcDeployStatus is already allocated
		// and the version is not `CurrentAfwVersion`, means it is migration scenario, and the migration logic should
		// handle upgrading to the latest version.
		appStatusContext.Version = enterpriseApi.LatestAfwVersion

		_, err := createOrUpdateAppUpdateConfigMap(client, cr)
		if err != nil {
			return err
		}
	}

	for _, vol := range appFrameworkConf.VolList {
		if _, ok := splclient.S3Clients[vol.Provider]; !ok {
			splclient.RegisterS3Client(ctx, vol.Provider)
		}
	}
	return nil
}

// getAppSrcScope returns the scope of a given appSource
func getAppSrcScope(appFrameworkConf *enterpriseApi.AppFrameworkSpec, appSrcName string) string {
	for _, appSrc := range appFrameworkConf.AppSources {
		if appSrc.Name == appSrcName {
			if appSrc.Scope != "" {
				return appSrc.Scope
			}

			break
		}
	}

	return appFrameworkConf.Defaults.Scope
}

// getAppSrcSpec returns AppSourceSpec from the app source name
func getAppSrcSpec(appSources []enterpriseApi.AppSourceSpec, appSrcName string) (*enterpriseApi.AppSourceSpec, error) {
	var err error

	for _, appSrc := range appSources {
		if appSrc.Name == appSrcName {
			return &appSrc, err
		}
	}

	err = fmt.Errorf("unable to find app source spec for app source: %s", appSrcName)
	return nil, err
}

// CheckIfAppSrcExistsInConfig returns if the given appSource is available in the configuration or not
func CheckIfAppSrcExistsInConfig(appFrameworkConf *enterpriseApi.AppFrameworkSpec, appSrcName string) bool {
	for _, appSrc := range appFrameworkConf.AppSources {
		if appSrc.Name == appSrcName {
			return true
		}
	}
	return false
}

// isAppSourceScopeValid checks for valid app source
func isAppSourceScopeValid(scope string) bool {
	return scope == enterpriseApi.ScopeLocal || scope == enterpriseApi.ScopeCluster || scope == enterpriseApi.ScopeClusterWithPreConfig
}

// validateSplunkAppSources validates the App source config in App Framework spec
func validateSplunkAppSources(appFramework *enterpriseApi.AppFrameworkSpec, localScope bool) error {

	duplicateAppSourceStorageChecker := make(map[string]map[string]bool)
	duplicateAppSourceStorageChecker[enterpriseApi.ScopeLocal] = make(map[string]bool)
	if !localScope {
		duplicateAppSourceStorageChecker[enterpriseApi.ScopeCluster] = make(map[string]bool)
		duplicateAppSourceStorageChecker[enterpriseApi.ScopeClusterWithPreConfig] = make(map[string]bool)
	}

	duplicateAppSourceNameChecker := make(map[string]bool)

	var vol string

	// Make sure that all the App Sources are provided with the mandatory config values.
	for i, appSrc := range appFramework.AppSources {
		if appSrc.Name == "" {
			return fmt.Errorf("app Source name is missing for AppSource at: %d", i)
		}

		if _, ok := duplicateAppSourceNameChecker[appSrc.Name]; ok {
			return fmt.Errorf("multiple app sources with the name %s is not allowed", appSrc.Name)
		}
		duplicateAppSourceNameChecker[appSrc.Name] = true

		if appSrc.Location == "" {
			return fmt.Errorf("app Source location is missing for AppSource: %s", appSrc.Name)
		}

		if appSrc.VolName != "" {
			_, err := splclient.CheckIfVolumeExists(appFramework.VolList, appSrc.VolName)
			if err != nil {
				return fmt.Errorf("invalid Volume Name for App Source: %s. %s", appSrc.Name, err)
			}
			vol = appSrc.VolName
		} else {
			if appFramework.Defaults.VolName == "" {
				return fmt.Errorf("volumeName is missing for App Source: %s", appSrc.Name)
			}
			vol = appFramework.Defaults.VolName
		}

		var scope string
		if appSrc.Scope != "" {
			if localScope && appSrc.Scope != enterpriseApi.ScopeLocal {
				return fmt.Errorf("invalid scope for App Source: %s. Only local scope is supported for this kind of CR", appSrc.Name)
			}

			if !isAppSourceScopeValid(appSrc.Scope) {
				return fmt.Errorf("scope for App Source: %s should be either local or cluster or clusterWithPreConfig", appSrc.Name)
			}

			scope = appSrc.Scope
		} else {
			if appFramework.Defaults.Scope == "" {
				return fmt.Errorf("app Source scope is missing for: %s", appSrc.Name)
			}

			scope = appFramework.Defaults.Scope
		}

		if _, ok := duplicateAppSourceStorageChecker[scope][vol+appSrc.Location]; ok {
			return fmt.Errorf("duplicate App Source configured for Volume: %s, and Location: %s combo. Remove the duplicate entry and reapply the configuration", vol, appSrc.Location)
		}
		duplicateAppSourceStorageChecker[scope][vol+appSrc.Location] = true
	}

	if localScope && appFramework.Defaults.Scope != "" && appFramework.Defaults.Scope != enterpriseApi.ScopeLocal {
		return fmt.Errorf("invalid scope for defaults config. Only local scope is supported for this kind of CR")
	}

	if appFramework.Defaults.Scope != "" && !isAppSourceScopeValid(appFramework.Defaults.Scope) {
		return fmt.Errorf("scope for defaults should be either local Or cluster, but configured as: %s", appFramework.Defaults.Scope)
	}

	if appFramework.Defaults.VolName != "" {
		_, err := splclient.CheckIfVolumeExists(appFramework.VolList, appFramework.Defaults.VolName)
		if err != nil {
			return fmt.Errorf("invalid Volume Name for Defaults. Error: %s", err)
		}
	}

	return nil
}

//  isAppFrameworkConfigured checks and returns true if App Framework is configured
//  App Repo config without any App sources will not cause any App Framework activity
func isAppFrameworkConfigured(appFramework *enterpriseApi.AppFrameworkSpec) bool {
	return !(appFramework == nil || appFramework.AppSources == nil)
}

// ValidateAppFrameworkSpec checks and validates the Apps Frame Work config
func ValidateAppFrameworkSpec(ctx context.Context, appFramework *enterpriseApi.AppFrameworkSpec, appContext *enterpriseApi.AppDeploymentContext, localScope bool) error {
	var err error
	if !isAppFrameworkConfigured(appFramework) {
		return nil
	}

	reqLogger := log.FromContext(ctx)
	scopedLog := reqLogger.WithName("ValidateAppFrameworkSpec")

	scopedLog.Info("configCheck", "scope", localScope)

	// Set the value in status field to be same as that in spec.
	appContext.AppsRepoStatusPollInterval = appFramework.AppsRepoPollInterval
	appContext.AppsStatusMaxConcurrentAppDownloads = appFramework.MaxConcurrentAppDownloads

	if appContext.AppsRepoStatusPollInterval <= 0 {
		scopedLog.Error(err, "appsRepoPollIntervalSeconds is not configured. Disabling polling of apps repo changes, defaulting to manual updates")
		appContext.AppsRepoStatusPollInterval = 0
	} else if appFramework.AppsRepoPollInterval < splcommon.MinAppsRepoPollInterval {
		scopedLog.Error(err, "configured appsRepoPollIntervalSeconds is too small", "configured value", appFramework.AppsRepoPollInterval, "Setting it to the default min. value(seconds)", splcommon.MinAppsRepoPollInterval)
		appContext.AppsRepoStatusPollInterval = splcommon.MinAppsRepoPollInterval
	} else if appFramework.AppsRepoPollInterval > splcommon.MaxAppsRepoPollInterval {
		scopedLog.Error(err, "configured appsRepoPollIntervalSeconds is too large", "configured value", appFramework.AppsRepoPollInterval, "Setting it to the default max. value(seconds)", splcommon.MaxAppsRepoPollInterval, "seconds", nil)
		appContext.AppsRepoStatusPollInterval = splcommon.MaxAppsRepoPollInterval
	}

<<<<<<< HEAD
	if appContext.AppsStatusMaxConcurrentAppDownloads <= 0 {
		scopedLog.Info("Invalid value of maxConcurrentAppDownloads", "configured value", appContext.AppsStatusMaxConcurrentAppDownloads, "Setting it to default value", splcommon.DefaultMaxConcurrentAppDownloads)
		appContext.AppsStatusMaxConcurrentAppDownloads = splcommon.DefaultMaxConcurrentAppDownloads
	}

	// check whether the temporary volume to download apps is mounted or not on the operator pod
	if _, err := os.Stat(splcommon.AppDownloadVolume); os.IsNotExist(err) {
		scopedLog.Error(err, "Volume needs to be mounted on operator pod to download apps. Please mount it as a separate volume on operator pod.", "volume path", splcommon.AppDownloadVolume)
		return err
	}

	err = validateRemoteVolumeSpec(appFramework.VolList, true)
=======
	err = validateRemoteVolumeSpec(ctx, appFramework.VolList, true)
>>>>>>> 593a3ede
	if err != nil {
		return err
	}

	err = validateSplunkAppSources(appFramework, localScope)

	if err == nil {
		scopedLog.Info("App framework configuration is valid")
	}
	return err
}

// validateRemoteVolumeSpec validates the Remote storage volume spec
func validateRemoteVolumeSpec(ctx context.Context, volList []enterpriseApi.VolumeSpec, isAppFramework bool) error {

	duplicateChecker := make(map[string]bool)

	reqLogger := log.FromContext(ctx)
	scopedLog := reqLogger.WithName("validateRemoteVolumeSpec")

	// Make sure that all the Volumes are provided with the mandatory config values.
	for i, volume := range volList {
		if _, ok := duplicateChecker[volume.Name]; ok {
			return fmt.Errorf("duplicate volume name detected: %s. Remove the duplicate entry and reapply the configuration", volume.Name)
		}
		duplicateChecker[volume.Name] = true
		// Make sure that the smartstore volume info is correct
		if volume.Name == "" {
			return fmt.Errorf("volume name is missing for volume at : %d", i)
		}
		if volume.Endpoint == "" {
			return fmt.Errorf("volume Endpoint URI is missing")
		}
		if volume.Path == "" {
			return fmt.Errorf("volume Path is missing")
		}
		// Make the secretRef optional if theyre using IAM roles
		if volume.SecretRef == "" {
			scopedLog.Info("No valid SecretRef for volume.", "volumeName", volume.Name)
		}

		// provider is used in App framework to pick the S3 client(aws, minio), and is not applicable to Smartstore
		// For now, Smartstore supports only S3, which is by default.
		if isAppFramework {
			if !isValidStorageType(volume.Type) {
				return fmt.Errorf("remote volume type is invalid. Only storageType=s3 is supported")
			}

			if !isValidProvider(volume.Provider) {
				return fmt.Errorf("s3 Provider is invalid")
			}
		}
	}
	return nil
}

// isValidStorageType checks if the storage type specified is valid and supported
func isValidStorageType(storage string) bool {
	return storage != "" && storage == "s3"
}

// isValidProvider checks if the provider specified is valid and supported
func isValidProvider(provider string) bool {
	return provider != "" && (provider == "aws" || provider == "minio")
}

// validateSplunkIndexesSpec validates the smartstore index spec
func validateSplunkIndexesSpec(smartstore *enterpriseApi.SmartStoreSpec) error {

	duplicateChecker := make(map[string]bool)

	// Make sure that all the indexes are provided with the mandatory config values.
	for i, index := range smartstore.IndexList {
		if index.Name == "" {
			return fmt.Errorf("index name is missing for index at: %d", i)
		}

		if _, ok := duplicateChecker[index.Name]; ok {
			return fmt.Errorf("duplicate index name detected: %s.Remove the duplicate entry and reapply the configuration", index.Name)
		}
		duplicateChecker[index.Name] = true
		if index.VolName == "" && smartstore.Defaults.VolName == "" {
			return fmt.Errorf("volumeName is missing for index: %s", index.Name)
		}

		if index.VolName != "" {
			_, err := splclient.CheckIfVolumeExists(smartstore.VolList, index.VolName)
			if err != nil {
				return fmt.Errorf("invalid configuration for index: %s. %s", index.Name, err)
			}
		}
	}

	return nil
}

// ValidateSplunkSmartstoreSpec checks and validates the smartstore config
func ValidateSplunkSmartstoreSpec(ctx context.Context, smartstore *enterpriseApi.SmartStoreSpec) error {
	var err error

	// Smartstore is an optional config (at least) for now
	if !isSmartstoreConfigured(smartstore) {
		return nil
	}

	numVolumes := len(smartstore.VolList)
	numIndexes := len(smartstore.IndexList)
	if numIndexes > 0 && numVolumes == 0 {
		return fmt.Errorf("volume configuration is missing. Num. of indexes = %d. Num. of Volumes = %d", numIndexes, numVolumes)
	}

	err = validateRemoteVolumeSpec(ctx, smartstore.VolList, false)
	if err != nil {
		return err
	}

	defaults := smartstore.Defaults
	// When volName is configured, bucket remote path should also be configured
	if defaults.VolName != "" {
		_, err = splclient.CheckIfVolumeExists(smartstore.VolList, defaults.VolName)
		if err != nil {
			return fmt.Errorf("invalid configuration for defaults volume. %s", err)
		}
	}

	err = validateSplunkIndexesSpec(smartstore)
	return err
}

// GetSmartstoreVolumesConfig returns the list of Volumes configuration in INI format
func GetSmartstoreVolumesConfig(ctx context.Context, client splcommon.ControllerClient, cr splcommon.MetaObject, smartstore *enterpriseApi.SmartStoreSpec, mapData map[string]string) (string, error) {
	var volumesConf string

	reqLogger := log.FromContext(ctx)
	scopedLog := reqLogger.WithName("GetSmartstoreVolumesConfig")

	volumes := smartstore.VolList
	for i := 0; i < len(volumes); i++ {
		if volumes[i].SecretRef != "" {
			s3AccessKey, s3SecretKey, _, err := GetSmartstoreRemoteVolumeSecrets(ctx, volumes[i], client, cr, smartstore)
			if err != nil {
				return "", fmt.Errorf("Unable to read the secrets for volume = %s. %s", volumes[i].Name, err)
			}

			volumesConf = fmt.Sprintf(`%s
[volume:%s]
storageType = remote
path = s3://%s
remote.s3.access_key = %s
remote.s3.secret_key = %s
remote.s3.endpoint = %s
`, volumesConf, volumes[i].Name, volumes[i].Path, s3AccessKey, s3SecretKey, volumes[i].Endpoint)
		} else {
			scopedLog.Info("No valid secretRef configured.  Configure volume without access/secret keys", "volumeName", volumes[i].Name)
			volumesConf = fmt.Sprintf(`%s
[volume:%s]
storageType = remote
path = s3://%s
remote.s3.endpoint = %s
`, volumesConf, volumes[i].Name, volumes[i].Path, volumes[i].Endpoint)
		}
	}

	return volumesConf, nil
}

// GetSmartstoreIndexesConfig returns the list of indexes configuration in INI format
func GetSmartstoreIndexesConfig(indexes []enterpriseApi.IndexSpec) string {

	var indexesConf string

	defaultRemotePath := "$_index_name"

	for i := 0; i < len(indexes); i++ {
		// Write the index stanza name
		indexesConf = fmt.Sprintf(`%s
[%s]`, indexesConf, indexes[i].Name)

		if indexes[i].RemotePath != "" && indexes[i].VolName != "" {
			indexesConf = fmt.Sprintf(`%s
remotePath = volume:%s/%s`, indexesConf, indexes[i].VolName, indexes[i].RemotePath)
		} else if indexes[i].VolName != "" {
			indexesConf = fmt.Sprintf(`%s
remotePath = volume:%s/%s`, indexesConf, indexes[i].VolName, defaultRemotePath)
		}

		if indexes[i].HotlistBloomFilterRecencyHours != 0 {
			indexesConf = fmt.Sprintf(`%s
hotlist_bloom_filter_recency_hours = %d`, indexesConf, indexes[i].HotlistBloomFilterRecencyHours)
		}

		if indexes[i].HotlistRecencySecs != 0 {
			indexesConf = fmt.Sprintf(`%s
hotlist_recency_secs = %d`, indexesConf, indexes[i].HotlistRecencySecs)
		}

		if indexes[i].MaxGlobalDataSizeMB != 0 {
			indexesConf = fmt.Sprintf(`%s
maxGlobalDataSizeMB = %d`, indexesConf, indexes[i].MaxGlobalDataSizeMB)
		}

		if indexes[i].MaxGlobalRawDataSizeMB != 0 {
			indexesConf = fmt.Sprintf(`%s
maxGlobalRawDataSizeMB = %d`, indexesConf, indexes[i].MaxGlobalRawDataSizeMB)
		}

		// Add a new line in betwen index stanzas
		// Do not add config beyond here
		indexesConf = fmt.Sprintf(`%s
`, indexesConf)
	}

	return indexesConf
}

//GetServerConfigEntries prepares the server.conf entries, and returns as a string
func GetServerConfigEntries(cacheManagerConf *enterpriseApi.CacheManagerSpec) string {
	if cacheManagerConf == nil {
		return ""
	}

	var serverConfIni string
	serverConfIni = fmt.Sprintf(`[cachemanager]`)

	emptyStanza := serverConfIni

	if cacheManagerConf.EvictionPaddingSizeMB != 0 {
		serverConfIni = fmt.Sprintf(`%s
eviction_padding = %d`, serverConfIni, cacheManagerConf.EvictionPaddingSizeMB)
	}

	if cacheManagerConf.EvictionPolicy != "" {
		serverConfIni = fmt.Sprintf(`%s
eviction_policy = %s`, serverConfIni, cacheManagerConf.EvictionPolicy)
	}

	if cacheManagerConf.HotlistBloomFilterRecencyHours != 0 {
		serverConfIni = fmt.Sprintf(`%s
hotlist_bloom_filter_recency_hours = %d`, serverConfIni, cacheManagerConf.HotlistBloomFilterRecencyHours)
	}

	if cacheManagerConf.HotlistRecencySecs != 0 {
		serverConfIni = fmt.Sprintf(`%s
hotlist_recency_secs = %d`, serverConfIni, cacheManagerConf.HotlistRecencySecs)
	}

	if cacheManagerConf.MaxCacheSizeMB != 0 {
		serverConfIni = fmt.Sprintf(`%s
max_cache_size = %d`, serverConfIni, cacheManagerConf.MaxCacheSizeMB)
	}

	if cacheManagerConf.MaxConcurrentDownloads != 0 {
		serverConfIni = fmt.Sprintf(`%s
max_concurrent_downloads = %d`, serverConfIni, cacheManagerConf.MaxConcurrentDownloads)
	}

	if cacheManagerConf.MaxConcurrentUploads != 0 {
		serverConfIni = fmt.Sprintf(`%s
max_concurrent_uploads = %d`, serverConfIni, cacheManagerConf.MaxConcurrentUploads)
	}

	if emptyStanza == serverConfIni {
		return ""
	}

	serverConfIni = fmt.Sprintf(`%s
`, serverConfIni)

	return serverConfIni
}

// GetSmartstoreIndexesDefaults fills the indexes.conf default stanza in INI format
func GetSmartstoreIndexesDefaults(defaults enterpriseApi.IndexConfDefaultsSpec) string {

	remotePath := "$_index_name"

	indexDefaults := fmt.Sprintf(`[default]
repFactor = auto
maxDataSize = auto
homePath = $SPLUNK_DB/%s/db
coldPath = $SPLUNK_DB/%s/colddb
thawedPath = $SPLUNK_DB/%s/thaweddb`,
		remotePath, remotePath, remotePath)

	// Do not change any of the following Sprintf formats(Intentionally indented)
	if defaults.VolName != "" {
		//if defaults.VolName != "" && defaults.RemotePath != "" {
		indexDefaults = fmt.Sprintf(`%s
remotePath = volume:%s/%s`, indexDefaults, defaults.VolName, remotePath)
	}

	if defaults.MaxGlobalDataSizeMB != 0 {
		indexDefaults = fmt.Sprintf(`%s
maxGlobalDataSizeMB = %d`, indexDefaults, defaults.MaxGlobalDataSizeMB)
	}

	if defaults.MaxGlobalRawDataSizeMB != 0 {
		indexDefaults = fmt.Sprintf(`%s
maxGlobalRawDataSizeMB = %d`, indexDefaults, defaults.MaxGlobalRawDataSizeMB)
	}

	indexDefaults = fmt.Sprintf(`%s
`, indexDefaults)
	return indexDefaults
}<|MERGE_RESOLUTION|>--- conflicted
+++ resolved
@@ -18,13 +18,10 @@
 import (
 	"context"
 	"fmt"
-<<<<<<< HEAD
 	"os"
 	"reflect"
 	"strconv"
 
-=======
->>>>>>> 593a3ede
 	appsv1 "k8s.io/api/apps/v1"
 	corev1 "k8s.io/api/core/v1"
 	k8serrors "k8s.io/apimachinery/pkg/api/errors"
@@ -32,23 +29,18 @@
 	metav1 "k8s.io/apimachinery/pkg/apis/meta/v1"
 	"k8s.io/apimachinery/pkg/types"
 	"k8s.io/apimachinery/pkg/util/intstr"
-	"sort"
+	//"sort"
 
 	enterpriseApi "github.com/splunk/splunk-operator/api/v3"
 	splclient "github.com/splunk/splunk-operator/pkg/splunk/client"
 	splcommon "github.com/splunk/splunk-operator/pkg/splunk/common"
 	splctrl "github.com/splunk/splunk-operator/pkg/splunk/controller"
 	splutil "github.com/splunk/splunk-operator/pkg/splunk/util"
-<<<<<<< HEAD
-)
-
-=======
 	"sigs.k8s.io/controller-runtime/pkg/log"
 )
 
 //var log = logf.Log.WithName("splunk.enterprise.configValidation")
 
->>>>>>> 593a3ede
 // getSplunkLabels returns a map of labels to use for Splunk Enterprise components.
 func getSplunkLabels(instanceIdentifier string, instanceType InstanceType, partOfIdentifier string) map[string]string {
 	// For multisite / multipart IndexerCluster, the name of the part containing the cluster-manager is used
@@ -484,22 +476,6 @@
 	return statefulSet, nil
 }
 
-<<<<<<< HEAD
-=======
-// getAppListingConfigMap returns the App listing configMap, if it exists and applicable for that instanceType
-func getAppListingConfigMap(ctx context.Context, client splcommon.ControllerClient, cr splcommon.MetaObject, instanceType InstanceType) *corev1.ConfigMap {
-	var configMap *corev1.ConfigMap
-
-	if instanceType != SplunkIndexer && instanceType != SplunkSearchHead {
-		appsConfigMapName := GetSplunkAppsConfigMapName(cr.GetName(), cr.GetObjectKind().GroupVersionKind().Kind)
-		namespacedName := types.NamespacedName{Namespace: cr.GetNamespace(), Name: appsConfigMapName}
-		configMap, _ = splctrl.GetConfigMap(ctx, client, namespacedName)
-	}
-
-	return configMap
-}
-
->>>>>>> 593a3ede
 // getSmartstoreConfigMap returns the smartstore configMap, if it exists and applicable for that instanceType
 func getSmartstoreConfigMap(ctx context.Context, client splcommon.ControllerClient, cr splcommon.MetaObject, instanceType InstanceType) *corev1.ConfigMap {
 	var configMap *corev1.ConfigMap
@@ -606,22 +582,6 @@
 		}
 	}
 
-<<<<<<< HEAD
-=======
-	appListingConfigMap := getAppListingConfigMap(ctx, client, cr, instanceType)
-	if appListingConfigMap != nil {
-		appVolumeSource := getVolumeSourceMountFromConfigMapData(appListingConfigMap, &configMapVolDefaultMode)
-		addSplunkVolumeToTemplate(podTemplateSpec, "mnt-app-listing", appConfLocationOnPod, appVolumeSource)
-
-		// ToDo: for Phase-2, to install the new apps, always reset the pod.(need to change the behavior for phase-3)
-		// Once the apps are installed, and on a reconcile entry triggered by polling interval expiry, if there is no new
-		// App changes on remote store, then the config map data is erased. In such case, no need to reset the Pod
-		if len(appListingConfigMap.Data) > 0 {
-			podTemplateSpec.ObjectMeta.Annotations[appListingRev] = appListingConfigMap.ResourceVersion
-		}
-	}
-
->>>>>>> 593a3ede
 	// update security context
 	runAsUser := int64(41812)
 	fsGroup := int64(41812)
@@ -877,11 +837,11 @@
 	return false
 }
 
-<<<<<<< HEAD
 // ApplyManualAppUpdateConfigMap applies the manual app update config map
-func ApplyManualAppUpdateConfigMap(client splcommon.ControllerClient, cr splcommon.MetaObject, crKindMap map[string]string) (*corev1.ConfigMap, error) {
-
-	scopedLog := log.WithName("ApplyManualAppUpdateConfigMap").WithValues("name", cr.GetName(), "namespace", cr.GetNamespace())
+func ApplyManualAppUpdateConfigMap(ctx context.Context, client splcommon.ControllerClient, cr splcommon.MetaObject, crKindMap map[string]string) (*corev1.ConfigMap, error) {
+
+	reqLogger := log.FromContext(ctx)
+	scopedLog := reqLogger.WithName("ApplyManualAppUpdateConfigMap").WithValues("name", cr.GetName(), "namespace", cr.GetNamespace())
 
 	configMapName := GetSplunkManualAppUpdateConfigMapName(cr.GetNamespace())
 	namespacedName := types.NamespacedName{Namespace: cr.GetNamespace(), Name: configMapName}
@@ -889,7 +849,7 @@
 	var configMap *corev1.ConfigMap
 	var err error
 	var newConfigMap bool
-	configMap, err = splctrl.GetConfigMap(client, namespacedName)
+	configMap, err = splctrl.GetConfigMap(ctx, client, namespacedName)
 	if err != nil {
 		configMap = splctrl.PrepareConfigMap(configMapName, cr.GetNamespace(), crKindMap)
 		newConfigMap = true
@@ -902,14 +862,14 @@
 
 	if newConfigMap {
 		scopedLog.Info("Creating manual app update configMap")
-		err = splutil.CreateResource(client, configMap)
+		err = splutil.CreateResource(ctx, client, configMap)
 		if err != nil {
 			scopedLog.Error(err, "Unable to create the configMap", "name", configMapName)
 			return configMap, err
 		}
 	} else {
 		scopedLog.Info("Updating manual app update configMap")
-		err = splutil.UpdateResource(client, configMap)
+		err = splutil.UpdateResource(ctx, client, configMap)
 		if err != nil {
 			scopedLog.Error(err, "Unable to update the configMap", "name", configMapName)
 			return configMap, err
@@ -919,11 +879,12 @@
 }
 
 // getManualUpdateStatus extracts the status field from the configMap data
-func getManualUpdateStatus(client splcommon.ControllerClient, cr splcommon.MetaObject, configMapName string) string {
-	scopedLog := log.WithName("getManualUpdateStatus").WithValues("name", cr.GetName(), "namespace", cr.GetNamespace())
+func getManualUpdateStatus(ctx context.Context, client splcommon.ControllerClient, cr splcommon.MetaObject, configMapName string) string {
+	reqLogger := log.FromContext(ctx)
+	scopedLog := reqLogger.WithName("getManualUpdateStatus").WithValues("name", cr.GetName(), "namespace", cr.GetNamespace())
 
 	namespacedName := types.NamespacedName{Namespace: cr.GetNamespace(), Name: configMapName}
-	configMap, err := splctrl.GetConfigMap(client, namespacedName)
+	configMap, err := splctrl.GetConfigMap(ctx, client, namespacedName)
 	if err != nil {
 		scopedLog.Error(err, "Unable to get the configMap", "name", configMapName)
 		return ""
@@ -936,11 +897,12 @@
 }
 
 // getManualUpdateRefCount extracts the refCount field from the configMap data
-func getManualUpdateRefCount(client splcommon.ControllerClient, cr splcommon.MetaObject, configMapName string) int {
-	scopedLog := log.WithName("getManualUpdateRefCount").WithValues("name", cr.GetName(), "namespace", cr.GetNamespace())
+func getManualUpdateRefCount(ctx context.Context, client splcommon.ControllerClient, cr splcommon.MetaObject, configMapName string) int {
+	reqLogger := log.FromContext(ctx)
+	scopedLog := reqLogger.WithName("getManualUpdateRefCount").WithValues("name", cr.GetName(), "namespace", cr.GetNamespace())
 	var refCount int
 	namespacedName := types.NamespacedName{Namespace: cr.GetNamespace(), Name: configMapName}
-	configMap, err := splctrl.GetConfigMap(client, namespacedName)
+	configMap, err := splctrl.GetConfigMap(ctx, client, namespacedName)
 	if err != nil {
 		scopedLog.Error(err, "Unable to get the configMap", "name", configMapName)
 		return refCount
@@ -954,8 +916,9 @@
 }
 
 // createOrUpdateAppUpdateConfigMap creates or updates the manual app update configMap
-func createOrUpdateAppUpdateConfigMap(client splcommon.ControllerClient, cr splcommon.MetaObject) (*corev1.ConfigMap, error) {
-	scopedLog := log.WithName("createOrUpdateAppUpdateConfigMap").WithValues("name", cr.GetName(), "namespace", cr.GetNamespace())
+func createOrUpdateAppUpdateConfigMap(ctx context.Context, client splcommon.ControllerClient, cr splcommon.MetaObject) (*corev1.ConfigMap, error) {
+	reqLogger := log.FromContext(ctx)
+	scopedLog := reqLogger.WithName("createOrUpdateAppUpdateConfigMap").WithValues("name", cr.GetName(), "namespace", cr.GetNamespace())
 
 	var crKindMap map[string]string
 	var configMapData, status string
@@ -971,7 +934,7 @@
 	mux := getResourceMutex(configMapName)
 	mux.Lock()
 	defer mux.Unlock()
-	configMap, err = splctrl.GetConfigMap(client, namespacedName)
+	configMap, err = splctrl.GetConfigMap(ctx, client, namespacedName)
 	if err == nil {
 		// If this CR is already an owner reference, then do nothing.
 		// This can happen if we have already set this CR as ownerRef in the first time,
@@ -999,7 +962,7 @@
 	if _, ok := crKindMap[kind]; !ok {
 		status = "off"
 	} else {
-		status = getManualUpdateStatus(client, cr, configMapName)
+		status = getManualUpdateStatus(ctx, client, cr, configMapName)
 	}
 
 	configMapData = fmt.Sprintf(`status: %s
@@ -1007,7 +970,7 @@
 	crKindMap[kind] = configMapData
 
 	// Create/update the configMap to store the values of manual trigger per CR kind.
-	configMap, err = ApplyManualAppUpdateConfigMap(client, cr, crKindMap)
+	configMap, err = ApplyManualAppUpdateConfigMap(ctx, client, cr, crKindMap)
 	if err != nil {
 		scopedLog.Error(err, "Create/update configMap for app update failed")
 		return configMap, err
@@ -1017,11 +980,7 @@
 }
 
 // initAppFrameWorkContext used to initialize the appframework context
-func initAppFrameWorkContext(client splcommon.ControllerClient, cr splcommon.MetaObject, appFrameworkConf *enterpriseApi.AppFrameworkSpec, appStatusContext *enterpriseApi.AppDeploymentContext) error {
-=======
-// initAppFrameWorkContext used to initialize the app frame work context
-func initAppFrameWorkContext(ctx context.Context, appFrameworkConf *enterpriseApi.AppFrameworkSpec, appStatusContext *enterpriseApi.AppDeploymentContext) {
->>>>>>> 593a3ede
+func initAppFrameWorkContext(ctx context.Context, client splcommon.ControllerClient, cr splcommon.MetaObject, appFrameworkConf *enterpriseApi.AppFrameworkSpec, appStatusContext *enterpriseApi.AppDeploymentContext) error {
 	if appStatusContext.AppsSrcDeployStatus == nil {
 		appStatusContext.AppsSrcDeployStatus = make(map[string]enterpriseApi.AppSrcDeployInfo)
 		//Note:- Set version only at the time of allocating AppsSrcDeployStatus. This is important, so that we don't
@@ -1030,7 +989,7 @@
 		// handle upgrading to the latest version.
 		appStatusContext.Version = enterpriseApi.LatestAfwVersion
 
-		_, err := createOrUpdateAppUpdateConfigMap(client, cr)
+		_, err := createOrUpdateAppUpdateConfigMap(ctx, client, cr)
 		if err != nil {
 			return err
 		}
@@ -1045,7 +1004,7 @@
 }
 
 // getAppSrcScope returns the scope of a given appSource
-func getAppSrcScope(appFrameworkConf *enterpriseApi.AppFrameworkSpec, appSrcName string) string {
+func getAppSrcScope(ctx context.Context, appFrameworkConf *enterpriseApi.AppFrameworkSpec, appSrcName string) string {
 	for _, appSrc := range appFrameworkConf.AppSources {
 		if appSrc.Name == appSrcName {
 			if appSrc.Scope != "" {
@@ -1206,7 +1165,6 @@
 		appContext.AppsRepoStatusPollInterval = splcommon.MaxAppsRepoPollInterval
 	}
 
-<<<<<<< HEAD
 	if appContext.AppsStatusMaxConcurrentAppDownloads <= 0 {
 		scopedLog.Info("Invalid value of maxConcurrentAppDownloads", "configured value", appContext.AppsStatusMaxConcurrentAppDownloads, "Setting it to default value", splcommon.DefaultMaxConcurrentAppDownloads)
 		appContext.AppsStatusMaxConcurrentAppDownloads = splcommon.DefaultMaxConcurrentAppDownloads
@@ -1218,10 +1176,7 @@
 		return err
 	}
 
-	err = validateRemoteVolumeSpec(appFramework.VolList, true)
-=======
 	err = validateRemoteVolumeSpec(ctx, appFramework.VolList, true)
->>>>>>> 593a3ede
 	if err != nil {
 		return err
 	}

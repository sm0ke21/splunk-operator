// Copyright (c) 2018-2022 Splunk Inc. All rights reserved.

//
// Licensed under the Apache License, Version 2.0 (the "License");
// you may not use this file except in compliance with the License.
// You may obtain a copy of the License at
//
// 	http://www.apache.org/licenses/LICENSE-2.0
//
// Unless required by applicable law or agreed to in writing, software
// distributed under the License is distributed on an "AS IS" BASIS,
// WITHOUT WARRANTIES OR CONDITIONS OF ANY KIND, either express or implied.
// See the License for the specific language governing permissions and
// limitations under the License.

package enterprise

import (
	"context"
	"errors"
	"fmt"
	"os"
	"path/filepath"
	"reflect"
	"strconv"

	appsv1 "k8s.io/api/apps/v1"
	corev1 "k8s.io/api/core/v1"
	k8serrors "k8s.io/apimachinery/pkg/api/errors"
	"k8s.io/apimachinery/pkg/api/resource"
	metav1 "k8s.io/apimachinery/pkg/apis/meta/v1"
	"k8s.io/apimachinery/pkg/types"
	"k8s.io/apimachinery/pkg/util/intstr"

	enterpriseApiV3 "github.com/splunk/splunk-operator/api/v3"
	enterpriseApi "github.com/splunk/splunk-operator/api/v4"
	splclient "github.com/splunk/splunk-operator/pkg/splunk/client"
	splcommon "github.com/splunk/splunk-operator/pkg/splunk/common"
	"github.com/splunk/splunk-operator/pkg/splunk/controller"
	splctrl "github.com/splunk/splunk-operator/pkg/splunk/controller"
	splutil "github.com/splunk/splunk-operator/pkg/splunk/util"
	"sigs.k8s.io/controller-runtime/pkg/log"
)

var defaultLivenessProbe corev1.Probe = corev1.Probe{
	InitialDelaySeconds: livenessProbeDefaultDelaySec,
	TimeoutSeconds:      livenessProbeTimeoutSec,
	PeriodSeconds:       livenessProbePeriodSec,
	FailureThreshold:    livenessProbeFailureThreshold,
	ProbeHandler: corev1.ProbeHandler{
		Exec: &corev1.ExecAction{
			Command: []string{
				GetProbeMountDirectory() + "/" + GetLivenessScriptName(),
			},
		},
	},
}

var defaultReadinessProbe corev1.Probe = corev1.Probe{
	InitialDelaySeconds: readinessProbeDefaultDelaySec,
	TimeoutSeconds:      readinessProbeTimeoutSec,
	PeriodSeconds:       readinessProbePeriodSec,
	FailureThreshold:    readinessProbeFailureThreshold,
	ProbeHandler: corev1.ProbeHandler{
		Exec: &corev1.ExecAction{
			Command: []string{
				GetProbeMountDirectory() + "/" + GetReadinessScriptName(),
			},
		},
	},
}

var defaultStartupProbe corev1.Probe = corev1.Probe{
	InitialDelaySeconds: startupProbeDefaultDelaySec,
	TimeoutSeconds:      startupProbeTimeoutSec,
	PeriodSeconds:       startupProbePeriodSec,
	FailureThreshold:    startupProbeFailureThreshold,
	ProbeHandler: corev1.ProbeHandler{
		Exec: &corev1.ExecAction{
			Command: []string{
				GetProbeMountDirectory() + "/" + GetStartupScriptName(),
			},
		},
	},
}

// getSplunkLabels returns a map of labels to use for Splunk Enterprise components.
func getSplunkLabels(instanceIdentifier string, instanceType InstanceType, partOfIdentifier string) map[string]string {
	// For multisite / multipart IndexerCluster, the name of the part containing the cluster-manager is used
	// to set the label app.kubernetes.io/part-of on all the parts so that its indexer service can select
	// the indexers from all the parts. Otherwise partOfIdentifier is equal to instanceIdentifier.
	if instanceType != SplunkIndexer || len(partOfIdentifier) == 0 {
		partOfIdentifier = instanceIdentifier
	}

	labels, _ := splcommon.GetLabels(instanceType.ToKind(), instanceType.ToString(), instanceIdentifier, partOfIdentifier, make([]string, 0))
	return labels
}

// getSplunkVolumeClaims returns a standard collection of Kubernetes volume claims.
func getSplunkVolumeClaims(cr splcommon.MetaObject, spec *enterpriseApi.CommonSplunkSpec, labels map[string]string, volumeType string) (corev1.PersistentVolumeClaim, error) {
	var storageCapacity resource.Quantity
	var err error

	storageClassName := ""

	// Depending on the volume type, determine storage capacity and storage class name(if configured)
	if volumeType == splcommon.EtcVolumeStorage {
		storageCapacity, err = splcommon.ParseResourceQuantity(spec.EtcVolumeStorageConfig.StorageCapacity, splcommon.DefaultEtcVolumeStorageCapacity)
		if err != nil {
			return corev1.PersistentVolumeClaim{}, fmt.Errorf("%s: %s", "etcStorage", err)
		}
		if spec.EtcVolumeStorageConfig.StorageClassName != "" {
			storageClassName = spec.EtcVolumeStorageConfig.StorageClassName
		}
	} else if volumeType == splcommon.VarVolumeStorage {
		storageCapacity, err = splcommon.ParseResourceQuantity(spec.VarVolumeStorageConfig.StorageCapacity, splcommon.DefaultVarVolumeStorageCapacity)
		if err != nil {
			return corev1.PersistentVolumeClaim{}, fmt.Errorf("%s: %s", "varStorage", err)
		}
		if spec.VarVolumeStorageConfig.StorageClassName != "" {
			storageClassName = spec.VarVolumeStorageConfig.StorageClassName
		}
	}

	// Create a persistent volume claim
	volumeClaim := corev1.PersistentVolumeClaim{
		ObjectMeta: metav1.ObjectMeta{
			Name:      fmt.Sprintf(splcommon.PvcNamePrefix, volumeType),
			Namespace: cr.GetNamespace(),
			Labels:    labels,
		},
		Spec: corev1.PersistentVolumeClaimSpec{
			AccessModes: []corev1.PersistentVolumeAccessMode{"ReadWriteOnce"},
			Resources: corev1.ResourceRequirements{
				Requests: corev1.ResourceList{
					corev1.ResourceStorage: storageCapacity,
				},
			},
		},
	}

	// Assign storage class name if specified
	if storageClassName != "" {
		volumeClaim.Spec.StorageClassName = &storageClassName
	}
	return volumeClaim, nil
}

// getSplunkService returns a Kubernetes Service object for Splunk instances configured for a Splunk Enterprise resource.
func getSplunkService(ctx context.Context, cr splcommon.MetaObject, spec *enterpriseApi.CommonSplunkSpec, instanceType InstanceType, isHeadless bool) *corev1.Service {

	// use template if not headless
	var service *corev1.Service
	if isHeadless {
		service = &corev1.Service{}

		// Initialize to defaults
		service.Spec.ClusterIP = corev1.ClusterIPNone
		service.Spec.Type = corev1.ServiceTypeClusterIP
	} else {
		service = spec.ServiceTemplate.DeepCopy()
	}
	service.TypeMeta = metav1.TypeMeta{
		Kind:       "Service",
		APIVersion: "v1",
	}

	service.ObjectMeta.Name = GetSplunkServiceName(instanceType, cr.GetName(), isHeadless)
	service.ObjectMeta.Namespace = cr.GetNamespace()
	instanceIdentifier := cr.GetName()
	var partOfIdentifier string
	if instanceType == SplunkIndexer {
		if len(spec.ClusterManagerRef.Name) == 0 && len(spec.ClusterMasterRef.Name) == 0 {
			// Do not specify the instance label in the selector of IndexerCluster services, so that the services of the main part
			// of multisite / multipart IndexerCluster can be used to resolve (headless) or load balance traffic to the indexers of all parts
			partOfIdentifier = instanceIdentifier
			instanceIdentifier = ""
		} else if len(spec.ClusterManagerRef.Name) > 0 {
			// And for child parts of multisite / multipart IndexerCluster, use the name of the part containing the cluster-manager
			// in the app.kubernetes.io/part-of label
			partOfIdentifier = spec.ClusterManagerRef.Name
		} else if len(spec.ClusterMasterRef.Name) > 0 {
			// And for child parts of multisite / multipart IndexerCluster, use the name of the part containing the cluster-manager
			// in the app.kubernetes.io/part-of label
			partOfIdentifier = spec.ClusterMasterRef.Name
		}
	}
	service.Spec.Selector = getSplunkLabels(instanceIdentifier, instanceType, partOfIdentifier)
	service.Spec.Ports = append(service.Spec.Ports, splcommon.SortServicePorts(getSplunkServicePorts(instanceType))...) // note that port order is important for tests

	// ensure labels and annotations are not nil
	if service.ObjectMeta.Labels == nil {
		service.ObjectMeta.Labels = make(map[string]string)
	}
	if service.ObjectMeta.Annotations == nil {
		service.ObjectMeta.Annotations = make(map[string]string)
	}

	// append same labels as selector
	for k, v := range service.Spec.Selector {
		service.ObjectMeta.Labels[k] = v
	}

	// append labels and annotations from parent
	splcommon.AppendParentMeta(service.ObjectMeta.GetObjectMeta(), cr.GetObjectMeta())

	if instanceType == SplunkDeployer || (instanceType == SplunkSearchHead && isHeadless) {
		// required for SHC bootstrap process; use services with heads when readiness is desired
		service.Spec.PublishNotReadyAddresses = true
	}

	service.SetOwnerReferences(append(service.GetOwnerReferences(), splcommon.AsOwner(cr, true)))

	return service
}

// setVolumeDefaults set properties in Volumes to default values
func setVolumeDefaults(spec *enterpriseApi.CommonSplunkSpec) {

	// work-around openapi validation error by ensuring it is not nil
	if spec.Volumes == nil {
		spec.Volumes = []corev1.Volume{}
	}

	for _, v := range spec.Volumes {
		if v.Secret != nil {
			if v.Secret.DefaultMode == nil {
				perm := int32(corev1.SecretVolumeSourceDefaultMode)
				v.Secret.DefaultMode = &perm
			}
			continue
		}

		if v.ConfigMap != nil {
			if v.ConfigMap.DefaultMode == nil {
				perm := int32(corev1.ConfigMapVolumeSourceDefaultMode)
				v.ConfigMap.DefaultMode = &perm
			}
			continue
		}
	}
}

// ValidateImagePullPolicy checks validity of the ImagePullPolicy spec parameter, and returns error if it is invalid.
func ValidateImagePullPolicy(imagePullPolicy *string) error {
	// ImagePullPolicy
	if *imagePullPolicy == "" {
		*imagePullPolicy = os.Getenv("IMAGE_PULL_POLICY")
	}
	switch *imagePullPolicy {
	case "":
		*imagePullPolicy = "IfNotPresent"
		break
	case "Always":
		break
	case "IfNotPresent":
		break
	default:
		return fmt.Errorf("ImagePullPolicy must be one of \"Always\" or \"IfNotPresent\"; value=\"%s\"", *imagePullPolicy)
	}
	return nil
}

// ValidateResources checks resource requests and limits and sets defaults if not provided
func ValidateResources(resources *corev1.ResourceRequirements, defaults corev1.ResourceRequirements) {
	// check for nil maps
	if resources.Requests == nil {
		resources.Requests = make(corev1.ResourceList)
	}
	if resources.Limits == nil {
		resources.Limits = make(corev1.ResourceList)
	}

	// if not given, use default cpu requests
	_, ok := resources.Requests[corev1.ResourceCPU]
	if !ok {
		resources.Requests[corev1.ResourceCPU] = defaults.Requests[corev1.ResourceCPU]
	}

	// if not given, use default memory requests
	_, ok = resources.Requests[corev1.ResourceMemory]
	if !ok {
		resources.Requests[corev1.ResourceMemory] = defaults.Requests[corev1.ResourceMemory]
	}

	// if not given, use default cpu limits
	_, ok = resources.Limits[corev1.ResourceCPU]
	if !ok {
		resources.Limits[corev1.ResourceCPU] = defaults.Limits[corev1.ResourceCPU]
	}

	// if not given, use default memory limits
	_, ok = resources.Limits[corev1.ResourceMemory]
	if !ok {
		resources.Limits[corev1.ResourceMemory] = defaults.Limits[corev1.ResourceMemory]
	}
}

// ValidateSpec checks validity and makes default updates to a Spec, and returns error if something is wrong.
func ValidateSpec(spec *enterpriseApi.Spec, defaultResources corev1.ResourceRequirements) error {
	// make sure SchedulerName is not empty
	if spec.SchedulerName == "" {
		spec.SchedulerName = "default-scheduler"
	}

	// set default values for service template
	setServiceTemplateDefaults(spec)

	// if not provided, set default resource requests and limits
	ValidateResources(&spec.Resources, defaultResources)

	return ValidateImagePullPolicy(&spec.ImagePullPolicy)
}

// setServiceTemplateDefaults sets default values for service templates
func setServiceTemplateDefaults(spec *enterpriseApi.Spec) {
	if spec.ServiceTemplate.Spec.Ports != nil {
		for idx := range spec.ServiceTemplate.Spec.Ports {
			var p *corev1.ServicePort = &spec.ServiceTemplate.Spec.Ports[idx]
			if p.Protocol == "" {
				p.Protocol = corev1.ProtocolTCP
			}

			if p.TargetPort.IntValue() == 0 {
				p.TargetPort.IntVal = p.Port
			}
		}
	}

	if spec.ServiceTemplate.Spec.Type == "" {
		spec.ServiceTemplate.Spec.Type = corev1.ServiceTypeClusterIP
	}
}

// validateCommonSplunkSpec checks validity and makes default updates to a CommonSplunkSpec, and returns error if something is wrong.
func validateCommonSplunkSpec(ctx context.Context, c splcommon.ControllerClient, spec *enterpriseApi.CommonSplunkSpec, cr splcommon.MetaObject) error {
	// if not specified via spec or env, image defaults to splunk/splunk
	spec.Image = GetSplunkImage(spec.Image)

	defaultResources := corev1.ResourceRequirements{
		Requests: corev1.ResourceList{
			corev1.ResourceCPU:    resource.MustParse("0.1"),
			corev1.ResourceMemory: resource.MustParse("512Mi"),
		},
		Limits: corev1.ResourceList{
			corev1.ResourceCPU:    resource.MustParse("4"),
			corev1.ResourceMemory: resource.MustParse("8Gi"),
		},
	}

	err := validateLivenessProbe(ctx, cr, spec.LivenessProbe)
	if err != nil {
		return err
	}

	err = validateReadinessProbe(ctx, cr, spec.ReadinessProbe)
	if err != nil {
		return err
	}

	err = validateStartupProbe(ctx, cr, spec.StartupProbe)
	if err != nil {
		return err
	}

	if spec.LivenessInitialDelaySeconds < 0 {
		return fmt.Errorf("negative value (%d) is not allowed for Liveness probe intial delay", spec.LivenessInitialDelaySeconds)
	}

	if spec.ReadinessInitialDelaySeconds < 0 {
		return fmt.Errorf("negative value (%d) is not allowed for Readiness probe intial delay", spec.ReadinessInitialDelaySeconds)
	}

	// if not provided, set default values for imagePullSecrets
	err = ValidateImagePullSecrets(ctx, c, cr, spec)
	if err != nil {
		return err
	}

	setVolumeDefaults(spec)

	return ValidateSpec(&spec.Spec, defaultResources)
}

// ValidateImagePullSecrets sets default values for imagePullSecrets if not provided
func ValidateImagePullSecrets(ctx context.Context, c splcommon.ControllerClient, cr splcommon.MetaObject, spec *enterpriseApi.CommonSplunkSpec) error {
	reqLogger := log.FromContext(ctx)
	scopedLog := reqLogger.WithName("ValidateImagePullSecrets").WithValues("name", cr.GetName(), "namespace", cr.GetNamespace())

	// If no imagePullSecrets are configured
	var nilImagePullSecrets []corev1.LocalObjectReference
	if len(spec.ImagePullSecrets) == 0 {
		spec.ImagePullSecrets = nilImagePullSecrets
		return nil
	}

	// If configured, validated if the secret/s exist
	for _, secret := range spec.ImagePullSecrets {
		_, err := splutil.GetSecretByName(ctx, c, cr.GetNamespace(), cr.GetName(), secret.Name)
		if err != nil {
			scopedLog.Error(err, "Couldn't get secret in the imagePullSecrets config", "Secret", secret.Name)
		}
	}

	return nil
}

// getSplunkDefaults returns a Kubernetes ConfigMap containing defaults for a Splunk Enterprise resource.
func getSplunkDefaults(identifier, namespace string, instanceType InstanceType, defaults string) *corev1.ConfigMap {
	return &corev1.ConfigMap{
		ObjectMeta: metav1.ObjectMeta{
			Name:      GetSplunkDefaultsName(identifier, instanceType),
			Namespace: namespace,
		},
		Data: map[string]string{
			"default.yml": defaults,
		},
	}
}

// getSplunkPorts returns a map of ports to use for Splunk instances.
func getSplunkPorts(instanceType InstanceType) map[string]int {
	result := map[string]int{
		GetPortName(splunkwebPort, protoHTTP): 8000,
		GetPortName(splunkdPort, protoHTTPS):  8089,
	}

	switch instanceType {
	case SplunkMonitoringConsole:
		result[GetPortName(hecPort, protoHTTP)] = 8088
		result[GetPortName(s2sPort, protoTCP)] = 9997
	case SplunkStandalone:
		result[GetPortName(hecPort, protoHTTP)] = 8088
		result[GetPortName(s2sPort, protoTCP)] = 9997
	case SplunkIndexer:
		result[GetPortName(hecPort, protoHTTP)] = 8088
		result[GetPortName(s2sPort, protoTCP)] = 9997
	}

	return result
}

// getSplunkContainerPorts returns a list of Kubernetes ContainerPort objects for Splunk instances.
func getSplunkContainerPorts(instanceType InstanceType) []corev1.ContainerPort {
	l := []corev1.ContainerPort{}
	for key, value := range getSplunkPorts(instanceType) {
		l = append(l, corev1.ContainerPort{
			Name:          key,
			ContainerPort: int32(value),
			Protocol:      corev1.ProtocolTCP,
		})
	}
	return l
}

// getSplunkServicePorts returns a list of Kubernetes ServicePort objects for Splunk instances.
func getSplunkServicePorts(instanceType InstanceType) []corev1.ServicePort {
	l := []corev1.ServicePort{}
	for key, value := range getSplunkPorts(instanceType) {
		l = append(l, corev1.ServicePort{
			Name:       key,
			Port:       int32(value),
			TargetPort: intstr.FromInt(value),
			Protocol:   corev1.ProtocolTCP,
		})
	}
	return l
}

// addSplunkVolumeToTemplate modifies the podTemplateSpec object to incorporate an additional VolumeSource.
func addSplunkVolumeToTemplate(podTemplateSpec *corev1.PodTemplateSpec, name string, mountPath string, volumeSource corev1.VolumeSource) {
	podTemplateSpec.Spec.Volumes = append(podTemplateSpec.Spec.Volumes, corev1.Volume{
		Name:         name,
		VolumeSource: volumeSource,
	})

	for idx := range podTemplateSpec.Spec.Containers {
		containerSpec := &podTemplateSpec.Spec.Containers[idx]
		containerSpec.VolumeMounts = append(containerSpec.VolumeMounts, corev1.VolumeMount{
			Name:      name,
			MountPath: mountPath,
		})
	}
}

// addPVCVolumes adds pvc volumes to statefulSet
func addPVCVolumes(cr splcommon.MetaObject, spec *enterpriseApi.CommonSplunkSpec, statefulSet *appsv1.StatefulSet, labels map[string]string, volumeType string) error {
	// prepare and append persistent volume claims if storage is not ephemeral
	var err error
	volumeClaimTemplate, err := getSplunkVolumeClaims(cr, spec, labels, volumeType)
	if err != nil {
		return err
	}
	statefulSet.Spec.VolumeClaimTemplates = append(statefulSet.Spec.VolumeClaimTemplates, volumeClaimTemplate)

	// add volume mounts to splunk container for the PVCs
	statefulSet.Spec.Template.Spec.Containers[0].VolumeMounts = append(statefulSet.Spec.Template.Spec.Containers[0].VolumeMounts,
		corev1.VolumeMount{
			Name:      volumeClaimTemplate.GetName(),
			MountPath: fmt.Sprintf(splcommon.SplunkMountDirecPrefix, volumeType),
		})

	return nil
}

// addEphemeralVolumes adds ephemeral volumes to statefulSet
func addEphemeralVolumes(statefulSet *appsv1.StatefulSet, volumeType string) error {
	// add ephemeral volumes to the splunk pod
	emptyVolumeSource := corev1.VolumeSource{
		EmptyDir: &corev1.EmptyDirVolumeSource{},
	}
	statefulSet.Spec.Template.Spec.Volumes = append(statefulSet.Spec.Template.Spec.Volumes,
		corev1.Volume{
			Name: fmt.Sprintf(splcommon.SplunkMountNamePrefix, volumeType), VolumeSource: emptyVolumeSource,
		})

	// add volume mounts to splunk container for the ephemeral volumes
	statefulSet.Spec.Template.Spec.Containers[0].VolumeMounts = append(statefulSet.Spec.Template.Spec.Containers[0].VolumeMounts,
		corev1.VolumeMount{
			Name:      fmt.Sprintf(splcommon.SplunkMountNamePrefix, volumeType),
			MountPath: fmt.Sprintf(splcommon.SplunkMountDirecPrefix, volumeType),
		})

	return nil
}

// addStorageVolumes adds storage volumes to the StatefulSet
func addStorageVolumes(ctx context.Context, cr splcommon.MetaObject, client splcommon.ControllerClient, spec *enterpriseApi.CommonSplunkSpec, statefulSet *appsv1.StatefulSet, labels map[string]string) error {

	reqLogger := log.FromContext(ctx)
	scopedLog := reqLogger.WithName("addStorageVolumes").WithValues("name", cr.GetName(), "namespace", cr.GetNamespace())

	// configure storage for mount path /opt/splunk/etc
	if spec.EtcVolumeStorageConfig.EphemeralStorage {
		// add ephemeral volumes
		_ = addEphemeralVolumes(statefulSet, splcommon.EtcVolumeStorage)
	} else {
		// add PVC volumes
		err := addPVCVolumes(cr, spec, statefulSet, labels, splcommon.EtcVolumeStorage)
		if err != nil {
			return err
		}
	}

	// configure storage for mount path /opt/splunk/var
	if spec.VarVolumeStorageConfig.EphemeralStorage {
		// add ephemeral volumes
		_ = addEphemeralVolumes(statefulSet, splcommon.VarVolumeStorage)
	} else {
		// add PVC volumes
		err := addPVCVolumes(cr, spec, statefulSet, labels, splcommon.VarVolumeStorage)
		if err != nil {
			return err
		}
	}

	// Add Splunk Probe config map
	probeConfigMap, err := getProbeConfigMap(ctx, client, cr)
	if err != nil {
		scopedLog.Error(err, "Unable to get probeConfigMap")
		return err
	}
	addProbeConfigMapVolume(probeConfigMap, statefulSet)
	return nil
}

func getProbeConfigMap(ctx context.Context, client splcommon.ControllerClient, cr splcommon.MetaObject) (*corev1.ConfigMap, error) {

	configMap := corev1.ConfigMap{
		ObjectMeta: metav1.ObjectMeta{
			Name:      GetProbeConfigMapName(cr.GetNamespace()),
			Namespace: cr.GetNamespace(),
		},
	}

	// Add readiness script to config map
	data, err := ReadFile(ctx, GetReadinessScriptLocation())
	if err != nil {
		return &configMap, err
	}
	configMap.Data = map[string]string{GetReadinessScriptName(): data}
	// Add liveness script to config map
	livenessScriptLocation, _ := filepath.Abs(GetLivenessScriptLocation())
	data, err = ReadFile(ctx, livenessScriptLocation)
	if err != nil {
		return &configMap, err
	}
	configMap.Data[GetLivenessScriptName()] = data
	// Add startup script to config map
	startupScriptLocation, _ := filepath.Abs(GetStartupScriptLocation())
	data, err = ReadFile(ctx, startupScriptLocation)
	if err != nil {
		return &configMap, err
	}
	configMap.Data[GetStartupScriptName()] = data

	// Apply the configured config map
	_, err = controller.ApplyConfigMap(ctx, client, &configMap)
	if err != nil {
		return &configMap, err
	}
	return &configMap, nil
}

func addProbeConfigMapVolume(configMap *corev1.ConfigMap, statefulSet *appsv1.StatefulSet) {
	configMapVolDefaultMode := GetProbeVolumePermission()
	addSplunkVolumeToTemplate(&statefulSet.Spec.Template, configMap.Name, GetProbeMountDirectory(), corev1.VolumeSource{
		ConfigMap: &corev1.ConfigMapVolumeSource{
			LocalObjectReference: corev1.LocalObjectReference{
				Name: configMap.GetName(),
			},
			DefaultMode: &configMapVolDefaultMode,
		},
	})
}

// getSplunkStatefulSet returns a Kubernetes StatefulSet object for Splunk instances configured for a Splunk Enterprise resource.
func getSplunkStatefulSet(ctx context.Context, client splcommon.ControllerClient, cr splcommon.MetaObject, spec *enterpriseApi.CommonSplunkSpec, instanceType InstanceType, replicas int32, extraEnv []corev1.EnvVar) (*appsv1.StatefulSet, error) {

	// prepare misc values
	ports := splcommon.SortContainerPorts(getSplunkContainerPorts(instanceType)) // note that port order is important for tests
	annotations := splcommon.GetIstioAnnotations(ports)
	selectLabels := getSplunkLabels(cr.GetName(), instanceType, spec.ClusterMasterRef.Name)
	if len(spec.ClusterManagerRef.Name) > 0 && len(spec.ClusterMasterRef.Name) == 0 {
		selectLabels = getSplunkLabels(cr.GetName(), instanceType, spec.ClusterManagerRef.Name)
	}
	affinity := splcommon.AppendPodAntiAffinity(&spec.Affinity, cr.GetName(), instanceType.ToString())

	// start with same labels as selector; note that this object gets modified by splcommon.AppendParentMeta()
	labels := make(map[string]string)
	for k, v := range selectLabels {
		labels[k] = v
	}

	namespacedName := types.NamespacedName{
		Namespace: cr.GetNamespace(),
		Name:      GetSplunkStatefulsetName(instanceType, cr.GetName()),
	}
	statefulSet := &appsv1.StatefulSet{}
	err := client.Get(ctx, namespacedName, statefulSet)
	if err != nil && !k8serrors.IsNotFound(err) {
		return nil, err
	}

	if k8serrors.IsNotFound(err) {
		// create statefulset configuration
		statefulSet = &appsv1.StatefulSet{
			TypeMeta: metav1.TypeMeta{
				Kind:       "StatefulSet",
				APIVersion: "apps/v1",
			},
			ObjectMeta: metav1.ObjectMeta{
				Name:      GetSplunkStatefulsetName(instanceType, cr.GetName()),
				Namespace: cr.GetNamespace(),
			},
		}
	}

	statefulSet.Spec = appsv1.StatefulSetSpec{
		Selector: &metav1.LabelSelector{
			MatchLabels: selectLabels,
		},
		ServiceName:         GetSplunkServiceName(instanceType, cr.GetName(), true),
		Replicas:            &replicas,
		PodManagementPolicy: appsv1.ParallelPodManagement,
		UpdateStrategy: appsv1.StatefulSetUpdateStrategy{
			Type: appsv1.OnDeleteStatefulSetStrategyType,
		},
		Template: corev1.PodTemplateSpec{
			ObjectMeta: metav1.ObjectMeta{
				Labels:      labels,
				Annotations: annotations,
			},
			Spec: corev1.PodSpec{
				Affinity:         affinity,
				Tolerations:      spec.Tolerations,
				SchedulerName:    spec.SchedulerName,
				ImagePullSecrets: spec.ImagePullSecrets,
				Containers: []corev1.Container{
					{
						Image:           spec.Image,
						ImagePullPolicy: corev1.PullPolicy(spec.ImagePullPolicy),
						Name:            "splunk",
						Ports:           ports,
					},
				},
			},
		},
	}

	// Add storage volumes
	err = addStorageVolumes(ctx, cr, client, spec, statefulSet, labels)
	if err != nil {
		return statefulSet, err
	}

	// add serviceaccount if configured
	if spec.ServiceAccount != "" {
		namespacedName := types.NamespacedName{Namespace: statefulSet.GetNamespace(), Name: spec.ServiceAccount}
		_, err := splctrl.GetServiceAccount(ctx, client, namespacedName)
		if err == nil {
			// serviceAccount exists
			statefulSet.Spec.Template.Spec.ServiceAccountName = spec.ServiceAccount
		}
	}

	// append labels and annotations from parent
	splcommon.AppendParentMeta(statefulSet.Spec.Template.GetObjectMeta(), cr.GetObjectMeta())

	// retrieve the secret to upload to the statefulSet pod
	statefulSetSecret, err := splutil.GetLatestVersionedSecret(ctx, client, cr, cr.GetNamespace(), statefulSet.GetName())
	if err != nil || statefulSetSecret == nil {
		return statefulSet, err
	}

	// update statefulset's pod template with common splunk pod config
	updateSplunkPodTemplateWithConfig(ctx, client, &statefulSet.Spec.Template, cr, spec, instanceType, extraEnv, statefulSetSecret.GetName())

	// make Splunk Enterprise object the owner
	statefulSet.SetOwnerReferences(append(statefulSet.GetOwnerReferences(), splcommon.AsOwner(cr, true)))

	return statefulSet, nil
}

// getSmartstoreConfigMap returns the smartstore configMap, if it exists and applicable for that instanceType
func getSmartstoreConfigMap(ctx context.Context, client splcommon.ControllerClient, cr splcommon.MetaObject, instanceType InstanceType) *corev1.ConfigMap {
	var configMap *corev1.ConfigMap

	if instanceType == SplunkStandalone || isCMDeployed(instanceType) {
		smartStoreConfigMapName := GetSplunkSmartstoreConfigMapName(cr.GetName(), cr.GetObjectKind().GroupVersionKind().Kind)
		namespacedName := types.NamespacedName{Namespace: cr.GetNamespace(), Name: smartStoreConfigMapName}
		configMap, _ = splctrl.GetConfigMap(ctx, client, namespacedName)
	}

	return configMap
}

// updateSplunkPodTemplateWithConfig modifies the podTemplateSpec object based on configuration of the Splunk Enterprise resource.
func updateSplunkPodTemplateWithConfig(ctx context.Context, client splcommon.ControllerClient, podTemplateSpec *corev1.PodTemplateSpec, cr splcommon.MetaObject, spec *enterpriseApi.CommonSplunkSpec, instanceType InstanceType, extraEnv []corev1.EnvVar, secretToMount string) {

	reqLogger := log.FromContext(ctx)
	scopedLog := reqLogger.WithName("updateSplunkPodTemplateWithConfig").WithValues("name", cr.GetName(), "namespace", cr.GetNamespace())
	// Add custom ports to splunk containers
	if spec.ServiceTemplate.Spec.Ports != nil {
		for idx := range podTemplateSpec.Spec.Containers {
			for _, p := range spec.ServiceTemplate.Spec.Ports {

				podTemplateSpec.Spec.Containers[idx].Ports = append(podTemplateSpec.Spec.Containers[idx].Ports, corev1.ContainerPort{
					Name:          p.Name,
					ContainerPort: int32(p.TargetPort.IntValue()),
					Protocol:      p.Protocol,
				})
			}
		}
	}

	// Add custom volumes to splunk containers other than MC(where CR spec volumes are not needed)
	if spec.Volumes != nil {
		podTemplateSpec.Spec.Volumes = append(podTemplateSpec.Spec.Volumes, spec.Volumes...)
		for idx := range podTemplateSpec.Spec.Containers {
			for v := range spec.Volumes {
				podTemplateSpec.Spec.Containers[idx].VolumeMounts = append(podTemplateSpec.Spec.Containers[idx].VolumeMounts, corev1.VolumeMount{
					Name:      spec.Volumes[v].Name,
					MountPath: "/mnt/" + spec.Volumes[v].Name,
				})
			}
		}
	}

	// Explicitly set the default value here so we can compare for changes correctly with current statefulset.
	secretVolDefaultMode := int32(corev1.SecretVolumeSourceDefaultMode)
	addSplunkVolumeToTemplate(podTemplateSpec, "mnt-splunk-secrets", "/mnt/splunk-secrets", corev1.VolumeSource{
		Secret: &corev1.SecretVolumeSource{
			SecretName:  secretToMount,
			DefaultMode: &secretVolDefaultMode,
		},
	})

	// Explicitly set the default value here so we can compare for changes correctly with current statefulset.
	configMapVolDefaultMode := int32(corev1.ConfigMapVolumeSourceDefaultMode)

	// add inline defaults to all splunk containers other than MC(where CR spec defaults are not needed)
	if spec.Defaults != "" {
		configMapName := GetSplunkDefaultsName(cr.GetName(), instanceType)
		addSplunkVolumeToTemplate(podTemplateSpec, "mnt-splunk-defaults", "/mnt/splunk-defaults", corev1.VolumeSource{
			ConfigMap: &corev1.ConfigMapVolumeSource{
				LocalObjectReference: corev1.LocalObjectReference{
					Name: configMapName,
				},
				DefaultMode: &configMapVolDefaultMode,
			},
		})

		namespacedName := types.NamespacedName{Namespace: cr.GetNamespace(), Name: configMapName}

		// We will update the annotation for resource version in the pod template spec
		// so that any change in the ConfigMap will lead to recycle of the pod.
		configMapResourceVersion, err := splctrl.GetConfigMapResourceVersion(ctx, client, namespacedName)
		if err == nil {
			podTemplateSpec.ObjectMeta.Annotations["defaultConfigRev"] = configMapResourceVersion
		} else {
			scopedLog.Error(err, "Updation of default configMap annotation failed")
		}
	}

	smartstoreConfigMap := getSmartstoreConfigMap(ctx, client, cr, instanceType)
	if smartstoreConfigMap != nil {
		addSplunkVolumeToTemplate(podTemplateSpec, "mnt-splunk-operator", "/mnt/splunk-operator/local/", corev1.VolumeSource{
			ConfigMap: &corev1.ConfigMapVolumeSource{
				LocalObjectReference: corev1.LocalObjectReference{
					Name: smartstoreConfigMap.GetName(),
				},
				DefaultMode: &configMapVolDefaultMode,
				Items: []corev1.KeyToPath{
					{Key: "indexes.conf", Path: "indexes.conf", Mode: &configMapVolDefaultMode},
					{Key: "server.conf", Path: "server.conf", Mode: &configMapVolDefaultMode},
					{Key: configToken, Path: configToken, Mode: &configMapVolDefaultMode},
				},
			},
		})

		// 1. For Indexer cluster case, do not set the annotation on CM pod. smartstore config is
		// propagated through the CM manager apps bundle push
		// 2. In case of Standalone, reset the Pod, by updating the latest Resource version of the
		// smartstore config map.
		if instanceType == SplunkStandalone {
			podTemplateSpec.ObjectMeta.Annotations[smartStoreConfigRev] = smartstoreConfigMap.ResourceVersion
		}
	}

	// update security context
	runAsUser := int64(41812)
	fsGroup := int64(41812)
	runAsNonRoot := true
	podTemplateSpec.Spec.SecurityContext = &corev1.PodSecurityContext{
		RunAsUser:    &runAsUser,
		FSGroup:      &fsGroup,
		RunAsNonRoot: &runAsNonRoot,
	}

	livenessProbe := getLivenessProbe(ctx, cr, instanceType, spec)
	readinessProbe := getReadinessProbe(ctx, cr, instanceType, spec)
	startupProbe := getStartupProbe(ctx, cr, instanceType, spec)

	// prepare defaults variable
	splunkDefaults := "/mnt/splunk-secrets/default.yml"
	// Check for apps defaults and add it to only the standalone or deployer/cm/mc instances
	if spec.DefaultsURLApps != "" && instanceType != SplunkIndexer && instanceType != SplunkSearchHead {
		splunkDefaults = fmt.Sprintf("%s,%s", spec.DefaultsURLApps, splunkDefaults)
	}
	if spec.DefaultsURL != "" {
		splunkDefaults = fmt.Sprintf("%s,%s", spec.DefaultsURL, splunkDefaults)
	}
	if spec.Defaults != "" {
		splunkDefaults = fmt.Sprintf("%s,%s", "/mnt/splunk-defaults/default.yml", splunkDefaults)
	}

	// prepare container env variables
	role := instanceType.ToRole()
	if instanceType == SplunkStandalone && (len(spec.ClusterMasterRef.Name) > 0 || len(spec.ClusterManagerRef.Name) > 0) {
		role = SplunkSearchHead.ToRole()
	}
	env := []corev1.EnvVar{
		{Name: "SPLUNK_HOME", Value: "/opt/splunk"},
		{Name: "SPLUNK_START_ARGS", Value: "--accept-license"},
		{Name: "SPLUNK_DEFAULTS_URL", Value: splunkDefaults},
		{Name: "SPLUNK_HOME_OWNERSHIP_ENFORCEMENT", Value: "false"},
		{Name: "SPLUNK_ROLE", Value: role},
		{Name: "SPLUNK_DECLARATIVE_ADMIN_PASSWORD", Value: "true"},
		{Name: livenessProbeDriverPathEnv, Value: GetLivenessDriverFilePath()},
	}

	// update variables for licensing, if configured
	if spec.LicenseURL != "" {
		env = append(env, corev1.EnvVar{
			Name:  "SPLUNK_LICENSE_URI",
			Value: spec.LicenseURL,
		})
	}
	if instanceType != SplunkLicenseManager && spec.LicenseManagerRef.Name != "" {
		licenseManagerURL := GetSplunkServiceName(SplunkLicenseManager, spec.LicenseManagerRef.Name, false)
		if spec.LicenseManagerRef.Namespace != "" {
			licenseManagerURL = splcommon.GetServiceFQDN(spec.LicenseManagerRef.Namespace, licenseManagerURL)
		}
		env = append(env, corev1.EnvVar{
			Name:  splcommon.LicenseManagerURL,
			Value: licenseManagerURL,
		})
	} else if instanceType != SplunkLicenseMaster && spec.LicenseMasterRef.Name != "" {
		licenseMasterURL := GetSplunkServiceName(SplunkLicenseMaster, spec.LicenseMasterRef.Name, false)
		if spec.LicenseMasterRef.Namespace != "" {
			licenseMasterURL = splcommon.GetServiceFQDN(spec.LicenseMasterRef.Namespace, licenseMasterURL)
		}
		env = append(env, corev1.EnvVar{
			Name:  splcommon.LicenseManagerURL,
			Value: licenseMasterURL,
		})
	}

	// append URL for cluster manager, if configured
	var clusterManagerURL string
	if isCMDeployed(instanceType) {
		// This makes splunk-ansible configure indexer-discovery on cluster-manager
		clusterManagerURL = "localhost"
	} else if spec.ClusterManagerRef.Name != "" {
		clusterManagerURL = GetSplunkServiceName(SplunkClusterManager, spec.ClusterManagerRef.Name, false)
		if spec.ClusterManagerRef.Namespace != "" {
			clusterManagerURL = splcommon.GetServiceFQDN(spec.ClusterManagerRef.Namespace, clusterManagerURL)
		}
		if spec.LicenseManagerRef.Name == "" || spec.LicenseMasterRef.Name == "" {
			//Check if CM is connected to a LicenseManager
			namespacedName := types.NamespacedName{
				Namespace: cr.GetNamespace(),
				Name:      spec.ClusterManagerRef.Name,
			}
			managerIdxCluster := &enterpriseApi.ClusterManager{}
			err := client.Get(ctx, namespacedName, managerIdxCluster)
			if err != nil {
				scopedLog.Error(err, "Unable to get ClusterManager")
			}

			if managerIdxCluster.Spec.LicenseManagerRef.Name != "" {
				licenseManagerURL := GetSplunkServiceName(SplunkLicenseManager, managerIdxCluster.Spec.LicenseManagerRef.Name, false)
				if managerIdxCluster.Spec.LicenseManagerRef.Namespace != "" {
					licenseManagerURL = splcommon.GetServiceFQDN(managerIdxCluster.Spec.LicenseManagerRef.Namespace, licenseManagerURL)
				}
				env = append(env, corev1.EnvVar{
					Name:  splcommon.LicenseManagerURL,
					Value: licenseManagerURL,
				})
			} else if managerIdxCluster.Spec.LicenseMasterRef.Name != "" {
				licenseMasterURL := GetSplunkServiceName(SplunkLicenseMaster, managerIdxCluster.Spec.LicenseMasterRef.Name, false)
				if managerIdxCluster.Spec.LicenseMasterRef.Namespace != "" {
					licenseMasterURL = splcommon.GetServiceFQDN(managerIdxCluster.Spec.LicenseMasterRef.Namespace, licenseMasterURL)
				}
				env = append(env, corev1.EnvVar{
					Name:  splcommon.LicenseManagerURL,
					Value: licenseMasterURL,
				})
			}
		}
	} else if spec.ClusterMasterRef.Name != "" {
		clusterManagerURL = GetSplunkServiceName(SplunkClusterMaster, spec.ClusterMasterRef.Name, false)
		if spec.ClusterMasterRef.Namespace != "" {
			clusterManagerURL = splcommon.GetServiceFQDN(spec.ClusterMasterRef.Namespace, clusterManagerURL)
		}
		if spec.LicenseManagerRef.Name == "" || spec.LicenseMasterRef.Name == "" {
			//Check if CM is connected to a LicenseManager
			namespacedName := types.NamespacedName{
				Namespace: cr.GetNamespace(),
				Name:      spec.ClusterMasterRef.Name,
			}
			managerIdxCluster := &enterpriseApiV3.ClusterMaster{}
			err := client.Get(ctx, namespacedName, managerIdxCluster)
			if err != nil {
				scopedLog.Error(err, "Unable to get ClusterManager")
			}

			if managerIdxCluster.Spec.LicenseManagerRef.Name != "" {
				licenseManagerURL := GetSplunkServiceName(SplunkLicenseManager, managerIdxCluster.Spec.LicenseManagerRef.Name, false)
				if managerIdxCluster.Spec.LicenseManagerRef.Namespace != "" {
					licenseManagerURL = splcommon.GetServiceFQDN(managerIdxCluster.Spec.LicenseManagerRef.Namespace, licenseManagerURL)
				}
				env = append(env, corev1.EnvVar{
					Name:  splcommon.LicenseManagerURL,
					Value: licenseManagerURL,
				})
			} else if managerIdxCluster.Spec.LicenseMasterRef.Name != "" {
				licenseMasterURL := GetSplunkServiceName(SplunkLicenseMaster, managerIdxCluster.Spec.LicenseMasterRef.Name, false)
				if managerIdxCluster.Spec.LicenseMasterRef.Namespace != "" {
					licenseMasterURL = splcommon.GetServiceFQDN(managerIdxCluster.Spec.LicenseMasterRef.Namespace, licenseMasterURL)
				}
				env = append(env, corev1.EnvVar{
					Name:  splcommon.LicenseManagerURL,
					Value: licenseMasterURL,
				})
			}
		}
	}

	if clusterManagerURL != "" {
		extraEnv = append(extraEnv, corev1.EnvVar{
			Name:  splcommon.ClusterManagerURL,
			Value: clusterManagerURL,
		})
	}

	// append REF for monitoring console if configured
	if spec.MonitoringConsoleRef.Name != "" {
		extraEnv = append(extraEnv, corev1.EnvVar{
			Name:  "SPLUNK_MONITORING_CONSOLE_REF",
			Value: spec.MonitoringConsoleRef.Name,
		})
	}

	// Add extraEnv from the CommonSplunkSpec config to the extraEnv variable list
	for _, envVar := range spec.ExtraEnv {
		extraEnv = append(extraEnv, envVar)
	}

	// append any extra variables
	env = append(env, extraEnv...)

	// update each container in pod
	for idx := range podTemplateSpec.Spec.Containers {
		podTemplateSpec.Spec.Containers[idx].Resources = spec.Resources
		podTemplateSpec.Spec.Containers[idx].LivenessProbe = livenessProbe
		podTemplateSpec.Spec.Containers[idx].ReadinessProbe = readinessProbe
		podTemplateSpec.Spec.Containers[idx].StartupProbe = startupProbe
		podTemplateSpec.Spec.Containers[idx].Env = env
	}
}

// getLivenessProbe the probe for checking the liveness of the Pod
func getLivenessProbe(ctx context.Context, cr splcommon.MetaObject, instanceType InstanceType, spec *enterpriseApi.CommonSplunkSpec) *corev1.Probe {
	reqLogger := log.FromContext(ctx)
	scopedLog := reqLogger.WithName("getLivenessProbe").WithValues("name", cr.GetName(), "namespace", cr.GetNamespace())
	livenessProbe := getProbeWithConfigUpdates(&defaultLivenessProbe, spec.LivenessProbe, spec.LivenessInitialDelaySeconds)
	scopedLog.Info("LivenessProbe", "Configured", livenessProbe)
	return livenessProbe
}

// getReadinessProbe the probe for checking the readiness of the Pod
func getReadinessProbe(ctx context.Context, cr splcommon.MetaObject, instanceType InstanceType, spec *enterpriseApi.CommonSplunkSpec) *corev1.Probe {
	reqLogger := log.FromContext(ctx)
	scopedLog := reqLogger.WithName("getReadinessProbe").WithValues("name", cr.GetName(), "namespace", cr.GetNamespace())
	readinessProbe := getProbeWithConfigUpdates(&defaultReadinessProbe, spec.ReadinessProbe, spec.ReadinessInitialDelaySeconds)
	scopedLog.Info("ReadinessProbe", "Configured", readinessProbe)
	return readinessProbe
}

// getStartupProbe the probe for checking the first start of splunk on the Pod
func getStartupProbe(ctx context.Context, cr splcommon.MetaObject, instanceType InstanceType, spec *enterpriseApi.CommonSplunkSpec) *corev1.Probe {
	reqLogger := log.FromContext(ctx)
	scopedLog := reqLogger.WithName("getStartupProbe").WithValues("name", cr.GetName(), "namespace", cr.GetNamespace())
	startupProbe := getProbeWithConfigUpdates(&defaultStartupProbe, spec.StartupProbe, 0)
	scopedLog.Info("StartupProbe", "Configured", startupProbe)
	return startupProbe
}

// getProbeWithConfigUpdates Validates probe values and updates them
func getProbeWithConfigUpdates(defaultProbe *corev1.Probe, configuredProbe *enterpriseApi.Probe, configuredDelay int32) *corev1.Probe {
	if configuredProbe != nil {
		// Always take a separate probe, instead of referring the memory address from spec.
		// (Referring the configured Probe memory is kind of OK as we are not writing to the DB, however
		// updating any values(if the Application needs to do) can cause confusion when referring the CR
		// while handling a reconcile event)
		//var derivedProbe = *configuredProbe
		derivedProbe := corev1.Probe{
			InitialDelaySeconds: configuredProbe.InitialDelaySeconds,
			TimeoutSeconds:      configuredProbe.TimeoutSeconds,
			PeriodSeconds:       configuredProbe.PeriodSeconds,
			FailureThreshold:    configuredProbe.FailureThreshold,
		}

		if derivedProbe.InitialDelaySeconds == 0 {
			if configuredDelay != 0 {
				derivedProbe.InitialDelaySeconds = configuredDelay
			} else {
				derivedProbe.InitialDelaySeconds = defaultProbe.InitialDelaySeconds
			}
		}
		if derivedProbe.TimeoutSeconds == 0 {
			derivedProbe.TimeoutSeconds = defaultProbe.TimeoutSeconds
		}
		if derivedProbe.PeriodSeconds == 0 {
			derivedProbe.PeriodSeconds = defaultProbe.PeriodSeconds
		}
		// Always use defaultProbe Exec. At this time customer supported scripts are not supported.
		derivedProbe.Exec = defaultProbe.Exec
		return &derivedProbe
	} else if configuredProbe == nil && configuredDelay != 0 {
		var derivedProbe = *defaultProbe
		derivedProbe.InitialDelaySeconds = configuredDelay
		return &derivedProbe
	}
	return defaultProbe
}

// getProbe returns the Probe for given values.
func getProbe(command []string, delay, timeout, period int32) *corev1.Probe {
	return &corev1.Probe{
		ProbeHandler: corev1.ProbeHandler{
			Exec: &corev1.ExecAction{
				Command: command,
			},
		},
		InitialDelaySeconds: delay,
		TimeoutSeconds:      timeout,
		PeriodSeconds:       period,
	}
}

// getVolumeSourceMountFromConfigMapData returns a volume source with the configMap Data entries
func getVolumeSourceMountFromConfigMapData(configMap *corev1.ConfigMap, mode *int32) corev1.VolumeSource {
	volumeSource := corev1.VolumeSource{
		ConfigMap: &corev1.ConfigMapVolumeSource{
			LocalObjectReference: corev1.LocalObjectReference{
				Name: configMap.GetName(),
			},
			DefaultMode: mode,
		},
	}

	for key := range configMap.Data {
		volumeSource.ConfigMap.Items = append(volumeSource.ConfigMap.Items, corev1.KeyToPath{Key: key, Path: key, Mode: mode})
	}
	//  Map traversal order is not guaranteed. Always sort the slice to avoid (random) pod resets due to the ordering
	splcommon.SortSlice(volumeSource.ConfigMap.Items, splcommon.SortFieldKey)

	return volumeSource
}

// isSmartstoreEnabled checks and returns true if smartstore is configured
func isSmartstoreConfigured(smartstore *enterpriseApi.SmartStoreSpec) bool {
	if smartstore == nil {
		return false
	}

	return smartstore.IndexList != nil || smartstore.VolList != nil || smartstore.Defaults.VolName != ""
}

func isCMDeployed(instanceType InstanceType) bool {
	return instanceType == SplunkClusterManager || instanceType == SplunkClusterMaster
}

// AreRemoteVolumeKeysChanged discovers if the S3 keys changed
func AreRemoteVolumeKeysChanged(ctx context.Context, client splcommon.ControllerClient, cr splcommon.MetaObject, instanceType InstanceType, smartstore *enterpriseApi.SmartStoreSpec, ResourceRev map[string]string, retError *error) bool {
	// No need to proceed if the smartstore is not configured
	if !isSmartstoreConfigured(smartstore) {
		return false
	}

	reqLogger := log.FromContext(ctx)
	scopedLog := reqLogger.WithName("AreRemoteVolumeKeysChanged").WithValues("name", cr.GetName(), "namespace", cr.GetNamespace())

	volList := smartstore.VolList
	for _, volume := range volList {
		if volume.SecretRef != "" {
			namespaceScopedSecret, err := splutil.GetSecretByName(ctx, client, cr.GetNamespace(), cr.GetName(), volume.SecretRef)
			// Ideally, this should have been detected in Spec validation time
			if err != nil {
				*retError = fmt.Errorf("Not able to access secret object = %s, reason: %s", volume.SecretRef, err)
				return false
			}

			// Check if the secret version is already tracked, and if there is a change in it
			if existingSecretVersion, ok := ResourceRev[volume.SecretRef]; ok {
				if existingSecretVersion != namespaceScopedSecret.ResourceVersion {
					scopedLog.Info("Secret Keys changed", "Previous Resource Version", existingSecretVersion, "Current Version", namespaceScopedSecret.ResourceVersion)
					ResourceRev[volume.SecretRef] = namespaceScopedSecret.ResourceVersion
					return true
				}
				return false
			}

			// First time adding to track the secret resource version
			ResourceRev[volume.SecretRef] = namespaceScopedSecret.ResourceVersion
		} else {
			scopedLog.Info("No valid SecretRef for volume.  No secret to track.", "volumeName", volume.Name)
		}
	}

	return false
}

// ApplyManualAppUpdateConfigMap applies the manual app update config map
func ApplyManualAppUpdateConfigMap(ctx context.Context, client splcommon.ControllerClient, cr splcommon.MetaObject, crKindMap map[string]string) (*corev1.ConfigMap, error) {

	reqLogger := log.FromContext(ctx)
	scopedLog := reqLogger.WithName("ApplyManualAppUpdateConfigMap").WithValues("name", cr.GetName(), "namespace", cr.GetNamespace())

	configMapName := GetSplunkManualAppUpdateConfigMapName(cr.GetNamespace())
	namespacedName := types.NamespacedName{Namespace: cr.GetNamespace(), Name: configMapName}

	var configMap *corev1.ConfigMap
	var err error
	var newConfigMap bool
	configMap, err = splctrl.GetConfigMap(ctx, client, namespacedName)
	if err != nil {
		configMap = splctrl.PrepareConfigMap(configMapName, cr.GetNamespace(), crKindMap)
		newConfigMap = true
	}

	configMap.Data = crKindMap

	// set this CR as owner reference for the configMap
	configMap.SetOwnerReferences(append(configMap.GetOwnerReferences(), splcommon.AsOwner(cr, false)))

	if newConfigMap {
		scopedLog.Info("Creating manual app update configMap")
		err = splutil.CreateResource(ctx, client, configMap)
		if err != nil {
			scopedLog.Error(err, "Unable to create the configMap", "name", configMapName)
			return configMap, err
		}
	} else {
		scopedLog.Info("Updating manual app update configMap")
		err = splutil.UpdateResource(ctx, client, configMap)
		if err != nil {
			scopedLog.Error(err, "Unable to update the configMap", "name", configMapName)
			return configMap, err
		}
	}
	return configMap, nil
}

// getManualUpdateStatus extracts the status field from the configMap data
func getManualUpdateStatus(ctx context.Context, client splcommon.ControllerClient, cr splcommon.MetaObject, configMapName string) string {
	reqLogger := log.FromContext(ctx)
	scopedLog := reqLogger.WithName("getManualUpdateStatus").WithValues("name", cr.GetName(), "namespace", cr.GetNamespace())

	namespacedName := types.NamespacedName{Namespace: cr.GetNamespace(), Name: configMapName}
	configMap, err := splctrl.GetConfigMap(ctx, client, namespacedName)
	if err != nil {
		scopedLog.Error(err, "Unable to get the configMap", "name", configMapName)
		return ""
	}

	statusRegex := ".*status: (?P<status>.*).*"
	data := configMap.Data[cr.GetObjectKind().GroupVersionKind().Kind]

	return extractFieldFromConfigMapData(statusRegex, data)
}

// getManualUpdateRefCount extracts the refCount field from the configMap data
func getManualUpdateRefCount(ctx context.Context, client splcommon.ControllerClient, cr splcommon.MetaObject, configMapName string) int {
	reqLogger := log.FromContext(ctx)
	scopedLog := reqLogger.WithName("getManualUpdateRefCount").WithValues("name", cr.GetName(), "namespace", cr.GetNamespace())
	var refCount int
	namespacedName := types.NamespacedName{Namespace: cr.GetNamespace(), Name: configMapName}
	configMap, err := splctrl.GetConfigMap(ctx, client, namespacedName)
	if err != nil {
		scopedLog.Error(err, "Unable to get the configMap", "name", configMapName)
		return refCount
	}

	refCountRegex := ".*refCount: (?P<refCount>.*).*"
	data := configMap.Data[cr.GetObjectKind().GroupVersionKind().Kind]

	refCount, _ = strconv.Atoi(extractFieldFromConfigMapData(refCountRegex, data))
	return refCount
}

// createOrUpdateAppUpdateConfigMap creates or updates the manual app update configMap
func createOrUpdateAppUpdateConfigMap(ctx context.Context, client splcommon.ControllerClient, cr splcommon.MetaObject) (*corev1.ConfigMap, error) {
	reqLogger := log.FromContext(ctx)
	scopedLog := reqLogger.WithName("createOrUpdateAppUpdateConfigMap").WithValues("name", cr.GetName(), "namespace", cr.GetNamespace())

	var crKindMap map[string]string
	var configMapData, status string
	var configMap *corev1.ConfigMap
	var err error
	var numOfObjects int

	kind := cr.GetObjectKind().GroupVersionKind().Kind

	configMapName := GetSplunkManualAppUpdateConfigMapName(cr.GetNamespace())
	namespacedName := types.NamespacedName{Namespace: cr.GetNamespace(), Name: configMapName}

	mux := getResourceMutex(configMapName)
	mux.Lock()
	defer mux.Unlock()
	configMap, err = splctrl.GetConfigMap(ctx, client, namespacedName)
	if err == nil {
		// If this CR is already an owner reference, then do nothing.
		// This can happen if we have already set this CR as ownerRef in the first time,
		// and we reach here again during the next reconcile.
		currentOwnerRef := configMap.GetOwnerReferences()
		for i := 0; i < len(currentOwnerRef); i++ {
			if reflect.DeepEqual(currentOwnerRef[i], splcommon.AsOwner(cr, false)) {
				return configMap, nil
			}
		}

		scopedLog.Info("Existing configMap data", "data", configMap.Data)
		crKindMap = configMap.Data

		// get the number of instance types of this kind
		numOfObjects = getNumOfOwnerRefsKind(configMap, kind)
	}

	// prepare the configMap data OR
	// initialize the configMap data for this CR type,
	// if it did not exist before
	if crKindMap == nil {
		crKindMap = make(map[string]string)
	}
	if _, ok := crKindMap[kind]; !ok {
		status = "off"
	} else {
		status = getManualUpdateStatus(ctx, client, cr, configMapName)
	}

	configMapData = fmt.Sprintf(`status: %s
refCount: %d`, status, numOfObjects+1)
	crKindMap[kind] = configMapData

	// Create/update the configMap to store the values of manual trigger per CR kind.
	configMap, err = ApplyManualAppUpdateConfigMap(ctx, client, cr, crKindMap)
	if err != nil {
		scopedLog.Error(err, "Create/update configMap for app update failed")
		return configMap, err
	}

	return configMap, nil
}

// initAppFrameWorkContext used to initialize the appframework context
func initAppFrameWorkContext(ctx context.Context, client splcommon.ControllerClient, cr splcommon.MetaObject, appFrameworkConf *enterpriseApi.AppFrameworkSpec, appStatusContext *enterpriseApi.AppDeploymentContext) error {
	if appStatusContext.AppsSrcDeployStatus == nil {
		appStatusContext.AppsSrcDeployStatus = make(map[string]enterpriseApi.AppSrcDeployInfo)
		//Note:- Set version only at the time of allocating AppsSrcDeployStatus. This is important, so that we don't
		// interfere with the upgrade scenarios. So, if the AppsSrcDeployStatus is already allocated
		// and the version is not `CurrentAfwVersion`, means it is migration scenario, and the migration logic should
		// handle upgrading to the latest version.
		appStatusContext.Version = enterpriseApi.LatestAfwVersion

		_, err := createOrUpdateAppUpdateConfigMap(ctx, client, cr)
		if err != nil {
			return err
		}
	}

	for _, vol := range appFrameworkConf.VolList {
		if _, ok := splclient.RemoteDataClientsMap[vol.Provider]; !ok {
			splclient.RegisterRemoteDataClient(ctx, vol.Provider)
		}
	}
	return nil
}

// getAppSrcScope returns the scope of a given appSource
func getAppSrcScope(ctx context.Context, appFrameworkConf *enterpriseApi.AppFrameworkSpec, appSrcName string) string {
	for _, appSrc := range appFrameworkConf.AppSources {
		if appSrc.Name == appSrcName {
			if appSrc.Scope != "" {
				return appSrc.Scope
			}

			break
		}
	}

	return appFrameworkConf.Defaults.Scope
}

// getAppSrcSpec returns AppSourceSpec from the app source name
func getAppSrcSpec(appSources []enterpriseApi.AppSourceSpec, appSrcName string) (*enterpriseApi.AppSourceSpec, error) {
	var err error

	for _, appSrc := range appSources {
		if appSrc.Name == appSrcName {
			return &appSrc, err
		}
	}

	err = fmt.Errorf("unable to find app source spec for app source: %s", appSrcName)
	return nil, err
}

// CheckIfAppSrcExistsInConfig returns if the given appSource is available in the configuration or not
func CheckIfAppSrcExistsInConfig(appFrameworkConf *enterpriseApi.AppFrameworkSpec, appSrcName string) bool {
	for _, appSrc := range appFrameworkConf.AppSources {
		if appSrc.Name == appSrcName {
			return true
		}
	}
	return false
}

// isAppSourceScopeValid checks for valid app source
func isAppSourceScopeValid(scope string) bool {
	return scope == enterpriseApi.ScopeLocal || scope == enterpriseApi.ScopeCluster || scope == enterpriseApi.ScopePremiumApps || scope == enterpriseApi.ScopeClusterWithPreConfig
}

// validateSplunkAppSources validates the App source config in App Framework spec
func validateSplunkAppSources(appFramework *enterpriseApi.AppFrameworkSpec, localOrPremScope bool) error {

	duplicateAppSourceStorageChecker := make(map[string]map[string]bool)
	duplicateAppSourceStorageChecker[enterpriseApi.ScopeLocal] = make(map[string]bool)
	duplicateAppSourceStorageChecker[enterpriseApi.ScopePremiumApps] = make(map[string]bool)

	if !localOrPremScope {
		duplicateAppSourceStorageChecker[enterpriseApi.ScopeCluster] = make(map[string]bool)
		duplicateAppSourceStorageChecker[enterpriseApi.ScopeClusterWithPreConfig] = make(map[string]bool)
	}

	duplicateAppSourceNameChecker := make(map[string]bool)

	var vol string

	// Make sure that all the App Sources are provided with the mandatory config values.
	for i, appSrc := range appFramework.AppSources {
		if appSrc.Name == "" {
			return fmt.Errorf("app Source name is missing for AppSource at: %d", i)
		}

		if _, ok := duplicateAppSourceNameChecker[appSrc.Name]; ok {
			return fmt.Errorf("multiple app sources with the name %s is not allowed", appSrc.Name)
		}
		duplicateAppSourceNameChecker[appSrc.Name] = true

		if appSrc.Location == "" {
			return fmt.Errorf("app Source location is missing for AppSource: %s", appSrc.Name)
		}

		if appSrc.VolName != "" {
			_, err := splclient.CheckIfVolumeExists(appFramework.VolList, appSrc.VolName)
			if err != nil {
				return fmt.Errorf("invalid Volume Name for App Source: %s. %s", appSrc.Name, err)
			}
			vol = appSrc.VolName
		} else {
			if appFramework.Defaults.VolName == "" {
				return fmt.Errorf("volumeName is missing for App Source: %s", appSrc.Name)
			}
			vol = appFramework.Defaults.VolName
		}

		var scope string
		if appSrc.Scope != "" {
			if localOrPremScope && !(appSrc.Scope == enterpriseApi.ScopeLocal || appSrc.Scope == enterpriseApi.ScopePremiumApps) {
				return fmt.Errorf("invalid scope for App Source: %s. Valid scopes are %s or %s for this kind of CR", appSrc.Name, enterpriseApi.ScopeLocal, enterpriseApi.ScopePremiumApps)
			}

			if !isAppSourceScopeValid(appSrc.Scope) {
				return fmt.Errorf("scope for App Source: %s should be either %s or %s or %s", appSrc.Name, enterpriseApi.ScopeLocal, enterpriseApi.ScopeCluster, enterpriseApi.ScopePremiumApps)
			}

			// Check for premium apps properties
			if appSrc.Scope == enterpriseApi.ScopePremiumApps {
				err := validatePremiumAppsInputs(appSrc)
				if err != nil {
					return err
				}
			}
			scope = appSrc.Scope
		} else {
			if appFramework.Defaults.Scope == "" {
				return fmt.Errorf("app Source scope is missing for: %s", appSrc.Name)
			}

			scope = appFramework.Defaults.Scope
		}

		if _, ok := duplicateAppSourceStorageChecker[scope][vol+appSrc.Location]; ok {
			return fmt.Errorf("duplicate App Source configured for Volume: %s, and Location: %s combo. Remove the duplicate entry and reapply the configuration", vol, appSrc.Location)
		}
		duplicateAppSourceStorageChecker[scope][vol+appSrc.Location] = true
	}

	if localOrPremScope && appFramework.Defaults.Scope != "" &&
		(appFramework.Defaults.Scope != enterpriseApi.ScopeLocal && appFramework.Defaults.Scope != enterpriseApi.ScopePremiumApps) {
		return fmt.Errorf("invalid scope for defaults config. Only local scope is supported for this kind of CR")
	}

	if appFramework.Defaults.Scope != "" && !isAppSourceScopeValid(appFramework.Defaults.Scope) {
		return fmt.Errorf("scope for defaults should be either local Or cluster, but configured as: %s", appFramework.Defaults.Scope)
	}

	if appFramework.Defaults.VolName != "" {
		_, err := splclient.CheckIfVolumeExists(appFramework.VolList, appFramework.Defaults.VolName)
		if err != nil {
			return fmt.Errorf("invalid Volume Name for Defaults. Error: %s", err)
		}
	}

	return nil
}

<<<<<<< HEAD
func validatePremiumAppsInputs(appSrc enterpriseApi.AppSourceSpec) error {

	if appSrc.AppSourceDefaultSpec.PremiumAppsProps.Type != enterpriseApi.PremiumAppsTypeEs {
		return fmt.Errorf("invalid PremiumAppsProps. Valid value is %s", enterpriseApi.PremiumAppsTypeEs)
	}

	// Check sslEnablement in ES defaults
	sslEnablementValue := appSrc.AppSourceDefaultSpec.PremiumAppsProps.EsDefaults.SslEnablement
	if sslEnablementValue != "" && !(sslEnablementValue == enterpriseApi.SslEnablementAuto ||
		sslEnablementValue == enterpriseApi.SslEnablementIgnore ||
		sslEnablementValue == enterpriseApi.SslEnablementStrict) {
		return fmt.Errorf("invalid sslEnablement. Valid values are %s or %s or %s", enterpriseApi.SslEnablementAuto,
			enterpriseApi.SslEnablementIgnore, enterpriseApi.SslEnablementStrict)
	}

	return nil
}

=======
>>>>>>> 5b35546d
// isAppFrameworkConfigured checks and returns true if App Framework is configured
// App Repo config without any App sources will not cause any App Framework activity
func isAppFrameworkConfigured(appFramework *enterpriseApi.AppFrameworkSpec) bool {
	return !(appFramework == nil || appFramework.AppSources == nil)
}

// ValidateAppFrameworkSpec checks and validates the Apps Frame Work config
func ValidateAppFrameworkSpec(ctx context.Context, appFramework *enterpriseApi.AppFrameworkSpec, appContext *enterpriseApi.AppDeploymentContext, localScope bool) error {
	var err error
	if !isAppFrameworkConfigured(appFramework) {
		return nil
	}

	reqLogger := log.FromContext(ctx)
	scopedLog := reqLogger.WithName("ValidateAppFrameworkSpec")

	scopedLog.Info("configCheck", "scope", localScope)

	// Set the value in status field to be same as that in spec.
	appContext.AppsRepoStatusPollInterval = appFramework.AppsRepoPollInterval
	appContext.AppsStatusMaxConcurrentAppDownloads = appFramework.MaxConcurrentAppDownloads

	if appContext.AppsRepoStatusPollInterval <= 0 {
		scopedLog.Error(err, "appsRepoPollIntervalSeconds is not configured. Disabling polling of apps repo changes, defaulting to manual updates")
		appContext.AppsRepoStatusPollInterval = 0
	} else if appFramework.AppsRepoPollInterval < splcommon.MinAppsRepoPollInterval {
		scopedLog.Error(err, "configured appsRepoPollIntervalSeconds is too small", "configured value", appFramework.AppsRepoPollInterval, "Setting it to the default min. value(seconds)", splcommon.MinAppsRepoPollInterval)
		appContext.AppsRepoStatusPollInterval = splcommon.MinAppsRepoPollInterval
	} else if appFramework.AppsRepoPollInterval > splcommon.MaxAppsRepoPollInterval {
		scopedLog.Error(err, "configured appsRepoPollIntervalSeconds is too large", "configured value", appFramework.AppsRepoPollInterval, "Setting it to the default max. value(seconds)", splcommon.MaxAppsRepoPollInterval, "seconds", nil)
		appContext.AppsRepoStatusPollInterval = splcommon.MaxAppsRepoPollInterval
	}

	if appContext.AppsStatusMaxConcurrentAppDownloads <= 0 {
		scopedLog.Info("Invalid value of maxConcurrentAppDownloads", "configured value", appContext.AppsStatusMaxConcurrentAppDownloads, "Setting it to default value", splcommon.DefaultMaxConcurrentAppDownloads)
		appContext.AppsStatusMaxConcurrentAppDownloads = splcommon.DefaultMaxConcurrentAppDownloads
	}

	appDownloadVolume := splcommon.AppDownloadVolume
	_, err = os.Stat(appDownloadVolume)

	// check whether the temporary volume to download apps is mounted or not on the operator pod
	if _, err := os.Stat(appDownloadVolume); errors.Is(err, os.ErrNotExist) {
		scopedLog.Error(err, "Volume needs to be mounted on operator pod to download apps. Please mount it as a separate volume on operator pod.", "volume path", appDownloadVolume)
		return err
	}

	err = validateRemoteVolumeSpec(ctx, appFramework.VolList, true)
	if err != nil {
		return err
	}

	err = validateSplunkAppSources(appFramework, localScope)
	if err == nil {
		scopedLog.Info("App framework configuration is valid")
	}

	return err
}

// validateRemoteVolumeSpec validates the Remote storage volume spec
func validateRemoteVolumeSpec(ctx context.Context, volList []enterpriseApi.VolumeSpec, isAppFramework bool) error {

	duplicateChecker := make(map[string]bool)

	reqLogger := log.FromContext(ctx)
	scopedLog := reqLogger.WithName("validateRemoteVolumeSpec")

	// Make sure that all the Volumes are provided with the mandatory config values.
	for i, volume := range volList {
		if _, ok := duplicateChecker[volume.Name]; ok {
			return fmt.Errorf("duplicate volume name detected: %s. Remove the duplicate entry and reapply the configuration", volume.Name)
		}
		duplicateChecker[volume.Name] = true
		// Make sure that the smartstore volume info is correct
		if volume.Name == "" {
			return fmt.Errorf("volume name is missing for volume at : %d", i)
		}
		if volume.Endpoint == "" {
			return fmt.Errorf("volume Endpoint URI is missing")
		}
		if volume.Path == "" {
			return fmt.Errorf("volume Path is missing")
		}
		// Make the secretRef optional if theyre using IAM roles
		if volume.SecretRef == "" {
			scopedLog.Info("No valid SecretRef for volume.", "volumeName", volume.Name)
		}

		// provider is used in App framework to pick the S3 client(supported providers are aws and minio),
		// or Blob client (supported provider is azure) and is not applicable to Smartstore
		// For now, Smartstore supports only S3, which is by default.
		if isAppFramework {
			if !isValidStorageType(volume.Type) {
				return fmt.Errorf("storageType '%s' is invalid. Valid values are 's3' and 'blob'", volume.Type)
			}

			if !isValidProvider(volume.Provider) {
				return fmt.Errorf("provider '%s' is invalid. Valid values are 'aws', 'minio' and 'azure'", volume.Provider)
			}

			if !isValidProviderForStorageType(volume.Type, volume.Provider) {
				return fmt.Errorf("storageType '%s' cannot be used with provider '%s'. Valid combinations are (s3,aws), (s3,minio) and (blob,azure)", volume.Type, volume.Provider)
			}
		}
	}
	return nil
}

// isValidStorageType checks if the storage type specified is valid and supported
func isValidStorageType(storage string) bool {
	return storage != "" && (storage == "s3" || storage == "blob")
}

// isValidProvider checks if the provider specified is valid and supported
func isValidProvider(provider string) bool {
	return provider != "" && (provider == "aws" || provider == "minio" || provider == "azure")
}

// Valid provider for s3 are aws and minio
// Valid provider for blob is azure
func isValidProviderForStorageType(storageType string, provider string) bool {
	return ((storageType == "s3" && (provider == "aws" || provider == "minio")) ||
		(storageType == "blob" && provider == "azure"))
}

// validateSplunkIndexesSpec validates the smartstore index spec
func validateSplunkIndexesSpec(smartstore *enterpriseApi.SmartStoreSpec) error {

	duplicateChecker := make(map[string]bool)

	// Make sure that all the indexes are provided with the mandatory config values.
	for i, index := range smartstore.IndexList {
		if index.Name == "" {
			return fmt.Errorf("index name is missing for index at: %d", i)
		}

		if _, ok := duplicateChecker[index.Name]; ok {
			return fmt.Errorf("duplicate index name detected: %s.Remove the duplicate entry and reapply the configuration", index.Name)
		}
		duplicateChecker[index.Name] = true
		if index.VolName == "" && smartstore.Defaults.VolName == "" {
			return fmt.Errorf("volumeName is missing for index: %s", index.Name)
		}

		if index.VolName != "" {
			_, err := splclient.CheckIfVolumeExists(smartstore.VolList, index.VolName)
			if err != nil {
				return fmt.Errorf("invalid configuration for index: %s. %s", index.Name, err)
			}
		}
	}

	return nil
}

// ValidateSplunkSmartstoreSpec checks and validates the smartstore config
func ValidateSplunkSmartstoreSpec(ctx context.Context, smartstore *enterpriseApi.SmartStoreSpec) error {
	var err error

	// Smartstore is an optional config (at least) for now
	if !isSmartstoreConfigured(smartstore) {
		return nil
	}

	numVolumes := len(smartstore.VolList)
	numIndexes := len(smartstore.IndexList)
	if numIndexes > 0 && numVolumes == 0 {
		return fmt.Errorf("volume configuration is missing. Num. of indexes = %d. Num. of Volumes = %d", numIndexes, numVolumes)
	}

	err = validateRemoteVolumeSpec(ctx, smartstore.VolList, false)
	if err != nil {
		return err
	}

	defaults := smartstore.Defaults
	// When volName is configured, bucket remote path should also be configured
	if defaults.VolName != "" {
		_, err = splclient.CheckIfVolumeExists(smartstore.VolList, defaults.VolName)
		if err != nil {
			return fmt.Errorf("invalid configuration for defaults volume. %s", err)
		}
	}

	err = validateSplunkIndexesSpec(smartstore)
	return err
}

// GetSmartstoreVolumesConfig returns the list of Volumes configuration in INI format
func GetSmartstoreVolumesConfig(ctx context.Context, client splcommon.ControllerClient, cr splcommon.MetaObject, smartstore *enterpriseApi.SmartStoreSpec, mapData map[string]string) (string, error) {
	var volumesConf string

	reqLogger := log.FromContext(ctx)
	scopedLog := reqLogger.WithName("GetSmartstoreVolumesConfig")

	volumes := smartstore.VolList
	for i := 0; i < len(volumes); i++ {
		if volumes[i].SecretRef != "" {
			s3AccessKey, s3SecretKey, _, err := GetSmartstoreRemoteVolumeSecrets(ctx, volumes[i], client, cr, smartstore)
			if err != nil {
				return "", fmt.Errorf("Unable to read the secrets for volume = %s. %s", volumes[i].Name, err)
			}

			volumesConf = fmt.Sprintf(`%s
[volume:%s]
storageType = remote
path = s3://%s
remote.s3.access_key = %s
remote.s3.secret_key = %s
remote.s3.endpoint = %s
`, volumesConf, volumes[i].Name, volumes[i].Path, s3AccessKey, s3SecretKey, volumes[i].Endpoint)
		} else {
			scopedLog.Info("No valid secretRef configured.  Configure volume without access/secret keys", "volumeName", volumes[i].Name)
			volumesConf = fmt.Sprintf(`%s
[volume:%s]
storageType = remote
path = s3://%s
remote.s3.endpoint = %s
`, volumesConf, volumes[i].Name, volumes[i].Path, volumes[i].Endpoint)
		}
	}

	return volumesConf, nil
}

// GetSmartstoreIndexesConfig returns the list of indexes configuration in INI format
func GetSmartstoreIndexesConfig(indexes []enterpriseApi.IndexSpec) string {

	var indexesConf string

	defaultRemotePath := "$_index_name"

	for i := 0; i < len(indexes); i++ {
		// Write the index stanza name
		indexesConf = fmt.Sprintf(`%s
[%s]`, indexesConf, indexes[i].Name)

		if indexes[i].RemotePath != "" && indexes[i].VolName != "" {
			indexesConf = fmt.Sprintf(`%s
remotePath = volume:%s/%s`, indexesConf, indexes[i].VolName, indexes[i].RemotePath)
		} else if indexes[i].VolName != "" {
			indexesConf = fmt.Sprintf(`%s
remotePath = volume:%s/%s`, indexesConf, indexes[i].VolName, defaultRemotePath)
		}

		if indexes[i].HotlistBloomFilterRecencyHours != 0 {
			indexesConf = fmt.Sprintf(`%s
hotlist_bloom_filter_recency_hours = %d`, indexesConf, indexes[i].HotlistBloomFilterRecencyHours)
		}

		if indexes[i].HotlistRecencySecs != 0 {
			indexesConf = fmt.Sprintf(`%s
hotlist_recency_secs = %d`, indexesConf, indexes[i].HotlistRecencySecs)
		}

		if indexes[i].MaxGlobalDataSizeMB != 0 {
			indexesConf = fmt.Sprintf(`%s
maxGlobalDataSizeMB = %d`, indexesConf, indexes[i].MaxGlobalDataSizeMB)
		}

		if indexes[i].MaxGlobalRawDataSizeMB != 0 {
			indexesConf = fmt.Sprintf(`%s
maxGlobalRawDataSizeMB = %d`, indexesConf, indexes[i].MaxGlobalRawDataSizeMB)
		}

		// Add a new line in betwen index stanzas
		// Do not add config beyond here
		indexesConf = fmt.Sprintf(`%s
`, indexesConf)
	}

	return indexesConf
}

// GetServerConfigEntries prepares the server.conf entries, and returns as a string
func GetServerConfigEntries(cacheManagerConf *enterpriseApi.CacheManagerSpec) string {
	if cacheManagerConf == nil {
		return ""
	}

	var serverConfIni string
	serverConfIni = fmt.Sprintf(`[cachemanager]`)

	emptyStanza := serverConfIni

	if cacheManagerConf.EvictionPaddingSizeMB != 0 {
		serverConfIni = fmt.Sprintf(`%s
eviction_padding = %d`, serverConfIni, cacheManagerConf.EvictionPaddingSizeMB)
	}

	if cacheManagerConf.EvictionPolicy != "" {
		serverConfIni = fmt.Sprintf(`%s
eviction_policy = %s`, serverConfIni, cacheManagerConf.EvictionPolicy)
	}

	if cacheManagerConf.HotlistBloomFilterRecencyHours != 0 {
		serverConfIni = fmt.Sprintf(`%s
hotlist_bloom_filter_recency_hours = %d`, serverConfIni, cacheManagerConf.HotlistBloomFilterRecencyHours)
	}

	if cacheManagerConf.HotlistRecencySecs != 0 {
		serverConfIni = fmt.Sprintf(`%s
hotlist_recency_secs = %d`, serverConfIni, cacheManagerConf.HotlistRecencySecs)
	}

	if cacheManagerConf.MaxCacheSizeMB != 0 {
		serverConfIni = fmt.Sprintf(`%s
max_cache_size = %d`, serverConfIni, cacheManagerConf.MaxCacheSizeMB)
	}

	if cacheManagerConf.MaxConcurrentDownloads != 0 {
		serverConfIni = fmt.Sprintf(`%s
max_concurrent_downloads = %d`, serverConfIni, cacheManagerConf.MaxConcurrentDownloads)
	}

	if cacheManagerConf.MaxConcurrentUploads != 0 {
		serverConfIni = fmt.Sprintf(`%s
max_concurrent_uploads = %d`, serverConfIni, cacheManagerConf.MaxConcurrentUploads)
	}

	if emptyStanza == serverConfIni {
		return ""
	}

	serverConfIni = fmt.Sprintf(`%s
`, serverConfIni)

	return serverConfIni
}

// GetSmartstoreIndexesDefaults fills the indexes.conf default stanza in INI format
func GetSmartstoreIndexesDefaults(defaults enterpriseApi.IndexConfDefaultsSpec) string {

	remotePath := "$_index_name"

	indexDefaults := fmt.Sprintf(`[default]
repFactor = auto
maxDataSize = auto
homePath = $SPLUNK_DB/%s/db
coldPath = $SPLUNK_DB/%s/colddb
thawedPath = $SPLUNK_DB/%s/thaweddb`,
		remotePath, remotePath, remotePath)

	// Do not change any of the following Sprintf formats(Intentionally indented)
	if defaults.VolName != "" {
		//if defaults.VolName != "" && defaults.RemotePath != "" {
		indexDefaults = fmt.Sprintf(`%s
remotePath = volume:%s/%s`, indexDefaults, defaults.VolName, remotePath)
	}

	if defaults.MaxGlobalDataSizeMB != 0 {
		indexDefaults = fmt.Sprintf(`%s
maxGlobalDataSizeMB = %d`, indexDefaults, defaults.MaxGlobalDataSizeMB)
	}

	if defaults.MaxGlobalRawDataSizeMB != 0 {
		indexDefaults = fmt.Sprintf(`%s
maxGlobalRawDataSizeMB = %d`, indexDefaults, defaults.MaxGlobalRawDataSizeMB)
	}

	indexDefaults = fmt.Sprintf(`%s
`, indexDefaults)
	return indexDefaults
}

// validateProbe validates a generic probe values
func validateProbe(probe *enterpriseApi.Probe) error {
	if probe.InitialDelaySeconds < 0 || probe.TimeoutSeconds < 0 || probe.PeriodSeconds < 0 || probe.FailureThreshold < 0 {
		return fmt.Errorf("negative values are not allowed. Configured values InitialDelaySeconds = %d, TimeoutSeconds = %d, PeriodSeconds = %d, FailureThreshold = %d", probe.InitialDelaySeconds, probe.TimeoutSeconds, probe.PeriodSeconds, probe.FailureThreshold)
	}
	return nil
}

// validateLivenessProbe validates the liveness probe config
func validateLivenessProbe(ctx context.Context, cr splcommon.MetaObject, livenessProbe *enterpriseApi.Probe) error {
	var err error
	reqLogger := log.FromContext(ctx)
	scopedLog := reqLogger.WithName("validateLivenessProbe").WithValues("name", cr.GetName(), "namespace", cr.GetNamespace())

	if livenessProbe == nil {
		scopedLog.Info("empty liveness probe.")
		return err
	}

	err = validateProbe(livenessProbe)
	if err != nil {
		return fmt.Errorf("invalid Liveness Probe config. Reason: %s", err)
	}

	if livenessProbe.InitialDelaySeconds < livenessProbeDefaultDelaySec {
		scopedLog.Error(err, "InitialDelaySeconds is too small", "configured", livenessProbe.InitialDelaySeconds, "recommended minimum", livenessProbeDefaultDelaySec)
	}

	if livenessProbe.TimeoutSeconds < livenessProbeTimeoutSec {
		scopedLog.Error(err, "TimeoutSeconds is too small", "configured", livenessProbe.TimeoutSeconds, "recommended minimum", livenessProbeTimeoutSec)
	}

	if livenessProbe.PeriodSeconds < livenessProbePeriodSec {
		scopedLog.Error(err, "PeriodSeconds is too small", "configured", livenessProbe.PeriodSeconds, "recommended minimum", livenessProbePeriodSec)
	}

	if livenessProbe.FailureThreshold < livenessProbeFailureThreshold {
		scopedLog.Error(err, "FailureThreshold is too small", "configured", livenessProbe.FailureThreshold, "recommended minimum", livenessProbeFailureThreshold)
	}

	return err
}

// validateReadinessProbe validates the Readiness probe config
func validateReadinessProbe(ctx context.Context, cr splcommon.MetaObject, readinessProbe *enterpriseApi.Probe) error {
	var err error
	reqLogger := log.FromContext(ctx)
	scopedLog := reqLogger.WithName("validateReadinessProbe").WithValues("name", cr.GetName(), "namespace", cr.GetNamespace())

	if readinessProbe == nil {
		scopedLog.Info("empty readiness probe.")
		return err
	}

	err = validateProbe(readinessProbe)
	if err != nil {
		return fmt.Errorf("invalid Readiness Probe config. Reason: %s", err)
	}

	if readinessProbe.InitialDelaySeconds < readinessProbeDefaultDelaySec {
		scopedLog.Error(err, "InitialDelaySeconds is too small", "configured", readinessProbe.InitialDelaySeconds, "recommended minimum", readinessProbeDefaultDelaySec)
	}

	if readinessProbe.TimeoutSeconds < readinessProbeTimeoutSec {
		scopedLog.Error(err, "TimeoutSeconds is too small", "configured", readinessProbe.TimeoutSeconds, "recommended minimum", readinessProbeTimeoutSec)
	}

	if readinessProbe.PeriodSeconds < readinessProbePeriodSec {
		scopedLog.Error(err, "PeriodSeconds is too small", "configured", readinessProbe.PeriodSeconds, "recommended minimum", readinessProbePeriodSec)
	}

	if readinessProbe.FailureThreshold < readinessProbeFailureThreshold {
		scopedLog.Error(err, "FailureThreshold is too small", "configured", readinessProbe.FailureThreshold, "recommended minimum", readinessProbeFailureThreshold)
	}
	return err
}

// validateStartupProbe validates the startup probe config
func validateStartupProbe(ctx context.Context, cr splcommon.MetaObject, startupProbe *enterpriseApi.Probe) error {
	var err error
	reqLogger := log.FromContext(ctx)
	scopedLog := reqLogger.WithName("validateStartupProbe").WithValues("name", cr.GetName(), "namespace", cr.GetNamespace())

	if startupProbe == nil {
		scopedLog.Info("empty startup probe.")
		return err
	}

	err = validateProbe(startupProbe)
	if err != nil {
		return fmt.Errorf("invalid Startup Probe config. Reason: %s", err)
	}

	if startupProbe.InitialDelaySeconds < startupProbeDefaultDelaySec {
		scopedLog.Error(err, "InitialDelaySeconds is too small", "configured", startupProbe.InitialDelaySeconds, "recommended minimum", startupProbeDefaultDelaySec)
	}

	if startupProbe.TimeoutSeconds < startupProbeTimeoutSec {
		scopedLog.Error(err, "TimeoutSeconds is too small", "configured", startupProbe.TimeoutSeconds, "recommended minimum", startupProbeTimeoutSec)
	}

	if startupProbe.PeriodSeconds < startupProbePeriodSec {
		scopedLog.Error(err, "PeriodSeconds is too small", "configured", startupProbe.PeriodSeconds, "recommended minimum", startupProbePeriodSec)
	}
	return err
}<|MERGE_RESOLUTION|>--- conflicted
+++ resolved
@@ -1470,7 +1470,6 @@
 	return nil
 }
 
-<<<<<<< HEAD
 func validatePremiumAppsInputs(appSrc enterpriseApi.AppSourceSpec) error {
 
 	if appSrc.AppSourceDefaultSpec.PremiumAppsProps.Type != enterpriseApi.PremiumAppsTypeEs {
@@ -1489,8 +1488,6 @@
 	return nil
 }
 
-=======
->>>>>>> 5b35546d
 // isAppFrameworkConfigured checks and returns true if App Framework is configured
 // App Repo config without any App sources will not cause any App Framework activity
 func isAppFrameworkConfigured(appFramework *enterpriseApi.AppFrameworkSpec) bool {
@@ -1766,7 +1763,7 @@
 	return indexesConf
 }
 
-// GetServerConfigEntries prepares the server.conf entries, and returns as a string
+//  GetServerConfigEntries prepares the server.conf entries, and returns as a string
 func GetServerConfigEntries(cacheManagerConf *enterpriseApi.CacheManagerSpec) string {
 	if cacheManagerConf == nil {
 		return ""

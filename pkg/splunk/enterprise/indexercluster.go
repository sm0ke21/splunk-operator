// Copyright (c) 2018-2022 Splunk Inc. All rights reserved.

//
// Licensed under the Apache License, Version 2.0 (the "License");
// you may not use this file except in compliance with the License.
// You may obtain a copy of the License at
//
// 	http://www.apache.org/licenses/LICENSE-2.0
//
// Unless required by applicable law or agreed to in writing, software
// distributed under the License is distributed on an "AS IS" BASIS,
// WITHOUT WARRANTIES OR CONDITIONS OF ANY KIND, either express or implied.
// See the License for the specific language governing permissions and
// limitations under the License.

package enterprise

import (
	"context"
	"errors"
	"fmt"
	"regexp"
	"strconv"
	"time"

	appsv1 "k8s.io/api/apps/v1"
	corev1 "k8s.io/api/core/v1"
	"k8s.io/apimachinery/pkg/types"
	"sigs.k8s.io/controller-runtime/pkg/client"
	"sigs.k8s.io/controller-runtime/pkg/reconcile"

	"github.com/go-logr/logr"
	enterpriseApi "github.com/splunk/splunk-operator/api/v3"
	splclient "github.com/splunk/splunk-operator/pkg/splunk/client"
	splcommon "github.com/splunk/splunk-operator/pkg/splunk/common"
	splctrl "github.com/splunk/splunk-operator/pkg/splunk/controller"
	splutil "github.com/splunk/splunk-operator/pkg/splunk/util"
	"sigs.k8s.io/controller-runtime/pkg/log"
)

// ApplyIndexerCluster reconciles the state of a Splunk Enterprise indexer cluster.
func ApplyIndexerCluster(ctx context.Context, client splcommon.ControllerClient, cr *enterpriseApi.IndexerCluster) (reconcile.Result, error) {

	// unless modified, reconcile for this object will be requeued after 5 seconds
	result := reconcile.Result{
		Requeue:      true,
		RequeueAfter: time.Second * 5,
	}
	reqLogger := log.FromContext(ctx)
	scopedLog := reqLogger.WithName("ApplyIndexerCluster").WithValues("name", cr.GetName(), "namespace", cr.GetNamespace())
	eventPublisher, _ := newK8EventPublisher(client, cr)

	// validate and updates defaults for CR
	err := validateIndexerClusterSpec(ctx, cr)
	if err != nil {
		return result, err
	}

	// updates status after function completes
	cr.Status.Phase = splcommon.PhaseError
	cr.Status.ClusterMasterPhase = splcommon.PhaseError
	cr.Status.Replicas = cr.Spec.Replicas
	cr.Status.Selector = fmt.Sprintf("app.kubernetes.io/instance=splunk-%s-indexer", cr.GetName())
	if cr.Status.Peers == nil {
		cr.Status.Peers = []enterpriseApi.IndexerClusterMemberStatus{}
	}
	if cr.Status.IndexerSecretChanged == nil {
		cr.Status.IndexerSecretChanged = []bool{}
	}
	if cr.Status.IdxcPasswordChangedSecrets == nil {
		cr.Status.IdxcPasswordChangedSecrets = make(map[string]bool)
	}
	defer func() {
		err = client.Status().Update(ctx, cr)
		if err != nil {
			eventPublisher.Warning(ctx, "Update", fmt.Sprintf("custom resource update failed %s", err.Error()))
			scopedLog.Error(err, "Status update failed")
		}
	}()

	// create or update general config resources
	namespaceScopedSecret, err := ApplySplunkConfig(ctx, client, cr, cr.Spec.CommonSplunkSpec, SplunkIndexer)
	if err != nil {
		scopedLog.Error(err, "create or update general config failed", "error", err.Error())
		eventPublisher.Warning(ctx, "ApplySplunkConfig", fmt.Sprintf("create or update general config failed with error %s", err.Error()))
		return result, err
	}

	namespacedName := types.NamespacedName{
		Namespace: cr.GetNamespace(),
		Name:      cr.Spec.ClusterMasterRef.Name,
	}
	managerIdxCluster := &enterpriseApi.ClusterMaster{}
	err = client.Get(context.TODO(), namespacedName, managerIdxCluster)
	if err == nil {
		// when user creates both cluster manager and index cluster yaml file at the same time
		// cluser master status is not yet set so it will be blank
		if managerIdxCluster.Status.Phase == "" {
			cr.Status.ClusterMasterPhase = splcommon.PhasePending
		} else {
			cr.Status.ClusterMasterPhase = managerIdxCluster.Status.Phase
		}
	} else {
		cr.Status.ClusterMasterPhase = splcommon.PhaseError
	}
	mgr := indexerClusterPodManager{log: scopedLog, cr: cr, secrets: namespaceScopedSecret, newSplunkClient: splclient.NewSplunkClient}
	// Check if we have configured enough number(<= RF) of replicas
	if mgr.cr.Status.ClusterMasterPhase == splcommon.PhaseReady {
		err = mgr.verifyRFPeers(ctx, client)
		if err != nil {
			eventPublisher.Warning(ctx, "verifyRFPeers", fmt.Sprintf("verify RF peer failed %s", err.Error()))
			return result, err
		}
	}

	// check if deletion has been requested
	if cr.ObjectMeta.DeletionTimestamp != nil {
		DeleteOwnerReferencesForResources(ctx, client, cr, nil)
		terminating, err := splctrl.CheckForDeletion(ctx, cr, client)
		if terminating && err != nil { // don't bother if no error, since it will just be removed immmediately after
			cr.Status.Phase = splcommon.PhaseTerminating
			cr.Status.ClusterMasterPhase = splcommon.PhaseTerminating
		} else {
			result.Requeue = false
		}
		if err != nil {
			eventPublisher.Warning(ctx, "Delete", fmt.Sprintf("delete custom resource failed %s", err.Error()))
		}
		return result, err
	}
	// create or update a headless service for indexer cluster
	err = splctrl.ApplyService(ctx, client, getSplunkService(ctx, cr, &cr.Spec.CommonSplunkSpec, SplunkIndexer, true))
	if err != nil {
		eventPublisher.Warning(ctx, "ApplyService", fmt.Sprintf("create/update headless service for indexer cluster failed %s", err.Error()))
		return result, err
	}

	// create or update a regular service for indexer cluster (ingestion)
	err = splctrl.ApplyService(ctx, client, getSplunkService(ctx, cr, &cr.Spec.CommonSplunkSpec, SplunkIndexer, false))
	if err != nil {
		eventPublisher.Warning(ctx, "ApplyService", fmt.Sprintf("create/update service for indexer cluster failed %s", err.Error()))
		return result, err
	}

	// create or update statefulset for the indexers
	statefulSet, err := getIndexerStatefulSet(ctx, client, cr)
	if err != nil {
		eventPublisher.Warning(ctx, "getIndexerStatefulSet", fmt.Sprintf("get indexer stateful set failed %s", err.Error()))
		return result, err
	}

	phase, err := mgr.Update(ctx, client, statefulSet, cr.Spec.Replicas)
	if err != nil {
		eventPublisher.Warning(ctx, "UpdateManager", fmt.Sprintf("update statefulset failed %s", err.Error()))
		return result, err
	}
	cr.Status.Phase = phase

	// no need to requeue if everything is ready
	if cr.Status.Phase == splcommon.PhaseReady {
		//update MC
		//Retrieve monitoring  console ref from CM Spec
		cmMonitoringConsoleConfigRef, err := RetrieveCMSpec(ctx, client, cr, cr.Spec.ClusterMasterRef.Name)
		if err != nil {
			eventPublisher.Warning(ctx, "RetrieveCMSpec", fmt.Sprintf("retrive cluster master spec failed %s", err.Error()))
			return result, err
		}
		if cmMonitoringConsoleConfigRef != "" {
			namespacedName := types.NamespacedName{Namespace: cr.GetNamespace(), Name: GetSplunkStatefulsetName(SplunkMonitoringConsole, cmMonitoringConsoleConfigRef)}
			_, err := splctrl.GetStatefulSetByName(ctx, client, namespacedName)
			//if MC pod already exists
			if err == nil {
				c := mgr.getMonitoringConsoleClient(cr, cmMonitoringConsoleConfigRef)
				err := c.AutomateMCApplyChanges(false)
				if err != nil {
					eventPublisher.Warning(ctx, "AutomateMCApplyChanges", fmt.Sprintf("get monitoring console client failed %s", err.Error()))
					return result, err
				}
			}
			if len(cr.Spec.MonitoringConsoleRef.Name) > 0 && (cr.Spec.MonitoringConsoleRef.Name != cmMonitoringConsoleConfigRef) {
				scopedLog.Info("Indexer Cluster CR should not specify monitoringConsoleRef and if specified, should be similar to cluster manager spec")
			}
		}
		if len(cr.Status.IndexerSecretChanged) > 0 {
			var managerIdxcName string
			if len(cr.Spec.ClusterMasterRef.Name) > 0 {
				managerIdxcName = cr.Spec.ClusterMasterRef.Name
			} else {
				return result, errors.New("empty cluster manager reference")
			}
			cmPodName := fmt.Sprintf(splcommon.TestClusterManagerID, managerIdxcName, "0")
			podExecClient := splutil.GetPodExecClient(client, cr, cmPodName)
			// Disable maintenance mode
<<<<<<< HEAD
			err = SetClusterMaintenanceMode(client, cr, false, cmPodName, podExecClient)
=======
			err = SetClusterMaintenanceMode(ctx, client, cr, false, false)
>>>>>>> 593a3ede
			if err != nil {
				eventPublisher.Warning(ctx, "SetClusterMaintenanceMode", fmt.Sprintf("set cluster maintainance mode failed %s", err.Error()))
				return result, err
			}
		}

		// Reset idxc secret changed and namespace secret revision
		cr.Status.IndexerSecretChanged = []bool{}
		cr.Status.NamespaceSecretResourceVersion = namespaceScopedSecret.ObjectMeta.ResourceVersion
		cr.Status.IdxcPasswordChangedSecrets = make(map[string]bool)

		result.Requeue = false
		// Set indexer cluster CR as owner reference for clustermaster
		scopedLog.Info("Setting indexer cluster as owner for cluster manager")
		namespacedName = types.NamespacedName{Namespace: cr.GetNamespace(), Name: GetSplunkStatefulsetName(SplunkClusterManager, cr.Spec.ClusterMasterRef.Name)}
		err = splctrl.SetStatefulSetOwnerRef(ctx, client, cr, namespacedName)
		if err != nil {
			eventPublisher.Warning(ctx, "SetStatefulSetOwnerRef", fmt.Sprintf("set stateful set owner reference failed %s", err.Error()))
			result.Requeue = true
			return result, err
		}
	}
	return result, nil
}

// indexerClusterPodManager is used to manage the pods within an indexer cluster
type indexerClusterPodManager struct {
	c               splcommon.ControllerClient
	log             logr.Logger
	cr              *enterpriseApi.IndexerCluster
	secrets         *corev1.Secret
	newSplunkClient func(managementURI, username, password string) *splclient.SplunkClient
}

//getMonitoringConsoleClient for indexerClusterPodManager returns a SplunkClient for monitoring console
func (mgr *indexerClusterPodManager) getMonitoringConsoleClient(cr *enterpriseApi.IndexerCluster, cmMonitoringConsoleConfigRef string) *splclient.SplunkClient {
	fqdnName := splcommon.GetServiceFQDN(cr.GetNamespace(), GetSplunkServiceName(SplunkMonitoringConsole, cmMonitoringConsoleConfigRef, false))
	return mgr.newSplunkClient(fmt.Sprintf("https://%s:8089", fqdnName), "admin", string(mgr.secrets.Data["password"]))
}

// SetClusterMaintenanceMode enables/disables cluster maintenance mode
<<<<<<< HEAD
func SetClusterMaintenanceMode(c splcommon.ControllerClient, cr *enterpriseApi.IndexerCluster, enable bool, cmPodName string, podExecClient splutil.PodExecClientImpl) error {
	// Retrieve admin password from Pod
	adminPwd, err := splutil.GetSpecificSecretTokenFromPod(c, cmPodName, cr.GetNamespace(), "password")
=======
func SetClusterMaintenanceMode(ctx context.Context, c splcommon.ControllerClient, cr *enterpriseApi.IndexerCluster, enable bool, mock bool) error {
	// Retrieve admin password from Pod
	var managerIdxcName string
	if len(cr.Spec.ClusterMasterRef.Name) > 0 {
		managerIdxcName = cr.Spec.ClusterMasterRef.Name
	} else {
		return errors.New("Empty cluster manager reference")
	}
	cmPodName := fmt.Sprintf(splcommon.TestClusterManagerID, managerIdxcName, "0")
	adminPwd, err := splutil.GetSpecificSecretTokenFromPod(ctx, c, cmPodName, cr.GetNamespace(), "password")
>>>>>>> 593a3ede
	if err != nil {
		return err
	}

	var command string
	if enable {
		command = fmt.Sprintf("/opt/splunk/bin/splunk enable maintenance-mode --answer-yes -auth admin:%s", adminPwd)
	} else {
		command = fmt.Sprintf("/opt/splunk/bin/splunk disable maintenance-mode --answer-yes -auth admin:%s", adminPwd)
	}
<<<<<<< HEAD

	streamOptions := splutil.NewStreamOptionsObject(command)

	_, _, err = podExecClient.RunPodExecCommand(streamOptions, []string{"/bin/sh"})
=======
	_, _, err = splutil.PodExecCommand(ctx, c, cmPodName, cr.GetNamespace(), []string{"/bin/sh"}, command, false, false)
>>>>>>> 593a3ede
	if err != nil {
		return err
	}

	// Set cluster manager maintenance mode
	if enable {
		cr.Status.MaintenanceMode = true
	} else {
		cr.Status.MaintenanceMode = false
	}

	return nil
}

// ApplyIdxcSecret checks if any of the indexer's have a different idxc_secret from namespace scoped secret and changes it
<<<<<<< HEAD
func ApplyIdxcSecret(mgr *indexerClusterPodManager, replicas int32, podExecClient splutil.PodExecClientImpl) error {
=======
func ApplyIdxcSecret(ctx context.Context, mgr *indexerClusterPodManager, replicas int32, mock bool) error {
>>>>>>> 593a3ede
	var indIdxcSecret string
	// Get namespace scoped secret
	namespaceSecret, err := splutil.ApplyNamespaceScopedSecretObject(ctx, mgr.c, mgr.cr.GetNamespace())
	if err != nil {
		return err
	}

<<<<<<< HEAD
	scopedLog := log.WithName("ApplyIdxcSecret").WithValues("Desired replicas", replicas, "IdxcSecretChanged", mgr.cr.Status.IndexerSecretChanged, "NamespaceSecretResourceVersion", mgr.cr.Status.NamespaceSecretResourceVersion)
=======
	reqLogger := log.FromContext(ctx)
	scopedLog := reqLogger.WithName("ApplyIdxcSecret").WithValues("Desired replicas", replicas, "IdxcSecretChanged", mgr.cr.Status.IndexerSecretChanged, "NamespaceSecretResourceVersion", mgr.cr.Status.NamespaceSecretResourceVersion, "mock", mock)
>>>>>>> 593a3ede

	// If namespace scoped secret revision is the same ignore
	if len(mgr.cr.Status.NamespaceSecretResourceVersion) == 0 {
		// First time, set resource version in CR
		mgr.cr.Status.NamespaceSecretResourceVersion = namespaceSecret.ObjectMeta.ResourceVersion
		return nil
	} else if mgr.cr.Status.NamespaceSecretResourceVersion == namespaceSecret.ObjectMeta.ResourceVersion {
		// If resource version hasn't changed don't return
		return nil
	}

	scopedLog.Info("Namespaced scoped secret revision has changed")

	// Retrieve idxc_secret password from secret data
	nsIdxcSecret := string(namespaceSecret.Data[splcommon.IdxcSecret])

	// Loop over all indexer pods and get individual pod's idxc password
	for i := int32(0); i <= replicas-1; i++ {
		// Get Indexer's name
		indexerPodName := GetSplunkStatefulsetPodName(SplunkIndexer, mgr.cr.GetName(), i)

		// Retrieve secret from pod
		podSecret, err := splutil.GetSecretFromPod(ctx, mgr.c, indexerPodName, mgr.cr.GetNamespace())
		if err != nil {
			return fmt.Errorf(fmt.Sprintf(splcommon.PodSecretNotFoundError, indexerPodName))
		}

		// Retrieve idxc_secret token
		if indIdxcSecretByte, ok := podSecret.Data[splcommon.IdxcSecret]; ok {
			indIdxcSecret = string(indIdxcSecretByte)
		} else {
			return fmt.Errorf(fmt.Sprintf(splcommon.SecretTokenNotRetrievable, splcommon.IdxcSecret))
		}

		// If idxc secret is different from namespace scoped secret change it
		if indIdxcSecret != nsIdxcSecret {
			scopedLog.Info("idxc Secret different from namespace scoped secret")

			// Enable maintenance mode
			if len(mgr.cr.Status.IndexerSecretChanged) == 0 && !mgr.cr.Status.MaintenanceMode {
<<<<<<< HEAD
				var managerIdxcName string
				if len(mgr.cr.Spec.ClusterMasterRef.Name) > 0 {
					managerIdxcName = mgr.cr.Spec.ClusterMasterRef.Name
				} else {
					return errors.New("empty cluster manager reference")
				}
				cmPodName := fmt.Sprintf(splcommon.TestClusterManagerID, managerIdxcName, "0")
				podExecClient.SetTargetPodName(cmPodName)
				err = SetClusterMaintenanceMode(mgr.c, mgr.cr, true, cmPodName, podExecClient)
=======
				err = SetClusterMaintenanceMode(ctx, mgr.c, mgr.cr, true, mock)
>>>>>>> 593a3ede
				if err != nil {
					return err
				}
				scopedLog.Info("Set CM in maintenance mode")
			}

			// If idxc secret already changed, ignore
			if i < int32(len(mgr.cr.Status.IndexerSecretChanged)) {
				if mgr.cr.Status.IndexerSecretChanged[i] {
					continue
				}
			}

			// Get client for indexer Pod
			idxcClient := mgr.getClient(ctx, i)

			// Change idxc secret key
			err = idxcClient.SetIdxcSecret(nsIdxcSecret)
			if err != nil {
				return err
			}
			scopedLog.Info("Changed idxc secret")

			// Restart splunk instance on pod
			err = idxcClient.RestartSplunk()
			if err != nil {
				return err
			}
			scopedLog.Info("Restarted splunk")

			// Keep a track of all the secrets on pods to change their idxc secret below
			mgr.cr.Status.IdxcPasswordChangedSecrets[podSecret.GetName()] = true

			// Set the idxc_secret changed flag to true
			if i < int32(len(mgr.cr.Status.IndexerSecretChanged)) {
				mgr.cr.Status.IndexerSecretChanged[i] = true
			} else {
				mgr.cr.Status.IndexerSecretChanged = append(mgr.cr.Status.IndexerSecretChanged, true)
			}
		}
	}

	/*
		During the recycle of indexer pods due to an idxc secret change, if there is a container
		restart(for example if the splunkd process dies) before the operator
		deletes the pod, the container restart fails due to mismatch of idxc password between Cluster
		manager and that particular indexer.

		Changing the idxc passwords on the secrets mounted on the indexer pods to avoid the above.
	*/
	if len(mgr.cr.Status.IdxcPasswordChangedSecrets) > 0 {
		for podSecretName := range mgr.cr.Status.IdxcPasswordChangedSecrets {
			if mgr.cr.Status.IdxcPasswordChangedSecrets[podSecretName] {
				podSecret, err := splutil.GetSecretByName(ctx, mgr.c, mgr.cr, podSecretName)
				if err != nil {
					return fmt.Errorf("could not read secret %s, reason - %v", podSecretName, err)
				}

				// Retrieve namespaced scoped secret data in splunk readable format
				splunkReadableData, err := splutil.GetSplunkReadableNamespaceScopedSecretData(ctx, mgr.c, mgr.cr.GetNamespace())
				if err != nil {
					return err
				}

				podSecret.Data[splcommon.IdxcSecret] = splunkReadableData[splcommon.IdxcSecret]
				podSecret.Data["default.yml"] = splunkReadableData["default.yml"]

				_, err = splctrl.ApplySecret(ctx, mgr.c, podSecret)
				if err != nil {
					return err
				}
				scopedLog.Info("idxc password changed on the secret mounted on pod", "Secret on Pod:", podSecretName)

				// Set to false marking the idxc password change in the secret
				mgr.cr.Status.IdxcPasswordChangedSecrets[podSecretName] = false
			}
		}
	}

	return nil
}

// Update for indexerClusterPodManager handles all updates for a statefulset of indexers
func (mgr *indexerClusterPodManager) Update(ctx context.Context, c splcommon.ControllerClient, statefulSet *appsv1.StatefulSet, desiredReplicas int32) (splcommon.Phase, error) {

	var err error

	// Assign client
	if mgr.c == nil {
		mgr.c = c
	}
	// update statefulset, if necessary
	if mgr.cr.Status.ClusterMasterPhase == splcommon.PhaseReady {
		_, err = splctrl.ApplyStatefulSet(ctx, mgr.c, statefulSet)
		if err != nil {
			return splcommon.PhaseError, err
		}
	} else {
		mgr.log.Error(err, "Cluster Manager is not ready yet")
	}

	// Get the podExecClient with empty targetPodName.
	// This will be set inside ApplyIdxcSecret
	podExecClient := splutil.GetPodExecClient(mgr.c, mgr.cr, "")
	// Check if a recycle of idxc pods is necessary(due to idxc_secret mismatch with CM)
<<<<<<< HEAD
	err = ApplyIdxcSecret(mgr, desiredReplicas, podExecClient)
=======
	err = ApplyIdxcSecret(ctx, mgr, desiredReplicas, false)
>>>>>>> 593a3ede
	if err != nil {
		return splcommon.PhaseError, err
	}

	// update CR status with IDXC information
	err = mgr.updateStatus(ctx, statefulSet)
	if err != nil || mgr.cr.Status.ReadyReplicas == 0 || !mgr.cr.Status.Initialized || !mgr.cr.Status.IndexingReady || !mgr.cr.Status.ServiceReady {
		mgr.log.Error(err, "Indexer cluster is not ready")
		return splcommon.PhasePending, nil
	}

	// manage scaling and updates
	return splctrl.UpdateStatefulSetPods(ctx, c, statefulSet, mgr, desiredReplicas)
}

// PrepareScaleDown for indexerClusterPodManager prepares indexer pod to be removed via scale down event; it returns true when ready
func (mgr *indexerClusterPodManager) PrepareScaleDown(ctx context.Context, n int32) (bool, error) {
	// first, decommission indexer peer with enforceCounts=true; this will rebalance buckets across other peers
	complete, err := mgr.decommission(ctx, n, true)
	if err != nil {
		return false, err
	}
	if !complete {
		return false, nil
	}

	// next, remove the peer
	c := mgr.getClusterManagerClient(ctx)
	return true, c.RemoveIndexerClusterPeer(mgr.cr.Status.Peers[n].ID)
}

// PrepareRecycle for indexerClusterPodManager prepares indexer pod to be recycled for updates; it returns true when ready
func (mgr *indexerClusterPodManager) PrepareRecycle(ctx context.Context, n int32) (bool, error) {
	return mgr.decommission(ctx, n, false)
}

// FinishRecycle for indexerClusterPodManager completes recycle event for indexer pod; it returns true when complete
func (mgr *indexerClusterPodManager) FinishRecycle(ctx context.Context, n int32) (bool, error) {
	if n >= int32(len(mgr.cr.Status.Peers)) {
		return false, fmt.Errorf("incorrect Peer got %d length of peer list %d", n, int32(len(mgr.cr.Status.Peers)))
	}
	return mgr.cr.Status.Peers[n].Status == "Up", nil
}

// decommission for indexerClusterPodManager decommissions an indexer pod; it returns true when ready
func (mgr *indexerClusterPodManager) decommission(ctx context.Context, n int32, enforceCounts bool) (bool, error) {
	peerName := GetSplunkStatefulsetPodName(SplunkIndexer, mgr.cr.GetName(), n)

	switch mgr.cr.Status.Peers[n].Status {
	case "Up":
		mgr.log.Info("Decommissioning indexer cluster peer", "peerName", peerName, "enforceCounts", enforceCounts)
		c := mgr.getClient(ctx, n)
		return false, c.DecommissionIndexerClusterPeer(enforceCounts)

	case "Decommissioning":
		mgr.log.Info("Waiting for decommission to complete", "peerName", peerName)
		return false, nil

	case "ReassigningPrimaries":
		mgr.log.Info("Waiting for decommission to complete", "peerName", peerName)
		return false, nil

	case "GracefulShutdown":
		mgr.log.Info("Decommission complete", "peerName", peerName, "Status", mgr.cr.Status.Peers[n].Status)
		return true, nil

	case "Down":
		mgr.log.Info("Decommission complete", "peerName", peerName, "Status", mgr.cr.Status.Peers[n].Status)
		return true, nil

	case "": // this can happen after the peer has been removed from the indexer cluster
		mgr.log.Info("Peer has empty ID", "peerName", peerName)
		return false, nil
	}

	// unhandled status
	return false, fmt.Errorf("Status=%s", mgr.cr.Status.Peers[n].Status)
}

// getClient for indexerClusterPodManager returns a SplunkClient for the member n
func (mgr *indexerClusterPodManager) getClient(ctx context.Context, n int32) *splclient.SplunkClient {
	reqLogger := log.FromContext(ctx)
	scopedLog := reqLogger.WithName("indexerClusterPodManager.getClient").WithValues("name", mgr.cr.GetName(), "namespace", mgr.cr.GetNamespace())

	// Get Pod Name
	memberName := GetSplunkStatefulsetPodName(SplunkIndexer, mgr.cr.GetName(), n)

	// Get Fully Qualified Domain Name
	fqdnName := splcommon.GetServiceFQDN(mgr.cr.GetNamespace(),
		fmt.Sprintf("%s.%s", memberName, GetSplunkServiceName(SplunkIndexer, mgr.cr.GetName(), true)))

	// Retrieve admin password from Pod
	adminPwd, err := splutil.GetSpecificSecretTokenFromPod(ctx, mgr.c, memberName, mgr.cr.GetNamespace(), "password")
	if err != nil {
		scopedLog.Error(err, "Couldn't retrieve the admin password from pod")
	}

	return mgr.newSplunkClient(fmt.Sprintf("https://%s:8089", fqdnName), "admin", adminPwd)
}

// getClusterManagerClient for indexerClusterPodManager returns a SplunkClient for cluster manager
func (mgr *indexerClusterPodManager) getClusterManagerClient(ctx context.Context) *splclient.SplunkClient {
	reqLogger := log.FromContext(ctx)
	scopedLog := reqLogger.WithName("indexerClusterPodManager.getClusterManagerClient")

	// Retrieve admin password from Pod
	var managerIdxcName string
	if len(mgr.cr.Spec.ClusterMasterRef.Name) > 0 {
		managerIdxcName = mgr.cr.Spec.ClusterMasterRef.Name
	} else {
		mgr.log.Info("Empty cluster manager reference")
	}

	// Get Fully Qualified Domain Name
	fqdnName := splcommon.GetServiceFQDN(mgr.cr.GetNamespace(), GetSplunkServiceName(SplunkClusterManager, managerIdxcName, false))

	// Retrieve admin password for Pod
	podName := fmt.Sprintf(splcommon.TestClusterManagerID, managerIdxcName, "0")
	adminPwd, err := splutil.GetSpecificSecretTokenFromPod(ctx, mgr.c, podName, mgr.cr.GetNamespace(), "password")
	if err != nil {
		scopedLog.Error(err, "Couldn't retrieve the admin password from pod")
	}

	return mgr.newSplunkClient(fmt.Sprintf("https://%s:8089", fqdnName), "admin", adminPwd)
}

// getSiteRepFactorOriginCount gets the origin count of the site_replication_factor
func getSiteRepFactorOriginCount(siteRepFactor string) int32 {
	re := regexp.MustCompile(".*origin:(?P<rf>.*),.*")
	match := re.FindStringSubmatch(siteRepFactor)
	siteRF, _ := strconv.Atoi(match[1])
	return int32(siteRF)
}

// verifyRFPeers verifies the number of peers specified in the replicas section
// of IndexerClsuster CR. If it is less than RF, than we set it to RF.
func (mgr *indexerClusterPodManager) verifyRFPeers(ctx context.Context, c splcommon.ControllerClient) error {
	if mgr.c == nil {
		mgr.c = c
	}
	cm := mgr.getClusterManagerClient(ctx)
	clusterInfo, err := cm.GetClusterInfo(false)
	if err != nil {
		return fmt.Errorf("could not get cluster info from cluster manager")
	}
	var replicationFactor int32
	// if it is a multisite indexer cluster, check site_replication_factor
	if clusterInfo.MultiSite == "true" {
		replicationFactor = getSiteRepFactorOriginCount(clusterInfo.SiteReplicationFactor)
	} else { // for single site, check replication factor
		replicationFactor = clusterInfo.ReplicationFactor
	}

	if mgr.cr.Spec.Replicas < replicationFactor {
		mgr.log.Info("Changing number of replicas as it is less than RF number of peers", "replicas", mgr.cr.Spec.Replicas)
		mgr.cr.Spec.Replicas = replicationFactor
	}
	return nil
}

// updateStatus for indexerClusterPodManager uses the REST API to update the status for an IndexerCluster custom resource
func (mgr *indexerClusterPodManager) updateStatus(ctx context.Context, statefulSet *appsv1.StatefulSet) error {
	mgr.cr.Status.ReadyReplicas = statefulSet.Status.ReadyReplicas

	if mgr.cr.Status.ClusterMasterPhase != splcommon.PhaseReady {
		mgr.cr.Status.Initialized = false
		mgr.cr.Status.IndexingReady = false
		mgr.cr.Status.ServiceReady = false
		mgr.cr.Status.MaintenanceMode = false
		return fmt.Errorf("Waiting for cluster manager to become ready")
	}

	// get indexer cluster info from cluster manager if it's ready
	c := mgr.getClusterManagerClient(ctx)
	clusterInfo, err := c.GetClusterManagerInfo()
	if err != nil {
		return err
	}
	mgr.cr.Status.Initialized = clusterInfo.Initialized
	mgr.cr.Status.IndexingReady = clusterInfo.IndexingReady
	mgr.cr.Status.ServiceReady = clusterInfo.ServiceReady
	mgr.cr.Status.MaintenanceMode = clusterInfo.MaintenanceMode

	// get peer information from cluster manager
	peers, err := c.GetClusterManagerPeers()
	if err != nil {
		return err
	}
	for n := int32(0); n < statefulSet.Status.Replicas; n++ {
		peerName := GetSplunkStatefulsetPodName(SplunkIndexer, mgr.cr.GetName(), n)
		peerStatus := enterpriseApi.IndexerClusterMemberStatus{Name: peerName}
		peerInfo, ok := peers[peerName]
		if ok {
			peerStatus.ID = peerInfo.ID
			peerStatus.Status = peerInfo.Status
			peerStatus.ActiveBundleID = peerInfo.ActiveBundleID
			peerStatus.BucketCount = peerInfo.BucketCount
			peerStatus.Searchable = peerInfo.Searchable
		} else {
			mgr.log.Info("Peer is not known by cluster manager", "peerName", peerName)
		}
		if n < int32(len(mgr.cr.Status.Peers)) {
			mgr.cr.Status.Peers[n] = peerStatus
		} else {
			mgr.cr.Status.Peers = append(mgr.cr.Status.Peers, peerStatus)
		}
	}

	// truncate any extra peers that we didn't check (leftover from scale down)
	if statefulSet.Status.Replicas < int32(len(mgr.cr.Status.Peers)) {
		mgr.cr.Status.Peers = mgr.cr.Status.Peers[:statefulSet.Status.Replicas]
	}

	return nil
}

// getIndexerStatefulSet returns a Kubernetes StatefulSet object for Splunk Enterprise indexers.
func getIndexerStatefulSet(ctx context.Context, client splcommon.ControllerClient, cr *enterpriseApi.IndexerCluster) (*appsv1.StatefulSet, error) {
	// Note: SPLUNK_INDEXER_URL is not used by the indexer pod containers,
	// hence avoided the call to getIndexerExtraEnv.
	// If other indexer CR specific env variables are required:
	// 1. Introduce the new env variables in the function getIndexerExtraEnv
	// 2. Avoid SPLUNK_INDEXER_URL in getIndexerExtraEnv for idxc CR
	// 3. Re-introduce the call to getIndexerExtraEnv here.
	return getSplunkStatefulSet(ctx, client, cr, &cr.Spec.CommonSplunkSpec, SplunkIndexer, cr.Spec.Replicas, make([]corev1.EnvVar, 0))
}

// validateIndexerClusterSpec checks validity and makes default updates to a IndexerClusterSpec, and returns error if something is wrong.
func validateIndexerClusterSpec(ctx context.Context, cr *enterpriseApi.IndexerCluster) error {
	// We cannot have 0 replicas in IndexerCluster spec, since this refers to number of indexers in an indexer cluster
	if cr.Spec.Replicas == 0 {
		cr.Spec.Replicas = 1
	}

	// Cannot leave clusterMasterRef field empty or else we cannot connect to CM
	if len(cr.Spec.ClusterMasterRef.Name) == 0 {
		return fmt.Errorf("IndexerCluster spec should refer to ClusterMaster via clusterMasterRef")
	}

	// Multisite / multipart clusters: can't reference a cluster manager located in another namespace because of Service and Secret limitations
	if len(cr.Spec.ClusterMasterRef.Namespace) > 0 && cr.Spec.ClusterMasterRef.Namespace != cr.GetNamespace() {
		return fmt.Errorf("multisite cluster does not support cluster manager to be located in a different namespace")
	}
	return validateCommonSplunkSpec(&cr.Spec.CommonSplunkSpec)
}

// helper function to get the list of IndexerCluster types in the current namespace
func getIndexerClusterList(c splcommon.ControllerClient, cr splcommon.MetaObject, listOpts []client.ListOption) (int, error) {
	scopedLog := log.WithName("getIndexerClusterList").WithValues("name", cr.GetName(), "namespace", cr.GetNamespace())

	objectList := enterpriseApi.IndexerClusterList{}

	err := c.List(context.TODO(), &objectList, listOpts...)
	numOfObjects := len(objectList.Items)

	if err != nil {
		scopedLog.Error(err, "IndexerCluster types not found in namespace", "namsespace", cr.GetNamespace())
		return numOfObjects, err
	}

	return numOfObjects, nil
}

//RetrieveCMSpec finds monitoringConsole ref from cm spec
func RetrieveCMSpec(ctx context.Context, client splcommon.ControllerClient, cr *enterpriseApi.IndexerCluster, clusterMasterRef string) (string, error) {

	namespacedName := types.NamespacedName{Namespace: cr.GetNamespace(), Name: clusterMasterRef}
	var cmCR enterpriseApi.ClusterMaster
	var monitoringConsoleRef string = ""

	err := client.Get(ctx, namespacedName, &cmCR)
	if err == nil {
		monitoringConsoleRef = cmCR.Spec.MonitoringConsoleRef.Name
		return monitoringConsoleRef, err
	}
	return "", err
}<|MERGE_RESOLUTION|>--- conflicted
+++ resolved
@@ -191,11 +191,7 @@
 			cmPodName := fmt.Sprintf(splcommon.TestClusterManagerID, managerIdxcName, "0")
 			podExecClient := splutil.GetPodExecClient(client, cr, cmPodName)
 			// Disable maintenance mode
-<<<<<<< HEAD
-			err = SetClusterMaintenanceMode(client, cr, false, cmPodName, podExecClient)
-=======
-			err = SetClusterMaintenanceMode(ctx, client, cr, false, false)
->>>>>>> 593a3ede
+			err = SetClusterMaintenanceMode(ctx, client, cr, false, cmPodName, podExecClient)
 			if err != nil {
 				eventPublisher.Warning(ctx, "SetClusterMaintenanceMode", fmt.Sprintf("set cluster maintainance mode failed %s", err.Error()))
 				return result, err
@@ -237,22 +233,9 @@
 }
 
 // SetClusterMaintenanceMode enables/disables cluster maintenance mode
-<<<<<<< HEAD
-func SetClusterMaintenanceMode(c splcommon.ControllerClient, cr *enterpriseApi.IndexerCluster, enable bool, cmPodName string, podExecClient splutil.PodExecClientImpl) error {
+func SetClusterMaintenanceMode(ctx context.Context, c splcommon.ControllerClient, cr *enterpriseApi.IndexerCluster, enable bool, cmPodName string, podExecClient splutil.PodExecClientImpl) error {
 	// Retrieve admin password from Pod
-	adminPwd, err := splutil.GetSpecificSecretTokenFromPod(c, cmPodName, cr.GetNamespace(), "password")
-=======
-func SetClusterMaintenanceMode(ctx context.Context, c splcommon.ControllerClient, cr *enterpriseApi.IndexerCluster, enable bool, mock bool) error {
-	// Retrieve admin password from Pod
-	var managerIdxcName string
-	if len(cr.Spec.ClusterMasterRef.Name) > 0 {
-		managerIdxcName = cr.Spec.ClusterMasterRef.Name
-	} else {
-		return errors.New("Empty cluster manager reference")
-	}
-	cmPodName := fmt.Sprintf(splcommon.TestClusterManagerID, managerIdxcName, "0")
 	adminPwd, err := splutil.GetSpecificSecretTokenFromPod(ctx, c, cmPodName, cr.GetNamespace(), "password")
->>>>>>> 593a3ede
 	if err != nil {
 		return err
 	}
@@ -263,14 +246,9 @@
 	} else {
 		command = fmt.Sprintf("/opt/splunk/bin/splunk disable maintenance-mode --answer-yes -auth admin:%s", adminPwd)
 	}
-<<<<<<< HEAD
-
 	streamOptions := splutil.NewStreamOptionsObject(command)
 
-	_, _, err = podExecClient.RunPodExecCommand(streamOptions, []string{"/bin/sh"})
-=======
-	_, _, err = splutil.PodExecCommand(ctx, c, cmPodName, cr.GetNamespace(), []string{"/bin/sh"}, command, false, false)
->>>>>>> 593a3ede
+	_, _, err = podExecClient.RunPodExecCommand(ctx, streamOptions, []string{"/bin/sh"})
 	if err != nil {
 		return err
 	}
@@ -286,11 +264,7 @@
 }
 
 // ApplyIdxcSecret checks if any of the indexer's have a different idxc_secret from namespace scoped secret and changes it
-<<<<<<< HEAD
-func ApplyIdxcSecret(mgr *indexerClusterPodManager, replicas int32, podExecClient splutil.PodExecClientImpl) error {
-=======
-func ApplyIdxcSecret(ctx context.Context, mgr *indexerClusterPodManager, replicas int32, mock bool) error {
->>>>>>> 593a3ede
+func ApplyIdxcSecret(ctx context.Context, mgr *indexerClusterPodManager, replicas int32, podExecClient splutil.PodExecClientImpl) error {
 	var indIdxcSecret string
 	// Get namespace scoped secret
 	namespaceSecret, err := splutil.ApplyNamespaceScopedSecretObject(ctx, mgr.c, mgr.cr.GetNamespace())
@@ -298,12 +272,8 @@
 		return err
 	}
 
-<<<<<<< HEAD
-	scopedLog := log.WithName("ApplyIdxcSecret").WithValues("Desired replicas", replicas, "IdxcSecretChanged", mgr.cr.Status.IndexerSecretChanged, "NamespaceSecretResourceVersion", mgr.cr.Status.NamespaceSecretResourceVersion)
-=======
 	reqLogger := log.FromContext(ctx)
-	scopedLog := reqLogger.WithName("ApplyIdxcSecret").WithValues("Desired replicas", replicas, "IdxcSecretChanged", mgr.cr.Status.IndexerSecretChanged, "NamespaceSecretResourceVersion", mgr.cr.Status.NamespaceSecretResourceVersion, "mock", mock)
->>>>>>> 593a3ede
+	scopedLog := reqLogger.WithName("ApplyIdxcSecret").WithValues("Desired replicas", replicas, "IdxcSecretChanged", mgr.cr.Status.IndexerSecretChanged, "NamespaceSecretResourceVersion", mgr.cr.Status.NamespaceSecretResourceVersion)
 
 	// If namespace scoped secret revision is the same ignore
 	if len(mgr.cr.Status.NamespaceSecretResourceVersion) == 0 {
@@ -344,7 +314,6 @@
 
 			// Enable maintenance mode
 			if len(mgr.cr.Status.IndexerSecretChanged) == 0 && !mgr.cr.Status.MaintenanceMode {
-<<<<<<< HEAD
 				var managerIdxcName string
 				if len(mgr.cr.Spec.ClusterMasterRef.Name) > 0 {
 					managerIdxcName = mgr.cr.Spec.ClusterMasterRef.Name
@@ -352,11 +321,8 @@
 					return errors.New("empty cluster manager reference")
 				}
 				cmPodName := fmt.Sprintf(splcommon.TestClusterManagerID, managerIdxcName, "0")
-				podExecClient.SetTargetPodName(cmPodName)
-				err = SetClusterMaintenanceMode(mgr.c, mgr.cr, true, cmPodName, podExecClient)
-=======
-				err = SetClusterMaintenanceMode(ctx, mgr.c, mgr.cr, true, mock)
->>>>>>> 593a3ede
+				podExecClient.SetTargetPodName(ctx, cmPodName)
+				err = SetClusterMaintenanceMode(ctx, mgr.c, mgr.cr, true, cmPodName, podExecClient)
 				if err != nil {
 					return err
 				}
@@ -462,11 +428,7 @@
 	// This will be set inside ApplyIdxcSecret
 	podExecClient := splutil.GetPodExecClient(mgr.c, mgr.cr, "")
 	// Check if a recycle of idxc pods is necessary(due to idxc_secret mismatch with CM)
-<<<<<<< HEAD
-	err = ApplyIdxcSecret(mgr, desiredReplicas, podExecClient)
-=======
-	err = ApplyIdxcSecret(ctx, mgr, desiredReplicas, false)
->>>>>>> 593a3ede
+	err = ApplyIdxcSecret(ctx, mgr, desiredReplicas, podExecClient)
 	if err != nil {
 		return splcommon.PhaseError, err
 	}
@@ -714,8 +676,9 @@
 }
 
 // helper function to get the list of IndexerCluster types in the current namespace
-func getIndexerClusterList(c splcommon.ControllerClient, cr splcommon.MetaObject, listOpts []client.ListOption) (int, error) {
-	scopedLog := log.WithName("getIndexerClusterList").WithValues("name", cr.GetName(), "namespace", cr.GetNamespace())
+func getIndexerClusterList(ctx context.Context, c splcommon.ControllerClient, cr splcommon.MetaObject, listOpts []client.ListOption) (int, error) {
+	reqLogger := log.FromContext(ctx)
+	scopedLog := reqLogger.WithName("getIndexerClusterList").WithValues("name", cr.GetName(), "namespace", cr.GetNamespace())
 
 	objectList := enterpriseApi.IndexerClusterList{}
 

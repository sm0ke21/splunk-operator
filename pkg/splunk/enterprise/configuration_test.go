// Copyright (c) 2018-2022 Splunk Inc. All rights reserved.

//
// Licensed under the Apache License, Version 2.0 (the "License");
// you may not use this file except in compliance with the License.
// You may obtain a copy of the License at
//
// 	http://www.apache.org/licenses/LICENSE-2.0
//
// Unless required by applicable law or agreed to in writing, software
// distributed under the License is distributed on an "AS IS" BASIS,
// WITHOUT WARRANTIES OR CONDITIONS OF ANY KIND, either express or implied.
// See the License for the specific language governing permissions and
// limitations under the License.

package enterprise

import (
	"context"
	"encoding/json"
	"fmt"
	"math/rand"
	"os"
	"strings"
	"testing"

	"github.com/stretchr/testify/require"

	enterpriseApi "github.com/splunk/splunk-operator/api/v3"
	splcommon "github.com/splunk/splunk-operator/pkg/splunk/common"
	splctrl "github.com/splunk/splunk-operator/pkg/splunk/controller"
	spltest "github.com/splunk/splunk-operator/pkg/splunk/test"
	splutil "github.com/splunk/splunk-operator/pkg/splunk/util"
	appsv1 "k8s.io/api/apps/v1"
	corev1 "k8s.io/api/core/v1"
	metav1 "k8s.io/apimachinery/pkg/apis/meta/v1"
	"k8s.io/apimachinery/pkg/util/intstr"
)

func configTester(t *testing.T, method string, f func() (interface{}, error), want string) {
	result, err := f()
	if err != nil {
		t.Errorf("%s returned error: %v", method, err)
	}

	// Marshall the result and compare
	marshalAndCompare(t, result, method, want)
}

func marshalAndCompare(t *testing.T, compare interface{}, method string, want string) {
	got, err := json.Marshal(compare)
	if err != nil {
		t.Errorf("%s failed to marshall", err)
	}
	//if string(got) != want {
	//	t.Errorf("Method %s, got = %s;\nwant %s", method, got, want)
	//}
	require.JSONEq(t, string(got), want)
}

func TestGetSplunkService(t *testing.T) {
	ctx := context.TODO()
	cr := enterpriseApi.IndexerCluster{
		ObjectMeta: metav1.ObjectMeta{
			Name:      "stack1",
			Namespace: "test",
		},
	}

	test := func(instanceType InstanceType, isHeadless bool, want string) {
		f := func() (interface{}, error) {
			return getSplunkService(ctx, &cr, &cr.Spec.CommonSplunkSpec, instanceType, isHeadless), nil
		}
		configTester(t, fmt.Sprintf("getSplunkService(\"%s\",%t)", instanceType, isHeadless), f, want)
	}

	test(SplunkIndexer, false, `{"kind":"Service","apiVersion":"v1","metadata":{"name":"splunk-stack1-indexer-service","namespace":"test","creationTimestamp":null,"labels":{"app.kubernetes.io/component":"indexer","app.kubernetes.io/managed-by":"splunk-operator","app.kubernetes.io/name":"indexer","app.kubernetes.io/part-of":"splunk-stack1-indexer"},"ownerReferences":[{"apiVersion":"","kind":"","name":"stack1","uid":"","controller":true}]},"spec":{"ports":[{"name":"http-splunkweb","protocol":"TCP","port":8000,"targetPort":8000},{"name":"http-hec","protocol":"TCP","port":8088,"targetPort":8088},{"name":"https-splunkd","protocol":"TCP","port":8089,"targetPort":8089},{"name":"tcp-s2s","protocol":"TCP","port":9997,"targetPort":9997}],"selector":{"app.kubernetes.io/component":"indexer","app.kubernetes.io/managed-by":"splunk-operator","app.kubernetes.io/name":"indexer","app.kubernetes.io/part-of":"splunk-stack1-indexer"}},"status":{"loadBalancer":{}}}`)
	test(SplunkIndexer, true, `{"kind":"Service","apiVersion":"v1","metadata":{"name":"splunk-stack1-indexer-headless","namespace":"test","creationTimestamp":null,"labels":{"app.kubernetes.io/component":"indexer","app.kubernetes.io/managed-by":"splunk-operator","app.kubernetes.io/name":"indexer","app.kubernetes.io/part-of":"splunk-stack1-indexer"},"ownerReferences":[{"apiVersion":"","kind":"","name":"stack1","uid":"","controller":true}]},"spec":{"ports":[{"name":"http-splunkweb","protocol":"TCP","port":8000,"targetPort":8000},{"name":"http-hec","protocol":"TCP","port":8088,"targetPort":8088},{"name":"https-splunkd","protocol":"TCP","port":8089,"targetPort":8089},{"name":"tcp-s2s","protocol":"TCP","port":9997,"targetPort":9997}],"selector":{"app.kubernetes.io/component":"indexer","app.kubernetes.io/managed-by":"splunk-operator","app.kubernetes.io/name":"indexer","app.kubernetes.io/part-of":"splunk-stack1-indexer"},"clusterIP":"None","type":"ClusterIP"},"status":{"loadBalancer":{}}}`)
	// Multipart IndexerCluster - test part-of and instance labels for child part
	cr.Spec.ClusterManagerRef.Name = "cluster1"
	test(SplunkIndexer, false, `{"kind":"Service","apiVersion":"v1","metadata":{"name":"splunk-stack1-indexer-service","namespace":"test","creationTimestamp":null,"labels":{"app.kubernetes.io/component":"indexer","app.kubernetes.io/instance":"splunk-stack1-indexer","app.kubernetes.io/managed-by":"splunk-operator","app.kubernetes.io/name":"indexer","app.kubernetes.io/part-of":"splunk-cluster1-indexer"},"ownerReferences":[{"apiVersion":"","kind":"","name":"stack1","uid":"","controller":true}]},"spec":{"ports":[{"name":"http-splunkweb","protocol":"TCP","port":8000,"targetPort":8000},{"name":"http-hec","protocol":"TCP","port":8088,"targetPort":8088},{"name":"https-splunkd","protocol":"TCP","port":8089,"targetPort":8089},{"name":"tcp-s2s","protocol":"TCP","port":9997,"targetPort":9997}],"selector":{"app.kubernetes.io/component":"indexer","app.kubernetes.io/instance":"splunk-stack1-indexer","app.kubernetes.io/managed-by":"splunk-operator","app.kubernetes.io/name":"indexer","app.kubernetes.io/part-of":"splunk-cluster1-indexer"}},"status":{"loadBalancer":{}}}`)
	cr.Spec.ClusterManagerRef.Name = ""

	cr.Spec.ServiceTemplate.Spec.Type = "LoadBalancer"
	cr.Spec.ServiceTemplate.ObjectMeta.Labels = map[string]string{"1": "2"}
	cr.ObjectMeta.Labels = map[string]string{"one": "two"}
	cr.ObjectMeta.Annotations = map[string]string{"a": "b"}

	test(SplunkSearchHead, false, `{"kind":"Service","apiVersion":"v1","metadata":{"name":"splunk-stack1-search-head-service","namespace":"test","creationTimestamp":null,"labels":{"1":"2","app.kubernetes.io/component":"search-head","app.kubernetes.io/instance":"splunk-stack1-search-head","app.kubernetes.io/managed-by":"splunk-operator","app.kubernetes.io/name":"search-head","app.kubernetes.io/part-of":"splunk-stack1-search-head","one":"two"},"annotations":{"a":"b"},"ownerReferences":[{"apiVersion":"","kind":"","name":"stack1","uid":"","controller":true}]},"spec":{"ports":[{"name":"http-splunkweb","protocol":"TCP","port":8000,"targetPort":8000},{"name":"https-splunkd","protocol":"TCP","port":8089,"targetPort":8089}],"selector":{"app.kubernetes.io/component":"search-head","app.kubernetes.io/instance":"splunk-stack1-search-head","app.kubernetes.io/managed-by":"splunk-operator","app.kubernetes.io/name":"search-head","app.kubernetes.io/part-of":"splunk-stack1-search-head"},"type":"LoadBalancer"},"status":{"loadBalancer":{}}}`)
	test(SplunkSearchHead, true, `{"kind":"Service","apiVersion":"v1","metadata":{"name":"splunk-stack1-search-head-headless","namespace":"test","creationTimestamp":null,"labels":{"app.kubernetes.io/component":"search-head","app.kubernetes.io/instance":"splunk-stack1-search-head","app.kubernetes.io/managed-by":"splunk-operator","app.kubernetes.io/name":"search-head","app.kubernetes.io/part-of":"splunk-stack1-search-head","one":"two"},"annotations":{"a":"b"},"ownerReferences":[{"apiVersion":"","kind":"","name":"stack1","uid":"","controller":true}]},"spec":{"ports":[{"name":"http-splunkweb","protocol":"TCP","port":8000,"targetPort":8000},{"name":"https-splunkd","protocol":"TCP","port":8089,"targetPort":8089}],"selector":{"app.kubernetes.io/component":"search-head","app.kubernetes.io/instance":"splunk-stack1-search-head","app.kubernetes.io/managed-by":"splunk-operator","app.kubernetes.io/name":"search-head","app.kubernetes.io/part-of":"splunk-stack1-search-head"},"clusterIP":"None","type":"ClusterIP","publishNotReadyAddresses":true},"status":{"loadBalancer":{}}}`)
}

func TestGetSplunkDefaults(t *testing.T) {
	cr := enterpriseApi.IndexerCluster{
		ObjectMeta: metav1.ObjectMeta{
			Name:      "stack1",
			Namespace: "test",
		},
		Spec: enterpriseApi.IndexerClusterSpec{
			CommonSplunkSpec: enterpriseApi.CommonSplunkSpec{Defaults: "defaults_string"},
		},
	}

	test := func(want string) {
		f := func() (interface{}, error) {
			return getSplunkDefaults(cr.GetName(), cr.GetNamespace(), SplunkIndexer, cr.Spec.Defaults), nil
		}
		configTester(t, "getSplunkDefaults()", f, want)
	}

	test(`{"metadata":{"name":"splunk-stack1-indexer-defaults","namespace":"test","creationTimestamp":null},"data":{"default.yml":"defaults_string"}}`)
}

func TestGetService(t *testing.T) {

	ctx := context.TODO()
	cr := enterpriseApi.IndexerCluster{
		ObjectMeta: metav1.ObjectMeta{
			Name:      "stack1",
			Namespace: "test",
		},
		Spec: enterpriseApi.IndexerClusterSpec{
			Replicas: 3,
			CommonSplunkSpec: enterpriseApi.CommonSplunkSpec{
				Spec: enterpriseApi.Spec{
					ServiceTemplate: corev1.Service{
						Spec: corev1.ServiceSpec{
							Ports: []corev1.ServicePort{{Name: "user-defined", Port: 32000, TargetPort: intstr.FromInt(6443)}},
						},
					},
				},
			},
		},
	}

	test := func(instanceType InstanceType, want string) {
		f := func() (interface{}, error) {
			return getSplunkService(ctx, &cr, &cr.Spec.CommonSplunkSpec, instanceType, false), nil
		}
		configTester(t, "getSplunkService()", f, want)
	}

	test(SplunkIndexer, `{"kind":"Service","apiVersion":"v1","metadata":{"name":"splunk-stack1-indexer-service","namespace":"test","creationTimestamp":null,"labels":{"app.kubernetes.io/component":"indexer","app.kubernetes.io/managed-by":"splunk-operator","app.kubernetes.io/name":"indexer","app.kubernetes.io/part-of":"splunk-stack1-indexer"},"ownerReferences":[{"apiVersion":"","kind":"","name":"stack1","uid":"","controller":true}]},"spec":{"ports":[{"name":"user-defined","port":32000,"targetPort":6443},{"name":"http-splunkweb","protocol":"TCP","port":8000,"targetPort":8000},{"name":"http-hec","protocol":"TCP","port":8088,"targetPort":8088},{"name":"https-splunkd","protocol":"TCP","port":8089,"targetPort":8089},{"name":"tcp-s2s","protocol":"TCP","port":9997,"targetPort":9997}],"selector":{"app.kubernetes.io/component":"indexer","app.kubernetes.io/managed-by":"splunk-operator","app.kubernetes.io/name":"indexer","app.kubernetes.io/part-of":"splunk-stack1-indexer"}},"status":{"loadBalancer":{}}}`)
}

func TestSetVolumeDefault(t *testing.T) {
	cr := enterpriseApi.IndexerCluster{
		ObjectMeta: metav1.ObjectMeta{
			Name:      "stack1",
			Namespace: "test",
		},
	}

	setVolumeDefaults(&cr.Spec.CommonSplunkSpec)
	if cr.Spec.CommonSplunkSpec.Volumes == nil {
		t.Errorf("setVolumeDefaults() returns nil for Volumes")
	}

	mode := int32(644)
	cr.Spec.CommonSplunkSpec.Volumes = []corev1.Volume{
		{
			Name: "vol1",
			VolumeSource: corev1.VolumeSource{
				Secret: &corev1.SecretVolumeSource{
					SecretName: "top-secret1",
				},
			},
		},
		{
			Name: "vol2",
			VolumeSource: corev1.VolumeSource{
				Secret: &corev1.SecretVolumeSource{
					SecretName:  "top-secret2",
					DefaultMode: &mode,
				},
			},
		},
		{
			Name: "vol3",
			VolumeSource: corev1.VolumeSource{
				ConfigMap: &corev1.ConfigMapVolumeSource{
					LocalObjectReference: corev1.LocalObjectReference{
						Name: "config3",
					},
				},
			},
		},
	}

	// Make sure the default mode is set correcty
	setVolumeDefaults(&cr.Spec.CommonSplunkSpec)
	if cr.Spec.CommonSplunkSpec.Volumes == nil {
		t.Errorf("setVolumeDefaults() returns nil for Volumes")
	}

	for _, v := range cr.Spec.CommonSplunkSpec.Volumes {
		if v.Name == "vol1" {
			if *v.Secret.DefaultMode != int32(corev1.SecretVolumeSourceDefaultMode) {
				t.Errorf("setVolumeDefaults() did not set defaultMode correctly. Want %d, Got %d", int32(corev1.SecretVolumeSourceDefaultMode), *v.Secret.DefaultMode)
			}
		} else if v.Name == "vol2" {
			if *v.Secret.DefaultMode != mode {
				t.Errorf("setVolumeDefaults() did not set defaultMode correctly. Want %d, Got %d", mode, *v.Secret.DefaultMode)
			}
		} else if v.Name == "vol3" {
			if *v.ConfigMap.DefaultMode != int32(corev1.ConfigMapVolumeSourceDefaultMode) {
				t.Errorf("setVolumeDefaults() did not set defaultMode correctly. Want %d, Got %d", int32(corev1.ConfigMapVolumeSourceDefaultMode), *v.ConfigMap.DefaultMode)
			}
		}
	}
}

func TestSmartstoreApplyClusterManagerFailsOnInvalidSmartStoreConfig(t *testing.T) {
	cr := enterpriseApi.ClusterManager{
		ObjectMeta: metav1.ObjectMeta{
			Name:      "idxCluster",
			Namespace: "test",
		},
		Spec: enterpriseApi.ClusterManagerSpec{
			SmartStore: enterpriseApi.SmartStoreSpec{
				VolList: []enterpriseApi.VolumeSpec{
					{Name: "msos_s2s3_vol", Endpoint: "", Path: "testbucket-rs-london"},
				},

				IndexList: []enterpriseApi.IndexSpec{
					{Name: "salesdata1"},
					{Name: "salesdata2", RemotePath: "salesdata2"},
					{Name: "salesdata3", RemotePath: ""},
				},
			},
		},
	}

	var client splcommon.ControllerClient

	_, err := ApplyClusterManager(context.Background(), client, &cr)
	if err == nil {
		t.Errorf("ApplyClusterManager should fail on invalid smartstore config")
	}
}

func TestSmartstoreApplyStandaloneFailsOnInvalidSmartStoreConfig(t *testing.T) {
	cr := enterpriseApi.Standalone{
		ObjectMeta: metav1.ObjectMeta{
			Name:      "standalone",
			Namespace: "test",
		},
		Spec: enterpriseApi.StandaloneSpec{
			Replicas: 1,
			SmartStore: enterpriseApi.SmartStoreSpec{
				VolList: []enterpriseApi.VolumeSpec{
					{Name: "msos_s2s3_vol", Endpoint: "", Path: "testbucket-rs-london"},
				},
				IndexList: []enterpriseApi.IndexSpec{
					{Name: "salesdata1",
						IndexAndGlobalCommonSpec: enterpriseApi.IndexAndGlobalCommonSpec{
							VolName: "msos_s2s3_vol"},
					},
					{Name: "salesdata2", RemotePath: "salesdata2"},
					{Name: "salesdata3", RemotePath: ""},
				},
			},
		},
	}

	var client splcommon.ControllerClient

	_, err := ApplyStandalone(context.Background(), client, &cr)
	if err == nil {
		t.Errorf("ApplyStandalone should fail on invalid smartstore config")
	}
}

func TestSmartStoreConfigDoesNotFailOnClusterManagerCR(t *testing.T) {
	ctx := context.TODO()
<<<<<<< HEAD
	cr := enterpriseApi.ClusterManager{
=======
	c := spltest.NewMockClient()
	cr := enterpriseApi.ClusterMaster{
>>>>>>> 3eaa2130
		ObjectMeta: metav1.ObjectMeta{
			Name:      "CM",
			Namespace: "test",
		},
		Spec: enterpriseApi.ClusterManagerSpec{
			SmartStore: enterpriseApi.SmartStoreSpec{
				VolList: []enterpriseApi.VolumeSpec{
					{Name: "msos_s2s3_vol", Endpoint: "https://s3-eu-west-2.amazonaws.com", Path: "testbucket-rs-london", SecretRef: "s3-secret"},
				},

				IndexList: []enterpriseApi.IndexSpec{
					{Name: "salesdata1", RemotePath: "remotepath1", IndexAndGlobalCommonSpec: enterpriseApi.IndexAndGlobalCommonSpec{
						VolName: "msos_s2s3_vol"},
					},
					{Name: "salesdata2", RemotePath: "remotepath2", IndexAndGlobalCommonSpec: enterpriseApi.IndexAndGlobalCommonSpec{
						VolName: "msos_s2s3_vol"},
					},
					{Name: "salesdata3", RemotePath: "remotepath3", IndexAndGlobalCommonSpec: enterpriseApi.IndexAndGlobalCommonSpec{
						VolName: "msos_s2s3_vol"},
					},
				},
			},
		},
	}

	err := validateClusterManagerSpec(ctx, c, &cr)

	if err != nil {
		t.Errorf("Smartstore configuration should not fail on ClusterManager CR: %v", err)
	}
}

func TestValidateSplunkSmartstoreSpec(t *testing.T) {
	var err error
	ctx := context.TODO()
	// Valid smartstore config
	SmartStore := enterpriseApi.SmartStoreSpec{
		VolList: []enterpriseApi.VolumeSpec{
			{Name: "msos_s2s3_vol", Endpoint: "https://s3-eu-west-2.amazonaws.com", Path: "testbucket-rs-london", SecretRef: "s3-secret"},
		},
		IndexList: []enterpriseApi.IndexSpec{
			{Name: "salesdata1", RemotePath: "remotepath1",
				IndexAndGlobalCommonSpec: enterpriseApi.IndexAndGlobalCommonSpec{
					VolName: "msos_s2s3_vol"},
			},
			{Name: "salesdata2", RemotePath: "remotepath2",
				IndexAndGlobalCommonSpec: enterpriseApi.IndexAndGlobalCommonSpec{
					VolName: "msos_s2s3_vol"},
			},
			{Name: "salesdata3", RemotePath: "remotepath3",
				IndexAndGlobalCommonSpec: enterpriseApi.IndexAndGlobalCommonSpec{
					VolName: "msos_s2s3_vol"},
			},
		},
	}

	err = ValidateSplunkSmartstoreSpec(ctx, &SmartStore)
	if err != nil {
		t.Errorf("Valid Smartstore configuration should not cause error: %v", err)
	}

	// Missing Secret object reference with Volume config should fail
	SmartStoreMultipleVolumes := enterpriseApi.SmartStoreSpec{
		VolList: []enterpriseApi.VolumeSpec{
			{Name: "msos_s2s3_vol_1", Endpoint: "https://s3-eu-west-2.amazonaws.com", Path: "testbucket-rs-london"},
			{Name: "msos_s2s3_vol_2", Endpoint: "https://s3-eu-west-2.amazonaws.com", Path: "testbucket-rs-london", SecretRef: "s3-secret2"},
		},
		IndexList: []enterpriseApi.IndexSpec{
			{Name: "salesdata1", RemotePath: "remotepath1",
				IndexAndGlobalCommonSpec: enterpriseApi.IndexAndGlobalCommonSpec{
					VolName: "msos_s2s3_vol"},
			},
			{Name: "salesdata2", RemotePath: "remotepath2",
				IndexAndGlobalCommonSpec: enterpriseApi.IndexAndGlobalCommonSpec{
					VolName: "msos_s2s3_vol"},
			},
			{Name: "salesdata3", RemotePath: "remotepath3",
				IndexAndGlobalCommonSpec: enterpriseApi.IndexAndGlobalCommonSpec{
					VolName: "msos_s2s3_vol"},
			},
		},
	}

	err = ValidateSplunkSmartstoreSpec(ctx, &SmartStoreMultipleVolumes)
	if err == nil {
		t.Errorf("Missing Secret Object reference should error out")
	}

	// Smartstore config with missing endpoint for the volume errors out
	SmartStoreVolumeWithNoRemoteEndPoint := enterpriseApi.SmartStoreSpec{
		VolList: []enterpriseApi.VolumeSpec{
			{Name: "msos_s2s3_vol", Endpoint: "", Path: "testbucket-rs-london"},
		},
	}

	err = ValidateSplunkSmartstoreSpec(ctx, &SmartStoreVolumeWithNoRemoteEndPoint)
	if err == nil {
		t.Errorf("Should not accept a volume with missing Endpoint")
	}

	// Smartstore config with missing remote name for the volume
	SmartStoreWithVolumeNameMissing := enterpriseApi.SmartStoreSpec{
		VolList: []enterpriseApi.VolumeSpec{
			{Name: "", Endpoint: "https://s3-eu-west-2.amazonaws.com", Path: "testbucket-rs-london"},
		},
	}

	err = ValidateSplunkSmartstoreSpec(ctx, &SmartStoreWithVolumeNameMissing)
	if err == nil {
		t.Errorf("Should not accept a volume with missing Remotename")
	}

	// Smartstore config with missing path for the volume
	SmartStoreWithVolumePathMissing := enterpriseApi.SmartStoreSpec{
		VolList: []enterpriseApi.VolumeSpec{
			{Name: "msos_s2s3_vol", Endpoint: "https://s3-eu-west-2.amazonaws.com", Path: ""},
		},
	}

	err = ValidateSplunkSmartstoreSpec(ctx, &SmartStoreWithVolumePathMissing)
	if err == nil {
		t.Errorf("Should not accept a volume with missing Remote Path")
	}

	// Smartstore config with missing index name
	SmartStoreWithMissingIndexName := enterpriseApi.SmartStoreSpec{
		VolList: []enterpriseApi.VolumeSpec{
			{Name: "msos_s2s3_vol", Endpoint: "https://s3-eu-west-2.amazonaws.com", Path: "testbucket-rs-london", SecretRef: "s3-secret"},
		},
		IndexList: []enterpriseApi.IndexSpec{
			{Name: "",
				IndexAndGlobalCommonSpec: enterpriseApi.IndexAndGlobalCommonSpec{
					VolName: "msos_s2s3_vol"},
			},
			{Name: "salesdata2", RemotePath: "remotepath2",
				IndexAndGlobalCommonSpec: enterpriseApi.IndexAndGlobalCommonSpec{
					VolName: "msos_s2s3_vol"},
			},
			{Name: "salesdata3",
				IndexAndGlobalCommonSpec: enterpriseApi.IndexAndGlobalCommonSpec{
					VolName: "msos_s2s3_vol"},
			},
		},
	}

	err = ValidateSplunkSmartstoreSpec(ctx, &SmartStoreWithMissingIndexName)
	if err == nil {
		t.Errorf("Should not accept an Index with missing indexname ")
	}

	//Smartstore config Index with VolName, but missing RemotePath errors out
	SmartStoreWithMissingIndexLocation := enterpriseApi.SmartStoreSpec{
		VolList: []enterpriseApi.VolumeSpec{
			{Name: "msos_s2s3_vol", Endpoint: "https://s3-eu-west-2.amazonaws.com", Path: "testbucket-rs-london", SecretRef: "s3-secret"},
		},
		IndexList: []enterpriseApi.IndexSpec{
			{Name: "salesdata1",
				IndexAndGlobalCommonSpec: enterpriseApi.IndexAndGlobalCommonSpec{
					VolName: "msos_s2s3_vol"},
			},
			{Name: "salesdata2", RemotePath: "remotepath2",
				IndexAndGlobalCommonSpec: enterpriseApi.IndexAndGlobalCommonSpec{
					VolName: "msos_s2s3_vol"},
			},
			{Name: "salesdata3",
				IndexAndGlobalCommonSpec: enterpriseApi.IndexAndGlobalCommonSpec{
					VolName: "msos_s2s3_vol"},
			},
		},
	}

	err = ValidateSplunkSmartstoreSpec(ctx, &SmartStoreWithMissingIndexLocation)
	if err != nil {
		t.Errorf("An index with missing remotePath should use index name as path, but failed with error: %v", err)
	}

	// Having defaults volume and remote path should not complain an index missing the volume and remotepath info.
	SmartStoreConfWithDefaults := enterpriseApi.SmartStoreSpec{
		Defaults: enterpriseApi.IndexConfDefaultsSpec{
			IndexAndGlobalCommonSpec: enterpriseApi.IndexAndGlobalCommonSpec{
				VolName: "msos_s2s3_vol"},
		},
		VolList: []enterpriseApi.VolumeSpec{
			{Name: "msos_s2s3_vol", Endpoint: "https://s3-eu-west-2.amazonaws.com", Path: "testbucket-rs-london", SecretRef: "s3-secret"},
		},
		IndexList: []enterpriseApi.IndexSpec{
			{Name: "salesdata1"},
			{Name: "salesdata2", RemotePath: "remotepath2",
				IndexAndGlobalCommonSpec: enterpriseApi.IndexAndGlobalCommonSpec{
					VolName: "msos_s2s3_vol"},
			},
			{Name: "salesdata3"},
		},
	}

	err = ValidateSplunkSmartstoreSpec(ctx, &SmartStoreConfWithDefaults)
	if err != nil {
		t.Errorf("Should accept an Index with missing remotePath location, when defaults are configured. But, got the error: %v", err)
	}

	// Empty smartstore config
	err = ValidateSplunkSmartstoreSpec(ctx, nil)
	if err != nil {
		t.Errorf("Smartstore config is optional, should not cause an error. But, got the error: %v", err)
	}

	// Configuring indexes without volume config should return error
	SmartStoreWithoutVolumes := enterpriseApi.SmartStoreSpec{
		IndexList: []enterpriseApi.IndexSpec{
			{Name: "salesdata1", RemotePath: "remotepath1",
				IndexAndGlobalCommonSpec: enterpriseApi.IndexAndGlobalCommonSpec{
					VolName: "msos_s2s3_vol"},
			},
			{Name: "salesdata2", RemotePath: "remotepath2",
				IndexAndGlobalCommonSpec: enterpriseApi.IndexAndGlobalCommonSpec{
					VolName: "msos_s2s3_vol"},
			},
			{Name: "salesdata3", RemotePath: "remotepath3",
				IndexAndGlobalCommonSpec: enterpriseApi.IndexAndGlobalCommonSpec{
					VolName: "msos_s2s3_vol"},
			},
		},
	}

	err = ValidateSplunkSmartstoreSpec(ctx, &SmartStoreWithoutVolumes)
	if err == nil {
		t.Errorf("Smartstore config without volume details should return error")
	}

	// Duplicate volume names should be rejected
	SmartStoreWithDuplicateVolumes := enterpriseApi.SmartStoreSpec{
		VolList: []enterpriseApi.VolumeSpec{
			{Name: "msos_s2s3_vol-1", Endpoint: "https://s3-eu-west-2.amazonaws.com", Path: "testbucket-rs-london", SecretRef: "s3-secret"},
			{Name: "msos_s2s3_vol-2", Endpoint: "https://s3-eu-west-2.amazonaws.com", Path: "testbucket-rs-london", SecretRef: "s3-secret"},
			{Name: "msos_s2s3_vol-1", Endpoint: "https://s3-eu-west-2.amazonaws.com", Path: "testbucket-rs-london", SecretRef: "s3-secret"},
		},
		IndexList: []enterpriseApi.IndexSpec{
			{Name: "salesdata1", RemotePath: "remotepath1",
				IndexAndGlobalCommonSpec: enterpriseApi.IndexAndGlobalCommonSpec{
					VolName: "msos_s2s3_vol"},
			},
			{Name: "salesdata2", RemotePath: "remotepath2",
				IndexAndGlobalCommonSpec: enterpriseApi.IndexAndGlobalCommonSpec{
					VolName: "msos_s2s3_vol"},
			},
			{Name: "salesdata3", RemotePath: "remotepath3",
				IndexAndGlobalCommonSpec: enterpriseApi.IndexAndGlobalCommonSpec{
					VolName: "msos_s2s3_vol"},
			},
		},
	}

	err = ValidateSplunkSmartstoreSpec(ctx, &SmartStoreWithDuplicateVolumes)
	if err == nil {
		t.Errorf("Duplicate volume configuration should return an error")
	}

	// Defaults with invalid volume reference should return error
	SmartStoreDefaultsWithNonExistingVolume := enterpriseApi.SmartStoreSpec{
		Defaults: enterpriseApi.IndexConfDefaultsSpec{
			IndexAndGlobalCommonSpec: enterpriseApi.IndexAndGlobalCommonSpec{
				VolName: "msos_s2s3_vol-2"},
		},
		VolList: []enterpriseApi.VolumeSpec{
			{Name: "msos_s2s3_vol-1", Endpoint: "https://s3-eu-west-2.amazonaws.com", Path: "testbucket-rs-london", SecretRef: "s3-secret"},
		},
	}

	err = ValidateSplunkSmartstoreSpec(ctx, &SmartStoreDefaultsWithNonExistingVolume)
	if err == nil {
		t.Errorf("Volume referred in the indexes defaults should be a valid volume")
	}

	//Duplicate index names should return an error
	SmartStoreWithDuplicateIndexes := enterpriseApi.SmartStoreSpec{
		VolList: []enterpriseApi.VolumeSpec{
			{Name: "msos_s2s3_vol", Endpoint: "https://s3-eu-west-2.amazonaws.com", Path: "testbucket-rs-london", SecretRef: "s3-secret"},
		},
		IndexList: []enterpriseApi.IndexSpec{
			{Name: "salesdata1", RemotePath: "remotepath1",
				IndexAndGlobalCommonSpec: enterpriseApi.IndexAndGlobalCommonSpec{
					VolName: "msos_s2s3_vol"},
			},
			{Name: "salesdata1", RemotePath: "remotepath2",
				IndexAndGlobalCommonSpec: enterpriseApi.IndexAndGlobalCommonSpec{
					VolName: "msos_s2s3_vol"},
			},
		},
	}

	err = ValidateSplunkSmartstoreSpec(ctx, &SmartStoreWithDuplicateIndexes)
	if err == nil {
		t.Errorf("Duplicate index names should return an error")
	}

	// If the default volume is not configured, then each index should be configured
	// with an explicit volume info. If not, should return an error
	SmartStoreVolumeMissingBothFromDefaultsAndIndex := enterpriseApi.SmartStoreSpec{
		VolList: []enterpriseApi.VolumeSpec{
			{Name: "msos_s2s3_vol-1", Endpoint: "https://s3-eu-west-2.amazonaws.com", Path: "testbucket-rs-london", SecretRef: "s3-secret"},
		},
		IndexList: []enterpriseApi.IndexSpec{
			{Name: "salesdata1", RemotePath: "remotepath1"},
			{Name: "salesdata2", RemotePath: "remotepath2",
				IndexAndGlobalCommonSpec: enterpriseApi.IndexAndGlobalCommonSpec{
					VolName: "msos_s2s3_vol"},
			},
		},
	}

	err = ValidateSplunkSmartstoreSpec(ctx, &SmartStoreVolumeMissingBothFromDefaultsAndIndex)
	if err == nil {
		t.Errorf("If no default volume, index with missing volume info should return an error")
	}

	// Volume referenced from an index must be a valid volume
	SmartStoreIndexesWithInvalidVolumeName := enterpriseApi.SmartStoreSpec{
		VolList: []enterpriseApi.VolumeSpec{
			{Name: "msos_s2s3_vol-1", Endpoint: "https://s3-eu-west-2.amazonaws.com", Path: "testbucket-rs-london", SecretRef: "s3-secret"},
		},
		IndexList: []enterpriseApi.IndexSpec{
			{Name: "salesdata1", RemotePath: "remotepath1",
				IndexAndGlobalCommonSpec: enterpriseApi.IndexAndGlobalCommonSpec{
					VolName: "msos_s2s3_vol-2"},
			},
		},
	}

	err = ValidateSplunkSmartstoreSpec(ctx, &SmartStoreIndexesWithInvalidVolumeName)
	if err == nil {
		t.Errorf("Index with an invalid volume name should return error")
	}
}

func TestValidateAppFrameworkSpec(t *testing.T) {
	var err error
	ctx := context.TODO()

	currentDownloadVolume := splcommon.AppDownloadVolume
	splcommon.AppDownloadVolume = fmt.Sprintf("/tmp/appdownload-%d", rand.Intn(1000))
	defer func() {
		// remove the AppDownloadVolume if exist just to make sure
		// previous test case have not created directory
		err = os.RemoveAll(splcommon.AppDownloadVolume)
		if err != nil {
			t.Errorf("unable to delete directory %s", splcommon.AppDownloadVolume)
		}
		splcommon.AppDownloadVolume = currentDownloadVolume
	}()

	// Valid app framework config
	AppFramework := enterpriseApi.AppFrameworkSpec{
		VolList: []enterpriseApi.VolumeSpec{
			{Name: "msos_s2s3_vol", Endpoint: "https://s3-eu-west-2.amazonaws.com", Path: "testbucket-rs-london", SecretRef: "s3-secret", Type: "s3", Provider: "aws"},
		},
		AppSources: []enterpriseApi.AppSourceSpec{
			{Name: "adminApps",
				Location: "adminAppsRepo",
				AppSourceDefaultSpec: enterpriseApi.AppSourceDefaultSpec{
					VolName: "msos_s2s3_vol",
					Scope:   enterpriseApi.ScopeLocal},
			},
			{Name: "securityApps",
				Location: "securityAppsRepo",
				AppSourceDefaultSpec: enterpriseApi.AppSourceDefaultSpec{
					VolName: "msos_s2s3_vol",
					Scope:   enterpriseApi.ScopeLocal},
			},
			{Name: "authenticationApps",
				Location: "authenticationAppsRepo",
				AppSourceDefaultSpec: enterpriseApi.AppSourceDefaultSpec{
					VolName: "msos_s2s3_vol",
					Scope:   enterpriseApi.ScopeLocal},
			},
		},
	}

	appFrameworkContext := enterpriseApi.AppDeploymentContext{
		AppsRepoStatusPollInterval: 60,
	}

	err = ValidateAppFrameworkSpec(ctx, &AppFramework, &appFrameworkContext, false)
	if err == nil {
		t.Errorf("App Framework configuration should have returned error as we have not mounted app download volume: %v", err)
	}

	// to pass the validation stage, add the directory to download apps
	err = os.MkdirAll(splcommon.AppDownloadVolume, 0755)
	if err != nil {
		t.Errorf("Unable to create download directory for apps :%s", splcommon.AppDownloadVolume)
	}
	defer os.RemoveAll(splcommon.AppDownloadVolume)

	err = ValidateAppFrameworkSpec(ctx, &AppFramework, &appFrameworkContext, false)

	if err != nil {
		t.Errorf("Valid App Framework configuration should not cause error: %v", err)
	}

	AppFramework.VolList[0].SecretRef = ""
	err = ValidateAppFrameworkSpec(ctx, &AppFramework, &appFrameworkContext, false)
	if err != nil {
		t.Errorf("Missing Secret Object reference is a valid config that should not cause error: %v", err)
	}
	AppFramework.VolList[0].SecretRef = "s3-secret"

	// App Framework config with missing App Source name
	AppFramework.AppSources[0].Name = ""

	err = ValidateAppFrameworkSpec(ctx, &AppFramework, &appFrameworkContext, false)
	if err == nil || !strings.HasPrefix(err.Error(), "app Source name is missing for AppSource at:") {

		t.Errorf("Should not accept an app source with missing name ")
	}

	//App Framework config app source config with missing location(withot default location) should errro out
	AppFramework.AppSources[0].Name = "adminApps"
	AppFramework.AppSources[0].Location = ""
	err = ValidateAppFrameworkSpec(ctx, &AppFramework, &appFrameworkContext, false)
	if err == nil || !strings.HasPrefix(err.Error(), "app Source location is missing for AppSource") {
		t.Errorf("An App Source with missing location should cause an error, when there is no default location configured")
	}
	AppFramework.AppSources[0].Location = "adminAppsRepo"

	// Having defaults volume and location should not complain an app source missing the volume and remote location info.
	AppFramework.Defaults.Scope = enterpriseApi.ScopeCluster
	AppFramework.Defaults.VolName = "msos_s2s3_vol"
	AppFramework.AppSources[0].Scope = ""

	err = ValidateAppFrameworkSpec(ctx, &AppFramework, &appFrameworkContext, false)
	if err != nil {
		t.Errorf("Should accept an App Source with missing scope, when default scope is configured. But, got the error: %v", err)
	}
	AppFramework.AppSources[0].Location = "adminAppsRepo"
	AppFramework.AppSources[0].Scope = enterpriseApi.ScopeLocal

	// Empty App Repo config should not cause an error
	err = ValidateAppFrameworkSpec(ctx, nil, &appFrameworkContext, false)
	if err != nil {
		t.Errorf("App Repo config is optional, should not cause an error. But, got the error: %v", err)
	}

	// Configuring indexes without volume config should return error
	AppFrameworkWithoutVolumeSpec := enterpriseApi.AppFrameworkSpec{
		AppSources: []enterpriseApi.AppSourceSpec{
			{Name: "adminApps",
				Location: "adminAppsRepo",
				AppSourceDefaultSpec: enterpriseApi.AppSourceDefaultSpec{
					VolName: "msos_s2s3_vol",
					Scope:   enterpriseApi.ScopeCluster},
			},
			{Name: "securityApps",
				Location: "securityAppsRepo",
				AppSourceDefaultSpec: enterpriseApi.AppSourceDefaultSpec{
					VolName: "msos_s2s3_vol",
					Scope:   enterpriseApi.ScopeLocal},
			},
			{Name: "authenticationApps",
				Location: "authenticationAppsRepo",
				AppSourceDefaultSpec: enterpriseApi.AppSourceDefaultSpec{
					VolName: "msos_s2s3_vol",
					Scope:   enterpriseApi.ScopeLocal},
			},
		},
	}

	err = ValidateAppFrameworkSpec(ctx, &AppFrameworkWithoutVolumeSpec, &appFrameworkContext, false)
	if err == nil || !strings.HasPrefix(err.Error(), "invalid Volume Name for App Source") {
		t.Errorf("App Repo config without volume details should return error")
	}

	// Defaults with invalid volume reference should return error
	tmpVolume := AppFramework.Defaults.VolName
	AppFramework.Defaults.VolName = "UnknownVolume"

	err = ValidateAppFrameworkSpec(ctx, &AppFramework, &appFrameworkContext, false)
	if err == nil || !strings.HasPrefix(err.Error(), "invalid Volume Name for Defaults") {
		t.Errorf("Volume referred in the defaults should be a valid volume")
	}
	AppFramework.Defaults.VolName = tmpVolume

	//Duplicate App Source locations should return an error
	tmpVolume = AppFramework.AppSources[1].VolName
	tmpLocation := AppFramework.AppSources[1].Location

	AppFramework.AppSources[1].VolName = AppFramework.AppSources[0].VolName
	AppFramework.AppSources[1].Location = AppFramework.AppSources[0].Location

	err = ValidateAppFrameworkSpec(ctx, &AppFramework, &appFrameworkContext, false)
	if err == nil || !strings.HasPrefix(err.Error(), "duplicate App Source configured") {
		t.Errorf("Duplicate app sources should return an error")
	}

	// Duplicate App Source locations across different scopes should not return an error
	tmpScope := AppFramework.AppSources[1].Scope
	AppFramework.AppSources[1].Scope = enterpriseApi.ScopeCluster
	err = ValidateAppFrameworkSpec(ctx, &AppFramework, &appFrameworkContext, false)
	if err != nil {
		t.Errorf("App Sources with different app scopes can have duplicate paths, but failed with error: %v", err)
	}

	AppFramework.AppSources[1].VolName = tmpVolume
	AppFramework.AppSources[1].Location = tmpLocation
	AppFramework.AppSources[1].Scope = tmpScope

	// Duplicate app sources names should cause an error
	tmpAppSourceName := AppFramework.AppSources[1].Name
	AppFramework.AppSources[1].Name = AppFramework.AppSources[0].Name

	err = ValidateAppFrameworkSpec(ctx, &AppFramework, &appFrameworkContext, false)
	if err == nil || !strings.HasPrefix(err.Error(), "multiple app sources with the name adminApps is not allowed") {
		t.Errorf("Failed to detect duplicate app source names")
	}
	AppFramework.AppSources[1].Name = tmpAppSourceName

	// If the default volume is not configured, then each index should be configured
	// with an explicit volume info. If not, should return an error
	AppFramework.AppSources[0].VolName = ""
	AppFramework.Defaults.VolName = ""

	err = ValidateAppFrameworkSpec(ctx, &AppFramework, &appFrameworkContext, false)
	if err == nil || !strings.HasPrefix(err.Error(), "volumeName is missing for App Source") {
		t.Errorf("If no default volume, App Source with missing volume info should return an error")
	}

	// If the AppSource doesn't have VolName, and if the defaults have it, shouldn't cause an error
	AppFramework.Defaults.VolName = "msos_s2s3_vol"
	err = ValidateAppFrameworkSpec(ctx, &AppFramework, &appFrameworkContext, false)
	if err != nil {
		t.Errorf("If default volume, App Source with missing volume should not return an error, but got error %v", err)
	}

	// Volume referenced from an index must be a valid volume
	AppFramework.AppSources[0].VolName = "UnknownVolume"

	err = ValidateAppFrameworkSpec(ctx, &AppFramework, &appFrameworkContext, false)
	if err == nil || !strings.HasPrefix(err.Error(), "invalid Volume Name for App Source") {
		t.Errorf("Index with an invalid volume name should return error")
	}
	AppFramework.AppSources[0].VolName = "msos_s2s3_vol"

	// if the CR supports only local apps, and if the app source scope is not local, should return error
	AppFramework.AppSources[0].Scope = enterpriseApi.ScopeCluster
	err = ValidateAppFrameworkSpec(ctx, &AppFramework, &appFrameworkContext, true)
	if err == nil || !strings.HasPrefix(err.Error(), "invalid scope for App Source") {
		t.Errorf("When called with App scope local, any app sources with the cluster scope should return an error")
	}

	// If the app scope value other than "local" or "cluster" should return an error
	AppFramework.AppSources[0].Scope = "unknown"
	err = ValidateAppFrameworkSpec(ctx, &AppFramework, &appFrameworkContext, false)
	if err == nil || !strings.Contains(err.Error(), "should be either local or cluster or clusterWithPreConfig") {
		t.Errorf("Unsupported app scope should be cause error, but failed to detect")
	}

	// If the CR supports only local apps, and default is configured with "cluster" scope, that should be detected
	AppFramework.AppSources[0].Scope, AppFramework.AppSources[1].Scope, AppFramework.AppSources[2].Scope = enterpriseApi.ScopeLocal, enterpriseApi.ScopeLocal, enterpriseApi.ScopeLocal

	AppFramework.Defaults.Scope = enterpriseApi.ScopeCluster

	err = ValidateAppFrameworkSpec(ctx, &AppFramework, &appFrameworkContext, true)
	if err == nil || !strings.HasPrefix(err.Error(), "invalid scope for defaults config. Only local scope is supported for this kind of CR") {
		t.Errorf("When called with App scope local, defaults with the cluster scope should return an error")
	}
	AppFramework.AppSources[0].Scope = enterpriseApi.ScopeLocal

	// Default scope should be either "local" OR "cluster"
	AppFramework.Defaults.Scope = "unknown"
	err = ValidateAppFrameworkSpec(ctx, &AppFramework, &appFrameworkContext, false)
	if err == nil || !strings.HasPrefix(err.Error(), "scope for defaults should be either local") {
		t.Errorf("Unsupported default scope should be cause error, but failed to detect")
	}
	AppFramework.Defaults.Scope = enterpriseApi.ScopeCluster

	// Missing scope, if the default scope is not specified should return error
	AppFramework.Defaults.Scope = ""
	AppFramework.AppSources[0].Scope = ""
	err = ValidateAppFrameworkSpec(ctx, &AppFramework, &appFrameworkContext, false)
	if err == nil || !strings.HasPrefix(err.Error(), "app Source scope is missing for") {
		t.Errorf("Missing scope should be detected, but failed")
	}
	AppFramework.Defaults.Scope = enterpriseApi.ScopeLocal
	AppFramework.AppSources[0].Scope = enterpriseApi.ScopeLocal

	// Scope clusteWithPreConfig should not return an error

	AppFramework.Defaults.Scope = ""
	AppFramework.AppSources[0].Scope = "clusterWithPreConfig"
	err = ValidateAppFrameworkSpec(ctx, &AppFramework, &appFrameworkContext, false)
	if err != nil {
		t.Errorf("Valid scope clusterWithPreConfig should not cause an error")
	}
	AppFramework.Defaults.Scope = enterpriseApi.ScopeLocal
	AppFramework.AppSources[0].Scope = enterpriseApi.ScopeLocal

	// AppsRepoPollInterval should be in between the minAppsRepoPollInterval and maxAppsRepoPollInterval
	// Default Poll interval
	if splcommon.DefaultAppsRepoPollInterval < splcommon.MinAppsRepoPollInterval || splcommon.DefaultAppsRepoPollInterval > splcommon.MaxAppsRepoPollInterval {
		t.Errorf("defaultAppsRepoPollInterval should be within the range [%d - %d]", splcommon.MinAppsRepoPollInterval, splcommon.MaxAppsRepoPollInterval)
	}

	AppFramework.AppsRepoPollInterval = 0
	err = ValidateAppFrameworkSpec(ctx, &AppFramework, &appFrameworkContext, false)
	if err != nil {
		t.Errorf("Got error on valid App Framework configuration. Error: %v", err)
	}

	// Check for minAppsRepoPollInterval
	AppFramework.AppsRepoPollInterval = splcommon.MinAppsRepoPollInterval - 1
	err = ValidateAppFrameworkSpec(ctx, &AppFramework, &appFrameworkContext, false)
	if err != nil {
		t.Errorf("Got error on valid App Framework configuration. Error: %v", err)
	} else if appFrameworkContext.AppsRepoStatusPollInterval != splcommon.MinAppsRepoPollInterval {
		t.Errorf("Spec validation is not able to set the the AppsRepoPollInterval to minAppsRepoPollInterval. AppsRepoStatusPollInterval=%d, expected=%d", appFrameworkContext.AppsRepoStatusPollInterval, splcommon.MinAppsRepoPollInterval)
	}

	// Check for maxAppsRepoPollInterval
	AppFramework.AppsRepoPollInterval = splcommon.MaxAppsRepoPollInterval + 1
	err = ValidateAppFrameworkSpec(ctx, &AppFramework, &appFrameworkContext, false)
	if err != nil {
		t.Errorf("Got error on valid App Framework configuration. Error: %v", err)
	} else if appFrameworkContext.AppsRepoStatusPollInterval != splcommon.MaxAppsRepoPollInterval {
		t.Errorf("Spec validation is not able to set the the AppsRepoPollInterval to maxAppsRepoPollInterval. AppsRepoStatusPollInterval=%d, expected=%d", appFrameworkContext.AppsRepoStatusPollInterval, splcommon.MaxAppsRepoPollInterval)
	}

	// Invalid volume name in defaults should return an error
	AppFramework.Defaults.VolName = "unknownVolume"
	err = ValidateAppFrameworkSpec(ctx, &AppFramework, &appFrameworkContext, false)
	if err == nil || !strings.HasPrefix(err.Error(), "invalid Volume Name for Defaults") {
		t.Errorf("Configuring Defaults with invalid volume name should return an error, but failed to detect")
	}

	// Invalid remote volume type should return error.
	AppFramework.VolList[0].Type = "s4"
	err = ValidateAppFrameworkSpec(ctx, &AppFramework, &appFrameworkContext, false)
	if err == nil || !strings.Contains(err.Error(), "remote volume type is invalid. Only storageType=s3 is supported") {
		t.Errorf("ValidateAppFrameworkSpec with invalid remote volume type should have returned error.")
	}

	AppFramework.VolList[0].Provider = "invalid-provider"
	err = ValidateAppFrameworkSpec(ctx, &AppFramework, &appFrameworkContext, false)
	if err == nil || !strings.Contains(err.Error(), "remote volume type is invalid. Only storageType=s3 is supported") {
		t.Errorf("ValidateAppFrameworkSpec with invalid provider should have returned error.")
	}

}

func TestGetSmartstoreIndexesConfig(t *testing.T) {
	SmartStoreIndexes := enterpriseApi.SmartStoreSpec{
		IndexList: []enterpriseApi.IndexSpec{
			{Name: "salesdata1", RemotePath: "remotepath1",
				IndexAndGlobalCommonSpec: enterpriseApi.IndexAndGlobalCommonSpec{
					MaxGlobalDataSizeMB:    6000,
					MaxGlobalRawDataSizeMB: 7000,
					VolName:                "msos_s2s3_vol"},
			},
			{Name: "salesdata2", RemotePath: "remotepath2",
				IndexAndGlobalCommonSpec: enterpriseApi.IndexAndGlobalCommonSpec{
					VolName: "msos_s2s3_vol"},
			},
			{Name: "salesdata3", // Missing RemotePath should be filled with the default "$_index_name"
				IndexAndGlobalCommonSpec: enterpriseApi.IndexAndGlobalCommonSpec{
					MaxGlobalDataSizeMB:    2000,
					MaxGlobalRawDataSizeMB: 3000,
					VolName:                "msos_s2s3_vol"},
				IndexAndCacheManagerCommonSpec: enterpriseApi.IndexAndCacheManagerCommonSpec{
					HotlistBloomFilterRecencyHours: 48,
					HotlistRecencySecs:             48 * 60 * 60},
			},
			{Name: "salesdata4", // Missing RemotePath should be filled with the default "$_index_name"
				IndexAndGlobalCommonSpec: enterpriseApi.IndexAndGlobalCommonSpec{
					MaxGlobalDataSizeMB:    4000,
					MaxGlobalRawDataSizeMB: 5000,
					VolName:                "msos_s2s3_vol"},
				IndexAndCacheManagerCommonSpec: enterpriseApi.IndexAndCacheManagerCommonSpec{
					HotlistBloomFilterRecencyHours: 24,
					HotlistRecencySecs:             24 * 60 * 60},
			},
		},
	}

	expectedINIFormatString := fmt.Sprintf(`
[salesdata1]
remotePath = volume:msos_s2s3_vol/remotepath1
maxGlobalDataSizeMB = 6000
maxGlobalRawDataSizeMB = 7000

[salesdata2]
remotePath = volume:msos_s2s3_vol/remotepath2

[salesdata3]
remotePath = volume:msos_s2s3_vol/$_index_name
hotlist_bloom_filter_recency_hours = 48
hotlist_recency_secs = 172800
maxGlobalDataSizeMB = 2000
maxGlobalRawDataSizeMB = 3000

[salesdata4]
remotePath = volume:msos_s2s3_vol/$_index_name
hotlist_bloom_filter_recency_hours = 24
hotlist_recency_secs = 86400
maxGlobalDataSizeMB = 4000
maxGlobalRawDataSizeMB = 5000
`)

	indexesConfIni := GetSmartstoreIndexesConfig(SmartStoreIndexes.IndexList)
	if indexesConfIni != expectedINIFormatString {
		t.Errorf("expected: %s, returned: %s", expectedINIFormatString, indexesConfIni)
	}
}
func TestGetServerConfigEntries(t *testing.T) {

	SmartStoreCacheManager := enterpriseApi.CacheManagerSpec{
		IndexAndCacheManagerCommonSpec: enterpriseApi.IndexAndCacheManagerCommonSpec{
			HotlistRecencySecs:             24 * 60 * 60,
			HotlistBloomFilterRecencyHours: 24,
		},
		MaxCacheSizeMB:         20 * 1024,
		EvictionPolicy:         "lru",
		EvictionPaddingSizeMB:  2 * 1024,
		MaxConcurrentDownloads: 6,
		MaxConcurrentUploads:   6,
	}

	// Do not change the format
	expectedIniContents := fmt.Sprintf(`[cachemanager]
eviction_padding = 2048
eviction_policy = lru
hotlist_bloom_filter_recency_hours = 24
hotlist_recency_secs = 86400
max_cache_size = 20480
max_concurrent_downloads = 6
max_concurrent_uploads = 6
`)

	serverConfForCacheManager := GetServerConfigEntries(&SmartStoreCacheManager)

	if expectedIniContents != serverConfForCacheManager {
		t.Errorf("Expected: %s \n Received: %s", expectedIniContents, serverConfForCacheManager)
	}

	// Empty config should return empty string
	serverConfForCacheManager = GetServerConfigEntries(nil)
	if serverConfForCacheManager != "" {
		t.Errorf("Expected empty string, but received: %s", serverConfForCacheManager)
	}

}

func TestGetSmartstoreIndexesDefaults(t *testing.T) {

	SmartStoreDefaultsConf := enterpriseApi.IndexConfDefaultsSpec{
		IndexAndGlobalCommonSpec: enterpriseApi.IndexAndGlobalCommonSpec{
			VolName:                "s2s3_vol",
			MaxGlobalDataSizeMB:    50 * 1024,
			MaxGlobalRawDataSizeMB: 60 * 1024,
		},
	}

	// Do not change the format
	expectedIniContents := fmt.Sprintf(`[default]
repFactor = auto
maxDataSize = auto
homePath = $SPLUNK_DB/$_index_name/db
coldPath = $SPLUNK_DB/$_index_name/colddb
thawedPath = $SPLUNK_DB/$_index_name/thaweddb
remotePath = volume:s2s3_vol/$_index_name
maxGlobalDataSizeMB = 51200
maxGlobalRawDataSizeMB = 61440
`)

	SmartstoreDefaultIniConfig := GetSmartstoreIndexesDefaults(SmartStoreDefaultsConf)

	if expectedIniContents != SmartstoreDefaultIniConfig {
		t.Errorf("Expected: %s \n Received: %s", expectedIniContents, SmartstoreDefaultIniConfig)
	}

}

func TestAreRemoteVolumeKeysChanged(t *testing.T) {

	ctx := context.TODO()
	cr := enterpriseApi.ClusterManager{
		ObjectMeta: metav1.ObjectMeta{
			Name:      "CM",
			Namespace: "test",
		},
		Spec: enterpriseApi.ClusterManagerSpec{
			SmartStore: enterpriseApi.SmartStoreSpec{
				VolList: []enterpriseApi.VolumeSpec{
					{Name: "msos_s2s3_vol", Endpoint: "https://s3-eu-west-2.amazonaws.com", Path: "testbucket-rs-london", SecretRef: "splunk-test-secret"},
				},

				IndexList: []enterpriseApi.IndexSpec{
					{Name: "salesdata1", RemotePath: "remotepath1", IndexAndGlobalCommonSpec: enterpriseApi.IndexAndGlobalCommonSpec{
						VolName: "msos_s2s3_vol"},
					},
					{Name: "salesdata2", RemotePath: "remotepath2", IndexAndGlobalCommonSpec: enterpriseApi.IndexAndGlobalCommonSpec{
						VolName: "msos_s2s3_vol"},
					},
					{Name: "salesdata3", RemotePath: "remotepath3", IndexAndGlobalCommonSpec: enterpriseApi.IndexAndGlobalCommonSpec{
						VolName: "msos_s2s3_vol"},
					},
				},
			},
		},
	}

	client := spltest.NewMockClient()
	var err error
	ResourceRev := map[string]string{
		"secret1": "12345",
		"secret2": "67890",
	}

	// Missing secret object should return an error
	keysChanged := AreRemoteVolumeKeysChanged(ctx, client, &cr, SplunkClusterManager, &cr.Spec.SmartStore, ResourceRev, &err)
	if err == nil {
		t.Errorf("Missing secret object should return an error. keyChangedFlag: %t", keysChanged)
	} else if keysChanged {
		t.Errorf("When the S3 secret object is not present, Key change should not be reported")
	}

	// First time secret version reference should be updated
	// Just to simplify the test, assume that the keys are stored as part of the splunk-test-scret
	secret, err := splutil.ApplyNamespaceScopedSecretObject(ctx, client, "test")
	if err != nil {
		t.Errorf(err.Error())
	}

	_, err = splctrl.ApplySecret(ctx, client, secret)
	if err != nil {
		t.Errorf(err.Error())
	}

	_ = AreRemoteVolumeKeysChanged(ctx, client, &cr, SplunkClusterManager, &cr.Spec.SmartStore, ResourceRev, &err)

	_, ok := ResourceRev["splunk-test-secret"]
	if !ok {
		t.Errorf("Failed to update the Resource Version for first time")
	}

	// Change the Resource Version, and see if that is being detected
	resourceVersion := "3434"
	secret.SetResourceVersion(resourceVersion)

	keysChanged = AreRemoteVolumeKeysChanged(ctx, client, &cr, SplunkClusterManager, &cr.Spec.SmartStore, ResourceRev, &err)
	resourceVersionUpdated := ResourceRev["splunk-test-secret"]
	if !keysChanged || resourceVersion != resourceVersionUpdated {
		t.Errorf("Failed detect the secret object change. Key changed: %t, Expected resource version: %s, Updated resource version %s", keysChanged, resourceVersion, resourceVersionUpdated)
	}

	// No change on the secret object should return false
	keysChanged = AreRemoteVolumeKeysChanged(ctx, client, &cr, SplunkClusterManager, &cr.Spec.SmartStore, ResourceRev, &err)
	resourceVersionUpdated, ok = ResourceRev["splunk-test-secret"]
	if keysChanged {
		t.Errorf("If there is no change on secret object, should return false")
	}

	// Empty volume list should return false
	cr.Spec.SmartStore.VolList = nil
	keysChanged = AreRemoteVolumeKeysChanged(ctx, client, &cr, SplunkClusterManager, &cr.Spec.SmartStore, ResourceRev, &err)
	if keysChanged {
		t.Errorf("Empty volume should not report a key change")
	}
}

func TestAddStorageVolumes(t *testing.T) {
	labels := make(map[string]string)
	var replicas int32 = 1

	// Create CR
	cr := enterpriseApi.ClusterManager{
		ObjectMeta: metav1.ObjectMeta{
			Name:      "CM",
			Namespace: "test",
		},
	}

	// create statefulset configuration
	statefulSet := &appsv1.StatefulSet{
		TypeMeta: metav1.TypeMeta{
			Kind:       "StatefulSet",
			APIVersion: "apps/v1",
		},
		ObjectMeta: metav1.ObjectMeta{
			Name:      "test-statefulset",
			Namespace: cr.GetNamespace(),
		},
		Spec: appsv1.StatefulSetSpec{
			Replicas: &replicas,
			Template: corev1.PodTemplateSpec{
				Spec: corev1.PodSpec{
					Containers: []corev1.Container{
						{
							Image: "test",
							Name:  "splunk",
						},
					},
				},
			},
		},
	}

	// Default spec
	spec := &enterpriseApi.CommonSplunkSpec{}

	test := func(want string) {
		ss := statefulSet.DeepCopy()
		err := addStorageVolumes(&cr, spec, ss, labels)
		if err != nil {
			t.Errorf("Unable to add storage volumes, error: %s", err.Error())
		}
		marshalAndCompare(t, ss, "TestAddStorageVolumes", want)
	}

	// Test defaults - PVCs for etc & var with 10Gi and 100Gi storage capacity
	test(`{"kind":"StatefulSet","apiVersion":"apps/v1","metadata":{"name":"test-statefulset","namespace":"test","creationTimestamp":null},"spec":{"replicas":1,"selector":null,"template":{"metadata":{"creationTimestamp":null},"spec":{"containers":[{"name":"splunk","image":"test","resources":{},"volumeMounts":[{"name":"pvc-etc","mountPath":"/opt/splunk/etc"},{"name":"pvc-var","mountPath":"/opt/splunk/var"}]}]}},"volumeClaimTemplates":[{"metadata":{"name":"pvc-etc","namespace":"test","creationTimestamp":null},"spec":{"accessModes":["ReadWriteOnce"],"resources":{"requests":{"storage":"10Gi"}}},"status":{}},{"metadata":{"name":"pvc-var","namespace":"test","creationTimestamp":null},"spec":{"accessModes":["ReadWriteOnce"],"resources":{"requests":{"storage":"100Gi"}}},"status":{}}],"serviceName":"","updateStrategy":{}},"status":{"availableReplicas":0, "replicas":0}}`)

	// Define PVCs for etc & var with storage capacity and storage class name defined
	spec = &enterpriseApi.CommonSplunkSpec{
		EtcVolumeStorageConfig: enterpriseApi.StorageClassSpec{
			StorageCapacity:  "25Gi",
			StorageClassName: "gp2",
		},
		VarVolumeStorageConfig: enterpriseApi.StorageClassSpec{
			StorageCapacity:  "35Gi",
			StorageClassName: "gp3",
		},
	}
	test(`{"kind":"StatefulSet","apiVersion":"apps/v1","metadata":{"name":"test-statefulset","namespace":"test","creationTimestamp":null},"spec":{"replicas":1,"selector":null,"template":{"metadata":{"creationTimestamp":null},"spec":{"containers":[{"name":"splunk","image":"test","resources":{},"volumeMounts":[{"name":"pvc-etc","mountPath":"/opt/splunk/etc"},{"name":"pvc-var","mountPath":"/opt/splunk/var"}]}]}},"volumeClaimTemplates":[{"metadata":{"name":"pvc-etc","namespace":"test","creationTimestamp":null},"spec":{"accessModes":["ReadWriteOnce"],"resources":{"requests":{"storage":"25Gi"}},"storageClassName":"gp2"},"status":{}},{"metadata":{"name":"pvc-var","namespace":"test","creationTimestamp":null},"spec":{"accessModes":["ReadWriteOnce"],"resources":{"requests":{"storage":"35Gi"}},"storageClassName":"gp3"},"status":{}}],"serviceName":"","updateStrategy":{}},"status":{"availableReplicas":0, "replicas":0}}`)

	// Define PVCs for etc & ephemeral for var
	spec = &enterpriseApi.CommonSplunkSpec{
		EtcVolumeStorageConfig: enterpriseApi.StorageClassSpec{
			StorageCapacity:  "25Gi",
			StorageClassName: "gp2",
		},
		VarVolumeStorageConfig: enterpriseApi.StorageClassSpec{
			EphemeralStorage: true,
		},
	}
	test(`{"kind":"StatefulSet","apiVersion":"apps/v1","metadata":{"name":"test-statefulset","namespace":"test","creationTimestamp":null},"spec":{"replicas":1,"selector":null,"template":{"metadata":{"creationTimestamp":null},"spec":{"volumes":[{"name":"mnt-splunk-var","emptyDir":{}}],"containers":[{"name":"splunk","image":"test","resources":{},"volumeMounts":[{"name":"pvc-etc","mountPath":"/opt/splunk/etc"},{"name":"mnt-splunk-var","mountPath":"/opt/splunk/var"}]}]}},"volumeClaimTemplates":[{"metadata":{"name":"pvc-etc","namespace":"test","creationTimestamp":null},"spec":{"accessModes":["ReadWriteOnce"],"resources":{"requests":{"storage":"25Gi"}},"storageClassName":"gp2"},"status":{}}],"serviceName":"","updateStrategy":{}},"status":{"availableReplicas":0, "replicas":0}}`)

	// Define ephemeral for etc & PVCs for var
	spec = &enterpriseApi.CommonSplunkSpec{
		EtcVolumeStorageConfig: enterpriseApi.StorageClassSpec{
			EphemeralStorage: true,
		},
		VarVolumeStorageConfig: enterpriseApi.StorageClassSpec{
			StorageCapacity:  "25Gi",
			StorageClassName: "gp2",
		},
	}
	test(`{"kind":"StatefulSet","apiVersion":"apps/v1","metadata":{"name":"test-statefulset","namespace":"test","creationTimestamp":null},"spec":{"replicas":1,"selector":null,"template":{"metadata":{"creationTimestamp":null},"spec":{"volumes":[{"name":"mnt-splunk-etc","emptyDir":{}}],"containers":[{"name":"splunk","image":"test","resources":{},"volumeMounts":[{"name":"mnt-splunk-etc","mountPath":"/opt/splunk/etc"},{"name":"pvc-var","mountPath":"/opt/splunk/var"}]}]}},"volumeClaimTemplates":[{"metadata":{"name":"pvc-var","namespace":"test","creationTimestamp":null},"spec":{"accessModes":["ReadWriteOnce"],"resources":{"requests":{"storage":"25Gi"}},"storageClassName":"gp2"},"status":{}}],"serviceName":"","updateStrategy":{}},"status":{"availableReplicas":0, "replicas":0}}`)

	// Define ephemeral for etc & var(should ignore storage capacity & storage class name)
	spec = &enterpriseApi.CommonSplunkSpec{
		EtcVolumeStorageConfig: enterpriseApi.StorageClassSpec{
			EphemeralStorage: true,
		},
		VarVolumeStorageConfig: enterpriseApi.StorageClassSpec{
			EphemeralStorage: true,
			StorageCapacity:  "25Gi",
			StorageClassName: "gp2",
		},
	}
	test(`{"kind":"StatefulSet","apiVersion":"apps/v1","metadata":{"name":"test-statefulset","namespace":"test","creationTimestamp":null},"spec":{"replicas":1,"selector":null,"template":{"metadata":{"creationTimestamp":null},"spec":{"volumes":[{"name":"mnt-splunk-etc","emptyDir":{}},{"name":"mnt-splunk-var","emptyDir":{}}],"containers":[{"name":"splunk","image":"test","resources":{},"volumeMounts":[{"name":"mnt-splunk-etc","mountPath":"/opt/splunk/etc"},{"name":"mnt-splunk-var","mountPath":"/opt/splunk/var"}]}]}},"serviceName":"","updateStrategy":{}},"status":{"availableReplicas":0, "replicas":0}}`)

	// Define invalid EtcVolumeStorageConfig
	spec = &enterpriseApi.CommonSplunkSpec{
		EtcVolumeStorageConfig: enterpriseApi.StorageClassSpec{
			StorageCapacity: "----",
		},
	}
	err := addStorageVolumes(&cr, spec, statefulSet, labels)
	if err == nil {
		t.Errorf("Unable to idenitfy incorrect EtcVolumeStorageConfig resource quantity")
	}

	// Define invalid VarVolumeStorageConfig
	spec = &enterpriseApi.CommonSplunkSpec{
		VarVolumeStorageConfig: enterpriseApi.StorageClassSpec{
			StorageCapacity: "----",
		},
	}
	err = addStorageVolumes(&cr, spec, statefulSet, labels)
	if err == nil {
		t.Errorf("Unable to idenitfy incorrect VarVolumeStorageConfig resource quantity")
	}

}

func TestGetVolumeSourceMountFromConfigMapData(t *testing.T) {
	var configMapName = "testConfgMap"
	var namespace = "testNameSpace"

	dataMap := make(map[string]string)
	dataMap["a"] = "x"
	dataMap["b"] = "y"
	dataMap["z"] = "z"
	cm := splctrl.PrepareConfigMap(configMapName, namespace, dataMap)
	var mode int32 = 755

	test := func(cm *corev1.ConfigMap, mode *int32, want string) {
		f := func() (interface{}, error) {
			return getVolumeSourceMountFromConfigMapData(cm, mode), nil
		}
		configTester(t, "getVolumeSourceMountFromConfigMapData()", f, want)

	}

	test(cm, &mode, `{"configMap":{"name":"testConfgMap","items":[{"key":"a","path":"a","mode":755},{"key":"b","path":"b","mode":755},{"key":"z","path":"z","mode":755}],"defaultMode":755}}`)
}

func TestGetLivenessProbe(t *testing.T) {
	ctx := context.TODO()
	cr := &enterpriseApi.ClusterManager{
		ObjectMeta: metav1.ObjectMeta{
			Name:      "CM",
			Namespace: "test",
		},
	}
	spec := &cr.Spec.CommonSplunkSpec

	// Test if default delay works always
	livenessProbe := getLivenessProbe(ctx, cr, SplunkClusterManager, spec, 0)
	if livenessProbe.InitialDelaySeconds != livenessProbeDefaultDelaySec {
		t.Errorf("Failed to set Liveness probe default delay")
	}

	// Test if the default delay can be overwritten with configured delay
	spec.LivenessInitialDelaySeconds = livenessProbeDefaultDelaySec + 10
	livenessProbe = getLivenessProbe(ctx, cr, SplunkClusterManager, spec, 0)
	if livenessProbe.InitialDelaySeconds != spec.LivenessInitialDelaySeconds {
		t.Errorf("Failed to set Liveness probe initial delay with configured value")
	}

	// Test if the additional Delay can override the default and the cofigured delay values
	livenessProbe = getLivenessProbe(ctx, cr, SplunkClusterManager, spec, 20)
	if livenessProbe.InitialDelaySeconds == livenessProbeDefaultDelaySec+20 {
		t.Errorf("Failed to set the configured Liveness probe initial delay value")
	}
}

func TestGetReadinessProbe(t *testing.T) {
	ctx := context.TODO()
	cr := &enterpriseApi.ClusterManager{
		ObjectMeta: metav1.ObjectMeta{
			Name:      "CM",
			Namespace: "test",
		},
	}
	spec := &cr.Spec.CommonSplunkSpec

	// Test if default delay works always
	readinessProbe := getReadinessProbe(ctx, cr, SplunkClusterManager, spec, 0)
	if readinessProbe.InitialDelaySeconds != readinessProbeDefaultDelaySec {
		t.Errorf("Failed to set Readiness probe default delay")
	}

	// Test if the default delay can be overwritten with configured delay
	spec.ReadinessInitialDelaySeconds = readinessProbeDefaultDelaySec + 10
	readinessProbe = getReadinessProbe(ctx, cr, SplunkClusterManager, spec, 0)
	if readinessProbe.InitialDelaySeconds != spec.ReadinessInitialDelaySeconds {
		t.Errorf("Failed to set Readiness probe initial delay with configured value")
	}

	// Test if the additional Delay can override the default and the cofigured delay values
	readinessProbe = getReadinessProbe(ctx, cr, SplunkClusterManager, spec, 20)
	if readinessProbe.InitialDelaySeconds == readinessProbeDefaultDelaySec+20 {
		t.Errorf("Failed to set the configured Readiness probe initial delay value")
	}
}

func TestGetProbe(t *testing.T) {

	command := []string{
		"grep",
		"ready",
		"file.txt",
	}

	test := func(command []string, delay, timeout, period int32, want string) {
		f := func() (interface{}, error) {
			return getProbe(command, delay, timeout, period), nil
		}
		configTester(t, "getProbe()", f, want)

	}

	test(command, 100, 10, 10, `{"exec":{"command":["grep","ready","file.txt"]},"initialDelaySeconds":100,"timeoutSeconds":10,"periodSeconds":10}`)
}

func TestCreateOrUpdateAppUpdateConfigMapShouldNotFail(t *testing.T) {
	ctx := context.TODO()
	cr := enterpriseApi.Standalone{
		ObjectMeta: metav1.ObjectMeta{
			Name:      "standalone",
			Namespace: "test",
		},
		TypeMeta: metav1.TypeMeta{
			Kind: "Standalone",
		},
		Spec: enterpriseApi.StandaloneSpec{
			Replicas: 1,
			AppFrameworkConfig: enterpriseApi.AppFrameworkSpec{
				VolList: []enterpriseApi.VolumeSpec{
					{Name: "msos_s2s3_vol", Endpoint: "https://s3-eu-west-2.amazonaws.com", Path: "testbucket-rs-london", SecretRef: "s3-secret", Type: "s3", Provider: "aws"},
				},
				AppSources: []enterpriseApi.AppSourceSpec{
					{Name: "adminApps",
						Location: "adminAppsRepo",
						AppSourceDefaultSpec: enterpriseApi.AppSourceDefaultSpec{
							VolName: "msos_s2s3_vol",
							Scope:   enterpriseApi.ScopeLocal},
					},
					{Name: "securityApps",
						Location: "securityAppsRepo",
						AppSourceDefaultSpec: enterpriseApi.AppSourceDefaultSpec{
							VolName: "msos_s2s3_vol",
							Scope:   enterpriseApi.ScopeLocal},
					},
					{Name: "authenticationApps",
						Location: "authenticationAppsRepo",
						AppSourceDefaultSpec: enterpriseApi.AppSourceDefaultSpec{
							VolName: "msos_s2s3_vol",
							Scope:   enterpriseApi.ScopeLocal},
					},
				},
			},
		},
	}

	client := spltest.NewMockClient()

	// now create another standalone type
	revised := cr
	revised.ObjectMeta.Name = "standalone2"

	// Create the configMap
	configMap, err := createOrUpdateAppUpdateConfigMap(ctx, client, &cr)
	if err != nil {
		t.Errorf("manual app update configMap should have been created successfully")
	}

	configMapName := configMap.Name
	// check the status and refCount
	refCount := getManualUpdateRefCount(ctx, client, &cr, configMapName)
	status := getManualUpdateStatus(ctx, client, &cr, configMapName)
	if refCount != 1 || status != "off" {
		t.Errorf("Got wrong status or/and refCount. Expected status=off, Got=%s. Expected refCount=1, Got=%d", status, refCount)
	}

	// update the configMap
	_, err = createOrUpdateAppUpdateConfigMap(ctx, client, &revised)
	if err != nil {
		t.Errorf("manual app update configMap should have been created successfully")
	}

	// check the status and refCount
	refCount = getManualUpdateRefCount(ctx, client, &revised, configMapName)
	status = getManualUpdateStatus(ctx, client, &revised, configMapName)
	if refCount != 2 || status != "off" {
		t.Errorf("Got wrong status or/and refCount. Expected status=off, Got=%s. Expected refCount=2, Got=%d", status, refCount)
	}
}<|MERGE_RESOLUTION|>--- conflicted
+++ resolved
@@ -273,12 +273,8 @@
 
 func TestSmartStoreConfigDoesNotFailOnClusterManagerCR(t *testing.T) {
 	ctx := context.TODO()
-<<<<<<< HEAD
+	c := spltest.NewMockClient()
 	cr := enterpriseApi.ClusterManager{
-=======
-	c := spltest.NewMockClient()
-	cr := enterpriseApi.ClusterMaster{
->>>>>>> 3eaa2130
 		ObjectMeta: metav1.ObjectMeta{
 			Name:      "CM",
 			Namespace: "test",

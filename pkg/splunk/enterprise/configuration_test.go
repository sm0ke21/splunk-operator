--- conflicted
+++ resolved
@@ -612,14 +612,6 @@
 	var err error
 	ctx := context.TODO()
 
-<<<<<<< HEAD
-	// remove the AppDownloadVolume if exist just to make sure
-	// previous test case have not created directory
-	err = os.RemoveAll(splcommon.AppDownloadVolume)
-	if err != nil {
-		t.Errorf("unable to delete directory %s", splcommon.AppDownloadVolume)
-	}
-=======
 	currentDownloadVolume := splcommon.AppDownloadVolume
 	splcommon.AppDownloadVolume = fmt.Sprintf("/tmp/appdownload-%d", rand.Intn(1000))
 	defer func() {
@@ -631,7 +623,6 @@
 		}
 		splcommon.AppDownloadVolume = currentDownloadVolume
 	}()
->>>>>>> d6c73468
 
 	// Valid app framework config
 	AppFramework := enterpriseApi.AppFrameworkSpec{

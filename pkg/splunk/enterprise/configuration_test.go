--- conflicted
+++ resolved
@@ -639,8 +639,7 @@
 		AppsRepoStatusPollInterval: 60,
 	}
 
-<<<<<<< HEAD
-	err = ValidateAppFrameworkSpec(&AppFramework, &appFrameworkContext, false)
+	err = ValidateAppFrameworkSpec(ctx, &AppFramework, &appFrameworkContext, false)
 	if err == nil {
 		t.Errorf("App Framework configuration should have returned error as we have not mounted app download volume: %v", err)
 	}
@@ -652,10 +651,8 @@
 	}
 	defer os.RemoveAll(splcommon.AppDownloadVolume)
 
-	err = ValidateAppFrameworkSpec(&AppFramework, &appFrameworkContext, false)
-=======
-	err = ValidateAppFrameworkSpec(ctx, &AppFramework, &appFrameworkContext, false)
->>>>>>> 593a3ede
+	err = ValidateAppFrameworkSpec(ctx, &AppFramework, &appFrameworkContext, false)
+
 	if err != nil {
 		t.Errorf("Valid App Framework configuration should not cause error: %v", err)
 	}
@@ -670,26 +667,17 @@
 	// App Framework config with missing App Source name
 	AppFramework.AppSources[0].Name = ""
 
-<<<<<<< HEAD
-	err = ValidateAppFrameworkSpec(&AppFramework, &appFrameworkContext, false)
+	err = ValidateAppFrameworkSpec(ctx, &AppFramework, &appFrameworkContext, false)
 	if err == nil || !strings.HasPrefix(err.Error(), "app Source name is missing for AppSource at:") {
-=======
-	err = ValidateAppFrameworkSpec(ctx, &AppFramework, &appFrameworkContext, false)
-	if err == nil {
->>>>>>> 593a3ede
+
 		t.Errorf("Should not accept an app source with missing name ")
 	}
 
 	//App Framework config app source config with missing location(withot default location) should errro out
 	AppFramework.AppSources[0].Name = "adminApps"
 	AppFramework.AppSources[0].Location = ""
-<<<<<<< HEAD
-	err = ValidateAppFrameworkSpec(&AppFramework, &appFrameworkContext, false)
+	err = ValidateAppFrameworkSpec(ctx, &AppFramework, &appFrameworkContext, false)
 	if err == nil || !strings.HasPrefix(err.Error(), "app Source location is missing for AppSource") {
-=======
-	err = ValidateAppFrameworkSpec(ctx, &AppFramework, &appFrameworkContext, false)
-	if err == nil {
->>>>>>> 593a3ede
 		t.Errorf("An App Source with missing location should cause an error, when there is no default location configured")
 	}
 	AppFramework.AppSources[0].Location = "adminAppsRepo"
@@ -736,13 +724,8 @@
 		},
 	}
 
-<<<<<<< HEAD
-	err = ValidateAppFrameworkSpec(&AppFrameworkWithoutVolumeSpec, &appFrameworkContext, false)
+	err = ValidateAppFrameworkSpec(ctx, &AppFrameworkWithoutVolumeSpec, &appFrameworkContext, false)
 	if err == nil || !strings.HasPrefix(err.Error(), "invalid Volume Name for App Source") {
-=======
-	err = ValidateAppFrameworkSpec(ctx, &AppFrameworkWithoutVolumeSpec, &appFrameworkContext, false)
-	if err == nil {
->>>>>>> 593a3ede
 		t.Errorf("App Repo config without volume details should return error")
 	}
 
@@ -750,13 +733,8 @@
 	tmpVolume := AppFramework.Defaults.VolName
 	AppFramework.Defaults.VolName = "UnknownVolume"
 
-<<<<<<< HEAD
-	err = ValidateAppFrameworkSpec(&AppFramework, &appFrameworkContext, false)
+	err = ValidateAppFrameworkSpec(ctx, &AppFramework, &appFrameworkContext, false)
 	if err == nil || !strings.HasPrefix(err.Error(), "invalid Volume Name for Defaults") {
-=======
-	err = ValidateAppFrameworkSpec(ctx, &AppFramework, &appFrameworkContext, false)
-	if err == nil {
->>>>>>> 593a3ede
 		t.Errorf("Volume referred in the defaults should be a valid volume")
 	}
 	AppFramework.Defaults.VolName = tmpVolume
@@ -768,20 +746,15 @@
 	AppFramework.AppSources[1].VolName = AppFramework.AppSources[0].VolName
 	AppFramework.AppSources[1].Location = AppFramework.AppSources[0].Location
 
-<<<<<<< HEAD
-	err = ValidateAppFrameworkSpec(&AppFramework, &appFrameworkContext, false)
+	err = ValidateAppFrameworkSpec(ctx, &AppFramework, &appFrameworkContext, false)
 	if err == nil || !strings.HasPrefix(err.Error(), "duplicate App Source configured") {
-=======
-	err = ValidateAppFrameworkSpec(ctx, &AppFramework, &appFrameworkContext, false)
-	if err == nil {
->>>>>>> 593a3ede
 		t.Errorf("Duplicate app sources should return an error")
 	}
 
 	// Duplicate App Source locations across different scopes should not return an error
 	tmpScope := AppFramework.AppSources[1].Scope
 	AppFramework.AppSources[1].Scope = enterpriseApi.ScopeCluster
-	err = ValidateAppFrameworkSpec(&AppFramework, &appFrameworkContext, false)
+	err = ValidateAppFrameworkSpec(ctx, &AppFramework, &appFrameworkContext, false)
 	if err != nil {
 		t.Errorf("App Sources with different app scopes can have duplicate paths, but failed with error: %v", err)
 	}
@@ -794,13 +767,8 @@
 	tmpAppSourceName := AppFramework.AppSources[1].Name
 	AppFramework.AppSources[1].Name = AppFramework.AppSources[0].Name
 
-<<<<<<< HEAD
-	err = ValidateAppFrameworkSpec(&AppFramework, &appFrameworkContext, false)
+	err = ValidateAppFrameworkSpec(ctx, &AppFramework, &appFrameworkContext, false)
 	if err == nil || !strings.HasPrefix(err.Error(), "multiple app sources with the name adminApps is not allowed") {
-=======
-	err = ValidateAppFrameworkSpec(ctx, &AppFramework, &appFrameworkContext, false)
-	if err == nil {
->>>>>>> 593a3ede
 		t.Errorf("Failed to detect duplicate app source names")
 	}
 	AppFramework.AppSources[1].Name = tmpAppSourceName
@@ -810,13 +778,8 @@
 	AppFramework.AppSources[0].VolName = ""
 	AppFramework.Defaults.VolName = ""
 
-<<<<<<< HEAD
-	err = ValidateAppFrameworkSpec(&AppFramework, &appFrameworkContext, false)
+	err = ValidateAppFrameworkSpec(ctx, &AppFramework, &appFrameworkContext, false)
 	if err == nil || !strings.HasPrefix(err.Error(), "volumeName is missing for App Source") {
-=======
-	err = ValidateAppFrameworkSpec(ctx, &AppFramework, &appFrameworkContext, false)
-	if err == nil {
->>>>>>> 593a3ede
 		t.Errorf("If no default volume, App Source with missing volume info should return an error")
 	}
 
@@ -830,38 +793,23 @@
 	// Volume referenced from an index must be a valid volume
 	AppFramework.AppSources[0].VolName = "UnknownVolume"
 
-<<<<<<< HEAD
-	err = ValidateAppFrameworkSpec(&AppFramework, &appFrameworkContext, false)
+	err = ValidateAppFrameworkSpec(ctx, &AppFramework, &appFrameworkContext, false)
 	if err == nil || !strings.HasPrefix(err.Error(), "invalid Volume Name for App Source") {
-=======
-	err = ValidateAppFrameworkSpec(ctx, &AppFramework, &appFrameworkContext, false)
-	if err == nil {
->>>>>>> 593a3ede
 		t.Errorf("Index with an invalid volume name should return error")
 	}
 	AppFramework.AppSources[0].VolName = "msos_s2s3_vol"
 
 	// if the CR supports only local apps, and if the app source scope is not local, should return error
 	AppFramework.AppSources[0].Scope = enterpriseApi.ScopeCluster
-<<<<<<< HEAD
-	err = ValidateAppFrameworkSpec(&AppFramework, &appFrameworkContext, true)
+	err = ValidateAppFrameworkSpec(ctx, &AppFramework, &appFrameworkContext, true)
 	if err == nil || !strings.HasPrefix(err.Error(), "invalid scope for App Source") {
-=======
-	err = ValidateAppFrameworkSpec(ctx, &AppFramework, &appFrameworkContext, true)
-	if err == nil {
->>>>>>> 593a3ede
 		t.Errorf("When called with App scope local, any app sources with the cluster scope should return an error")
 	}
 
 	// If the app scope value other than "local" or "cluster" should return an error
 	AppFramework.AppSources[0].Scope = "unknown"
-<<<<<<< HEAD
-	err = ValidateAppFrameworkSpec(&AppFramework, &appFrameworkContext, false)
+	err = ValidateAppFrameworkSpec(ctx, &AppFramework, &appFrameworkContext, false)
 	if err == nil || !strings.Contains(err.Error(), "should be either local or cluster or clusterWithPreConfig") {
-=======
-	err = ValidateAppFrameworkSpec(ctx, &AppFramework, &appFrameworkContext, false)
-	if err == nil {
->>>>>>> 593a3ede
 		t.Errorf("Unsupported app scope should be cause error, but failed to detect")
 	}
 
@@ -870,26 +818,16 @@
 
 	AppFramework.Defaults.Scope = enterpriseApi.ScopeCluster
 
-<<<<<<< HEAD
-	err = ValidateAppFrameworkSpec(&AppFramework, &appFrameworkContext, true)
+	err = ValidateAppFrameworkSpec(ctx, &AppFramework, &appFrameworkContext, true)
 	if err == nil || !strings.HasPrefix(err.Error(), "invalid scope for defaults config. Only local scope is supported for this kind of CR") {
-=======
-	err = ValidateAppFrameworkSpec(ctx, &AppFramework, &appFrameworkContext, true)
-	if err == nil {
->>>>>>> 593a3ede
 		t.Errorf("When called with App scope local, defaults with the cluster scope should return an error")
 	}
 	AppFramework.AppSources[0].Scope = enterpriseApi.ScopeLocal
 
 	// Default scope should be either "local" OR "cluster"
 	AppFramework.Defaults.Scope = "unknown"
-<<<<<<< HEAD
-	err = ValidateAppFrameworkSpec(&AppFramework, &appFrameworkContext, false)
+	err = ValidateAppFrameworkSpec(ctx, &AppFramework, &appFrameworkContext, false)
 	if err == nil || !strings.HasPrefix(err.Error(), "scope for defaults should be either local") {
-=======
-	err = ValidateAppFrameworkSpec(ctx, &AppFramework, &appFrameworkContext, false)
-	if err == nil {
->>>>>>> 593a3ede
 		t.Errorf("Unsupported default scope should be cause error, but failed to detect")
 	}
 	AppFramework.Defaults.Scope = enterpriseApi.ScopeCluster
@@ -897,13 +835,8 @@
 	// Missing scope, if the default scope is not specified should return error
 	AppFramework.Defaults.Scope = ""
 	AppFramework.AppSources[0].Scope = ""
-<<<<<<< HEAD
-	err = ValidateAppFrameworkSpec(&AppFramework, &appFrameworkContext, false)
+	err = ValidateAppFrameworkSpec(ctx, &AppFramework, &appFrameworkContext, false)
 	if err == nil || !strings.HasPrefix(err.Error(), "app Source scope is missing for") {
-=======
-	err = ValidateAppFrameworkSpec(ctx, &AppFramework, &appFrameworkContext, false)
-	if err == nil {
->>>>>>> 593a3ede
 		t.Errorf("Missing scope should be detected, but failed")
 	}
 	AppFramework.Defaults.Scope = enterpriseApi.ScopeLocal
@@ -926,25 +859,15 @@
 		t.Errorf("defaultAppsRepoPollInterval should be within the range [%d - %d]", splcommon.MinAppsRepoPollInterval, splcommon.MaxAppsRepoPollInterval)
 	}
 
-<<<<<<< HEAD
 	AppFramework.AppsRepoPollInterval = 0
-	err = ValidateAppFrameworkSpec(&AppFramework, &appFrameworkContext, false)
-=======
-	appFrameworkContext.AppsRepoStatusPollInterval = 0
-	err = ValidateAppFrameworkSpec(ctx, &AppFramework, &appFrameworkContext, false)
->>>>>>> 593a3ede
+	err = ValidateAppFrameworkSpec(ctx, &AppFramework, &appFrameworkContext, false)
 	if err != nil {
 		t.Errorf("Got error on valid App Framework configuration. Error: %v", err)
 	}
 
 	// Check for minAppsRepoPollInterval
-<<<<<<< HEAD
 	AppFramework.AppsRepoPollInterval = splcommon.MinAppsRepoPollInterval - 1
-	err = ValidateAppFrameworkSpec(&AppFramework, &appFrameworkContext, false)
-=======
-	appFrameworkContext.AppsRepoStatusPollInterval = splcommon.MinAppsRepoPollInterval - 1
-	err = ValidateAppFrameworkSpec(ctx, &AppFramework, &appFrameworkContext, false)
->>>>>>> 593a3ede
+	err = ValidateAppFrameworkSpec(ctx, &AppFramework, &appFrameworkContext, false)
 	if err != nil {
 		t.Errorf("Got error on valid App Framework configuration. Error: %v", err)
 	} else if appFrameworkContext.AppsRepoStatusPollInterval != splcommon.MinAppsRepoPollInterval {
@@ -952,13 +875,8 @@
 	}
 
 	// Check for maxAppsRepoPollInterval
-<<<<<<< HEAD
 	AppFramework.AppsRepoPollInterval = splcommon.MaxAppsRepoPollInterval + 1
-	err = ValidateAppFrameworkSpec(&AppFramework, &appFrameworkContext, false)
-=======
-	appFrameworkContext.AppsRepoStatusPollInterval = splcommon.MaxAppsRepoPollInterval + 1
-	err = ValidateAppFrameworkSpec(ctx, &AppFramework, &appFrameworkContext, false)
->>>>>>> 593a3ede
+	err = ValidateAppFrameworkSpec(ctx, &AppFramework, &appFrameworkContext, false)
 	if err != nil {
 		t.Errorf("Got error on valid App Framework configuration. Error: %v", err)
 	} else if appFrameworkContext.AppsRepoStatusPollInterval != splcommon.MaxAppsRepoPollInterval {
@@ -967,36 +885,21 @@
 
 	// Invalid volume name in defaults should return an error
 	AppFramework.Defaults.VolName = "unknownVolume"
-<<<<<<< HEAD
-	err = ValidateAppFrameworkSpec(&AppFramework, &appFrameworkContext, false)
+	err = ValidateAppFrameworkSpec(ctx, &AppFramework, &appFrameworkContext, false)
 	if err == nil || !strings.HasPrefix(err.Error(), "invalid Volume Name for Defaults") {
-=======
-	err = ValidateAppFrameworkSpec(ctx, &AppFramework, &appFrameworkContext, false)
-	if err == nil {
->>>>>>> 593a3ede
 		t.Errorf("Configuring Defaults with invalid volume name should return an error, but failed to detect")
 	}
 
 	// Invalid remote volume type should return error.
 	AppFramework.VolList[0].Type = "s4"
-<<<<<<< HEAD
-	err = ValidateAppFrameworkSpec(&AppFramework, &appFrameworkContext, false)
+	err = ValidateAppFrameworkSpec(ctx, &AppFramework, &appFrameworkContext, false)
 	if err == nil || !strings.Contains(err.Error(), "remote volume type is invalid. Only storageType=s3 is supported") {
-=======
-	err = ValidateAppFrameworkSpec(ctx, &AppFramework, &appFrameworkContext, false)
-	if err == nil {
->>>>>>> 593a3ede
 		t.Errorf("ValidateAppFrameworkSpec with invalid remote volume type should have returned error.")
 	}
 
 	AppFramework.VolList[0].Provider = "invalid-provider"
-<<<<<<< HEAD
-	err = ValidateAppFrameworkSpec(&AppFramework, &appFrameworkContext, false)
+	err = ValidateAppFrameworkSpec(ctx, &AppFramework, &appFrameworkContext, false)
 	if err == nil || !strings.Contains(err.Error(), "remote volume type is invalid. Only storageType=s3 is supported") {
-=======
-	err = ValidateAppFrameworkSpec(ctx, &AppFramework, &appFrameworkContext, false)
-	if err == nil {
->>>>>>> 593a3ede
 		t.Errorf("ValidateAppFrameworkSpec with invalid provider should have returned error.")
 	}
 }
@@ -1189,11 +1092,7 @@
 		t.Errorf(err.Error())
 	}
 
-<<<<<<< HEAD
-	_ = AreRemoteVolumeKeysChanged(client, &cr, SplunkClusterManager, &cr.Spec.SmartStore, ResourceRev, &err)
-=======
-	keysChanged = AreRemoteVolumeKeysChanged(ctx, client, &cr, SplunkClusterManager, &cr.Spec.SmartStore, ResourceRev, &err)
->>>>>>> 593a3ede
+	_ = AreRemoteVolumeKeysChanged(ctx, client, &cr, SplunkClusterManager, &cr.Spec.SmartStore, ResourceRev, &err)
 
 	_, ok := ResourceRev["splunk-test-secret"]
 	if !ok {
@@ -1204,13 +1103,8 @@
 	resourceVersion := "3434"
 	secret.SetResourceVersion(resourceVersion)
 
-<<<<<<< HEAD
-	keysChanged = AreRemoteVolumeKeysChanged(client, &cr, SplunkClusterManager, &cr.Spec.SmartStore, ResourceRev, &err)
+	keysChanged = AreRemoteVolumeKeysChanged(ctx, client, &cr, SplunkClusterManager, &cr.Spec.SmartStore, ResourceRev, &err)
 	resourceVersionUpdated := ResourceRev["splunk-test-secret"]
-=======
-	keysChanged = AreRemoteVolumeKeysChanged(ctx, client, &cr, SplunkClusterManager, &cr.Spec.SmartStore, ResourceRev, &err)
-	resourceVersionUpdated, ok := ResourceRev["splunk-test-secret"]
->>>>>>> 593a3ede
 	if !keysChanged || resourceVersion != resourceVersionUpdated {
 		t.Errorf("Failed detect the secret object change. Key changed: %t, Expected resource version: %s, Updated resource version %s", keysChanged, resourceVersion, resourceVersionUpdated)
 	}
@@ -1458,6 +1352,7 @@
 }
 
 func TestCreateOrUpdateAppUpdateConfigMapShouldNotFail(t *testing.T) {
+	ctx := context.TODO()
 	cr := enterpriseApi.Standalone{
 		ObjectMeta: metav1.ObjectMeta{
 			Name:      "standalone",
@@ -1503,28 +1398,28 @@
 	revised.ObjectMeta.Name = "standalone2"
 
 	// Create the configMap
-	configMap, err := createOrUpdateAppUpdateConfigMap(client, &cr)
+	configMap, err := createOrUpdateAppUpdateConfigMap(ctx, client, &cr)
 	if err != nil {
 		t.Errorf("manual app update configMap should have been created successfully")
 	}
 
 	configMapName := configMap.Name
 	// check the status and refCount
-	refCount := getManualUpdateRefCount(client, &cr, configMapName)
-	status := getManualUpdateStatus(client, &cr, configMapName)
+	refCount := getManualUpdateRefCount(ctx, client, &cr, configMapName)
+	status := getManualUpdateStatus(ctx, client, &cr, configMapName)
 	if refCount != 1 || status != "off" {
 		t.Errorf("Got wrong status or/and refCount. Expected status=off, Got=%s. Expected refCount=1, Got=%d", status, refCount)
 	}
 
 	// update the configMap
-	_, err = createOrUpdateAppUpdateConfigMap(client, &revised)
+	_, err = createOrUpdateAppUpdateConfigMap(ctx, client, &revised)
 	if err != nil {
 		t.Errorf("manual app update configMap should have been created successfully")
 	}
 
 	// check the status and refCount
-	refCount = getManualUpdateRefCount(client, &revised, configMapName)
-	status = getManualUpdateStatus(client, &revised, configMapName)
+	refCount = getManualUpdateRefCount(ctx, client, &revised, configMapName)
+	status = getManualUpdateStatus(ctx, client, &revised, configMapName)
 	if refCount != 2 || status != "off" {
 		t.Errorf("Got wrong status or/and refCount. Expected status=off, Got=%s. Expected refCount=2, Got=%d", status, refCount)
 	}

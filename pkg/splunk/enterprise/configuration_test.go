--- conflicted
+++ resolved
@@ -1067,11 +1067,7 @@
 		t.Errorf(err.Error())
 	}
 
-<<<<<<< HEAD
-	_ = AreRemoteVolumeKeysChanged(client, &cr, SplunkClusterMaster, &cr.Spec.SmartStore, ResourceRev, &err)
-=======
-	keysChanged = AreRemoteVolumeKeysChanged(client, &cr, SplunkClusterManager, &cr.Spec.SmartStore, ResourceRev, &err)
->>>>>>> 79dd6ac0
+	_ = AreRemoteVolumeKeysChanged(client, &cr, SplunkClusterManager, &cr.Spec.SmartStore, ResourceRev, &err)
 
 	_, ok := ResourceRev["splunk-test-secret"]
 	if !ok {
@@ -1082,24 +1078,15 @@
 	resourceVersion := "3434"
 	secret.SetResourceVersion(resourceVersion)
 
-<<<<<<< HEAD
-	keysChanged = AreRemoteVolumeKeysChanged(client, &cr, SplunkClusterMaster, &cr.Spec.SmartStore, ResourceRev, &err)
+	keysChanged = AreRemoteVolumeKeysChanged(client, &cr, SplunkClusterManager, &cr.Spec.SmartStore, ResourceRev, &err)
 	resourceVersionUpdated := ResourceRev["splunk-test-secret"]
-=======
-	keysChanged = AreRemoteVolumeKeysChanged(client, &cr, SplunkClusterManager, &cr.Spec.SmartStore, ResourceRev, &err)
-	resourceVersionUpdated, ok := ResourceRev["splunk-test-secret"]
->>>>>>> 79dd6ac0
 	if !keysChanged || resourceVersion != resourceVersionUpdated {
 		t.Errorf("Failed detect the secret object change. Key changed: %t, Expected resource version: %s, Updated resource version %s", keysChanged, resourceVersion, resourceVersionUpdated)
 	}
 
 	// No change on the secret object should return false
-<<<<<<< HEAD
-	keysChanged = AreRemoteVolumeKeysChanged(client, &cr, SplunkClusterMaster, &cr.Spec.SmartStore, ResourceRev, &err)
-=======
 	keysChanged = AreRemoteVolumeKeysChanged(client, &cr, SplunkClusterManager, &cr.Spec.SmartStore, ResourceRev, &err)
 	resourceVersionUpdated, ok = ResourceRev["splunk-test-secret"]
->>>>>>> 79dd6ac0
 	if keysChanged {
 		t.Errorf("If there is no change on secret object, should return false")
 	}

--- conflicted
+++ resolved
@@ -284,18 +284,13 @@
 	}
 	client := spltest.NewMockClient()
 
-<<<<<<< HEAD
-	// Without S3 keys, ApplyClusterMaster should fail
-	_, err := ApplyClusterMaster(ctx, client, &current)
-=======
 	// Mock the addTelApp function for unit tests
 	addTelApp = func(ctx context.Context, podExecClient splutil.PodExecClientImpl, replicas int32, cr splcommon.MetaObject) error {
 		return nil
 	}
 
 	// Without S3 keys, ApplyClusterManager should fail
-	_, err := ApplyClusterManager(ctx, client, &current)
->>>>>>> 96c13632
+	_, err := ApplyClusterMaster(ctx, client, &current)
 	if err == nil {
 		t.Errorf("ApplyClusterMaster should fail without S3 secrets configured")
 	}
@@ -1094,7 +1089,7 @@
 	mockPodExecClient.CheckPodExecCommands(t, "CheckIfMastersmartstoreConfigMapUpdatedToPod")
 }
 
-func TestClusterMasterWithReadyState(t *testing.T) {
+func TestClusterMasterWitReadyState(t *testing.T) {
 	// create directory for app framework
 	newpath := filepath.Join("/tmp", "appframework")
 	err := os.MkdirAll(newpath, os.ModePerm)

// Copyright (c) 2018-2021 Splunk Inc. All rights reserved.
//
// Licensed under the Apache License, Version 2.0 (the "License");
// you may not use this file except in compliance with the License.
// You may obtain a copy of the License at
//
// 	http://www.apache.org/licenses/LICENSE-2.0
//
// Unless required by applicable law or agreed to in writing, software
// distributed under the License is distributed on an "AS IS" BASIS,
// WITHOUT WARRANTIES OR CONDITIONS OF ANY KIND, either express or implied.
// See the License for the specific language governing permissions and
// limitations under the License.

package enterprise

import (
	"fmt"
	"strings"
	"testing"
	"time"

	corev1 "k8s.io/api/core/v1"
	metav1 "k8s.io/apimachinery/pkg/apis/meta/v1"
	"k8s.io/apimachinery/pkg/runtime"
	"sigs.k8s.io/controller-runtime/pkg/client"

	enterprisev1 "github.com/splunk/splunk-operator/pkg/apis/enterprise/v1"
	splclient "github.com/splunk/splunk-operator/pkg/splunk/client"
	splcommon "github.com/splunk/splunk-operator/pkg/splunk/common"
	splctrl "github.com/splunk/splunk-operator/pkg/splunk/controller"
	spltest "github.com/splunk/splunk-operator/pkg/splunk/test"
	splutil "github.com/splunk/splunk-operator/pkg/splunk/util"
)

func TestApplyClusterMaster(t *testing.T) {
	funcCalls := []spltest.MockFuncCall{
		{MetaName: "*v1.Secret-test-splunk-test-secret"},
		{MetaName: "*v1.Secret-test-splunk-test-secret"},
		{MetaName: "*v1.Service-test-splunk-stack1-indexer-service"},
		{MetaName: "*v1.Service-test-splunk-stack1-cluster-master-service"},
		{MetaName: "*v1.Secret-test-splunk-test-secret"},
		{MetaName: "*v1.Secret-test-splunk-stack1-cluster-master-secret-v1"},
		{MetaName: "*v1.ConfigMap-test-splunk-stack1-clustermaster-smartstore"},
		{MetaName: "*v1.ConfigMap-test-splunk-stack1-clustermaster-app-list"},
		{MetaName: "*v1.ConfigMap-test-splunk-stack1-clustermaster-smartstore"},
		{MetaName: "*v1.StatefulSet-test-splunk-stack1-cluster-master"},
	}

	labels := map[string]string{
		"app.kubernetes.io/component":  "versionedSecrets",
		"app.kubernetes.io/managed-by": "splunk-operator",
	}
	listOpts := []client.ListOption{
		client.InNamespace("test"),
		client.MatchingLabels(labels),
	}
	listmockCall := []spltest.MockFuncCall{
		{ListOpts: listOpts}}
	createCalls := map[string][]spltest.MockFuncCall{"Get": funcCalls, "Create": {funcCalls[0], funcCalls[2], funcCalls[3], funcCalls[5], funcCalls[9]}, "List": {listmockCall[0]}, "Update": {funcCalls[0]}}
	updateCalls := map[string][]spltest.MockFuncCall{"Get": {funcCalls[0], funcCalls[0], funcCalls[2], funcCalls[3], funcCalls[4], funcCalls[5], funcCalls[6], funcCalls[7], funcCalls[8], funcCalls[9]}, "Update": {funcCalls[9]}, "List": {listmockCall[0]}}

	current := enterprisev1.ClusterMaster{
		TypeMeta: metav1.TypeMeta{
			Kind: "ClusterMaster",
		},
		ObjectMeta: metav1.ObjectMeta{
			Name:      "stack1",
			Namespace: "test",
		},
		Spec: enterprisev1.ClusterMasterSpec{
			CommonSplunkSpec: enterprisev1.CommonSplunkSpec{
				Mock: true,
			},
		},
	}
	revised := current.DeepCopy()
	revised.Spec.Image = "splunk/test"
	reconcile := func(c *spltest.MockClient, cr interface{}) error {
		_, err := ApplyClusterMaster(c, cr.(*enterprisev1.ClusterMaster))
		return err
	}
	spltest.ReconcileTesterWithoutRedundantCheck(t, "TestApplyClusterMaster", &current, revised, createCalls, updateCalls, reconcile, true)

	// test deletion
	currentTime := metav1.NewTime(time.Now())
	revised.ObjectMeta.DeletionTimestamp = &currentTime
	revised.ObjectMeta.Finalizers = []string{"enterprise.splunk.com/delete-pvc"}
	deleteFunc := func(cr splcommon.MetaObject, c splcommon.ControllerClient) (bool, error) {
		_, err := ApplyClusterMaster(c, cr.(*enterprisev1.ClusterMaster))
		return true, err
	}
	splunkDeletionTester(t, revised, deleteFunc)
}

func TestGetClusterMasterStatefulSet(t *testing.T) {
	cr := enterprisev1.ClusterMaster{
		ObjectMeta: metav1.ObjectMeta{
			Name:      "stack1",
			Namespace: "test",
		},
	}

	c := spltest.NewMockClient()
	_, err := splutil.ApplyNamespaceScopedSecretObject(c, "test")
	if err != nil {
		t.Errorf("Failed to create namespace scoped object")
	}

	test := func(want string) {
		f := func() (interface{}, error) {
			if err := validateClusterMasterSpec(&cr); err != nil {
				t.Errorf("validateClusterMasterSpec() returned error: %v", err)
			}
			return getClusterMasterStatefulSet(c, &cr)
		}
		configTester(t, fmt.Sprintf("getClusterMasterStatefulSet"), f, want)
	}

	test(`{"kind":"StatefulSet","apiVersion":"apps/v1","metadata":{"name":"splunk-stack1-cluster-master","namespace":"test","creationTimestamp":null,"ownerReferences":[{"apiVersion":"","kind":"","name":"stack1","uid":"","controller":true}]},"spec":{"replicas":1,"selector":{"matchLabels":{"app.kubernetes.io/component":"indexer","app.kubernetes.io/instance":"splunk-stack1-cluster-master","app.kubernetes.io/managed-by":"splunk-operator","app.kubernetes.io/name":"cluster-master","app.kubernetes.io/part-of":"splunk-stack1-indexer"}},"template":{"metadata":{"creationTimestamp":null,"labels":{"app.kubernetes.io/component":"indexer","app.kubernetes.io/instance":"splunk-stack1-cluster-master","app.kubernetes.io/managed-by":"splunk-operator","app.kubernetes.io/name":"cluster-master","app.kubernetes.io/part-of":"splunk-stack1-indexer"},"annotations":{"traffic.sidecar.istio.io/excludeOutboundPorts":"8089,8191,9997","traffic.sidecar.istio.io/includeInboundPorts":"8000"}},"spec":{"volumes":[{"name":"mnt-splunk-secrets","secret":{"secretName":"splunk-stack1-cluster-master-secret-v1","defaultMode":420}}],"containers":[{"name":"splunk","image":"splunk/splunk","ports":[{"name":"http-splunkweb","containerPort":8000,"protocol":"TCP"},{"name":"https-splunkd","containerPort":8089,"protocol":"TCP"}],"env":[{"name":"SPLUNK_HOME","value":"/opt/splunk"},{"name":"SPLUNK_START_ARGS","value":"--accept-license"},{"name":"SPLUNK_DEFAULTS_URL","value":"/mnt/splunk-secrets/default.yml"},{"name":"SPLUNK_HOME_OWNERSHIP_ENFORCEMENT","value":"false"},{"name":"SPLUNK_ROLE","value":"splunk_cluster_master"},{"name":"SPLUNK_DECLARATIVE_ADMIN_PASSWORD","value":"true"},{"name":"SPLUNK_CLUSTER_MASTER_URL","value":"localhost"}],"resources":{"limits":{"cpu":"4","memory":"8Gi"},"requests":{"cpu":"100m","memory":"512Mi"}},"volumeMounts":[{"name":"pvc-etc","mountPath":"/opt/splunk/etc"},{"name":"pvc-var","mountPath":"/opt/splunk/var"},{"name":"mnt-splunk-secrets","mountPath":"/mnt/splunk-secrets"}],"livenessProbe":{"exec":{"command":["/sbin/checkstate.sh"]},"initialDelaySeconds":300,"timeoutSeconds":30,"periodSeconds":30},"readinessProbe":{"exec":{"command":["/bin/grep","started","/opt/container_artifact/splunk-container.state"]},"initialDelaySeconds":10,"timeoutSeconds":5,"periodSeconds":5},"imagePullPolicy":"IfNotPresent"}],"securityContext":{"runAsUser":41812,"fsGroup":41812},"affinity":{"podAntiAffinity":{"preferredDuringSchedulingIgnoredDuringExecution":[{"weight":100,"podAffinityTerm":{"labelSelector":{"matchExpressions":[{"key":"app.kubernetes.io/instance","operator":"In","values":["splunk-stack1-cluster-master"]}]},"topologyKey":"kubernetes.io/hostname"}}]}},"schedulerName":"default-scheduler"}},"volumeClaimTemplates":[{"metadata":{"name":"pvc-etc","namespace":"test","creationTimestamp":null,"labels":{"app.kubernetes.io/component":"indexer","app.kubernetes.io/instance":"splunk-stack1-cluster-master","app.kubernetes.io/managed-by":"splunk-operator","app.kubernetes.io/name":"cluster-master","app.kubernetes.io/part-of":"splunk-stack1-indexer"}},"spec":{"accessModes":["ReadWriteOnce"],"resources":{"requests":{"storage":"10Gi"}}},"status":{}},{"metadata":{"name":"pvc-var","namespace":"test","creationTimestamp":null,"labels":{"app.kubernetes.io/component":"indexer","app.kubernetes.io/instance":"splunk-stack1-cluster-master","app.kubernetes.io/managed-by":"splunk-operator","app.kubernetes.io/name":"cluster-master","app.kubernetes.io/part-of":"splunk-stack1-indexer"}},"spec":{"accessModes":["ReadWriteOnce"],"resources":{"requests":{"storage":"100Gi"}}},"status":{}}],"serviceName":"splunk-stack1-cluster-master-headless","podManagementPolicy":"Parallel","updateStrategy":{"type":"OnDelete"}},"status":{"replicas":0}}`)

	cr.Spec.LicenseMasterRef.Name = "stack1"
	cr.Spec.LicenseMasterRef.Namespace = "test"
	test(`{"kind":"StatefulSet","apiVersion":"apps/v1","metadata":{"name":"splunk-stack1-cluster-master","namespace":"test","creationTimestamp":null,"ownerReferences":[{"apiVersion":"","kind":"","name":"stack1","uid":"","controller":true}]},"spec":{"replicas":1,"selector":{"matchLabels":{"app.kubernetes.io/component":"indexer","app.kubernetes.io/instance":"splunk-stack1-cluster-master","app.kubernetes.io/managed-by":"splunk-operator","app.kubernetes.io/name":"cluster-master","app.kubernetes.io/part-of":"splunk-stack1-indexer"}},"template":{"metadata":{"creationTimestamp":null,"labels":{"app.kubernetes.io/component":"indexer","app.kubernetes.io/instance":"splunk-stack1-cluster-master","app.kubernetes.io/managed-by":"splunk-operator","app.kubernetes.io/name":"cluster-master","app.kubernetes.io/part-of":"splunk-stack1-indexer"},"annotations":{"traffic.sidecar.istio.io/excludeOutboundPorts":"8089,8191,9997","traffic.sidecar.istio.io/includeInboundPorts":"8000"}},"spec":{"volumes":[{"name":"mnt-splunk-secrets","secret":{"secretName":"splunk-stack1-cluster-master-secret-v1","defaultMode":420}}],"containers":[{"name":"splunk","image":"splunk/splunk","ports":[{"name":"http-splunkweb","containerPort":8000,"protocol":"TCP"},{"name":"https-splunkd","containerPort":8089,"protocol":"TCP"}],"env":[{"name":"SPLUNK_HOME","value":"/opt/splunk"},{"name":"SPLUNK_START_ARGS","value":"--accept-license"},{"name":"SPLUNK_DEFAULTS_URL","value":"/mnt/splunk-secrets/default.yml"},{"name":"SPLUNK_HOME_OWNERSHIP_ENFORCEMENT","value":"false"},{"name":"SPLUNK_ROLE","value":"splunk_cluster_master"},{"name":"SPLUNK_DECLARATIVE_ADMIN_PASSWORD","value":"true"},{"name":"SPLUNK_LICENSE_MASTER_URL","value":"splunk-stack1-license-master-service.test.svc.cluster.local"},{"name":"SPLUNK_CLUSTER_MASTER_URL","value":"localhost"}],"resources":{"limits":{"cpu":"4","memory":"8Gi"},"requests":{"cpu":"100m","memory":"512Mi"}},"volumeMounts":[{"name":"pvc-etc","mountPath":"/opt/splunk/etc"},{"name":"pvc-var","mountPath":"/opt/splunk/var"},{"name":"mnt-splunk-secrets","mountPath":"/mnt/splunk-secrets"}],"livenessProbe":{"exec":{"command":["/sbin/checkstate.sh"]},"initialDelaySeconds":300,"timeoutSeconds":30,"periodSeconds":30},"readinessProbe":{"exec":{"command":["/bin/grep","started","/opt/container_artifact/splunk-container.state"]},"initialDelaySeconds":10,"timeoutSeconds":5,"periodSeconds":5},"imagePullPolicy":"IfNotPresent"}],"securityContext":{"runAsUser":41812,"fsGroup":41812},"affinity":{"podAntiAffinity":{"preferredDuringSchedulingIgnoredDuringExecution":[{"weight":100,"podAffinityTerm":{"labelSelector":{"matchExpressions":[{"key":"app.kubernetes.io/instance","operator":"In","values":["splunk-stack1-cluster-master"]}]},"topologyKey":"kubernetes.io/hostname"}}]}},"schedulerName":"default-scheduler"}},"volumeClaimTemplates":[{"metadata":{"name":"pvc-etc","namespace":"test","creationTimestamp":null,"labels":{"app.kubernetes.io/component":"indexer","app.kubernetes.io/instance":"splunk-stack1-cluster-master","app.kubernetes.io/managed-by":"splunk-operator","app.kubernetes.io/name":"cluster-master","app.kubernetes.io/part-of":"splunk-stack1-indexer"}},"spec":{"accessModes":["ReadWriteOnce"],"resources":{"requests":{"storage":"10Gi"}}},"status":{}},{"metadata":{"name":"pvc-var","namespace":"test","creationTimestamp":null,"labels":{"app.kubernetes.io/component":"indexer","app.kubernetes.io/instance":"splunk-stack1-cluster-master","app.kubernetes.io/managed-by":"splunk-operator","app.kubernetes.io/name":"cluster-master","app.kubernetes.io/part-of":"splunk-stack1-indexer"}},"spec":{"accessModes":["ReadWriteOnce"],"resources":{"requests":{"storage":"100Gi"}}},"status":{}}],"serviceName":"splunk-stack1-cluster-master-headless","podManagementPolicy":"Parallel","updateStrategy":{"type":"OnDelete"}},"status":{"replicas":0}}`)

	cr.Spec.LicenseMasterRef.Name = ""
	cr.Spec.LicenseURL = "/mnt/splunk.lic"
	test(`{"kind":"StatefulSet","apiVersion":"apps/v1","metadata":{"name":"splunk-stack1-cluster-master","namespace":"test","creationTimestamp":null,"ownerReferences":[{"apiVersion":"","kind":"","name":"stack1","uid":"","controller":true}]},"spec":{"replicas":1,"selector":{"matchLabels":{"app.kubernetes.io/component":"indexer","app.kubernetes.io/instance":"splunk-stack1-cluster-master","app.kubernetes.io/managed-by":"splunk-operator","app.kubernetes.io/name":"cluster-master","app.kubernetes.io/part-of":"splunk-stack1-indexer"}},"template":{"metadata":{"creationTimestamp":null,"labels":{"app.kubernetes.io/component":"indexer","app.kubernetes.io/instance":"splunk-stack1-cluster-master","app.kubernetes.io/managed-by":"splunk-operator","app.kubernetes.io/name":"cluster-master","app.kubernetes.io/part-of":"splunk-stack1-indexer"},"annotations":{"traffic.sidecar.istio.io/excludeOutboundPorts":"8089,8191,9997","traffic.sidecar.istio.io/includeInboundPorts":"8000"}},"spec":{"volumes":[{"name":"mnt-splunk-secrets","secret":{"secretName":"splunk-stack1-cluster-master-secret-v1","defaultMode":420}}],"containers":[{"name":"splunk","image":"splunk/splunk","ports":[{"name":"http-splunkweb","containerPort":8000,"protocol":"TCP"},{"name":"https-splunkd","containerPort":8089,"protocol":"TCP"}],"env":[{"name":"SPLUNK_HOME","value":"/opt/splunk"},{"name":"SPLUNK_START_ARGS","value":"--accept-license"},{"name":"SPLUNK_DEFAULTS_URL","value":"/mnt/splunk-secrets/default.yml"},{"name":"SPLUNK_HOME_OWNERSHIP_ENFORCEMENT","value":"false"},{"name":"SPLUNK_ROLE","value":"splunk_cluster_master"},{"name":"SPLUNK_DECLARATIVE_ADMIN_PASSWORD","value":"true"},{"name":"SPLUNK_LICENSE_URI","value":"/mnt/splunk.lic"},{"name":"SPLUNK_CLUSTER_MASTER_URL","value":"localhost"}],"resources":{"limits":{"cpu":"4","memory":"8Gi"},"requests":{"cpu":"100m","memory":"512Mi"}},"volumeMounts":[{"name":"pvc-etc","mountPath":"/opt/splunk/etc"},{"name":"pvc-var","mountPath":"/opt/splunk/var"},{"name":"mnt-splunk-secrets","mountPath":"/mnt/splunk-secrets"}],"livenessProbe":{"exec":{"command":["/sbin/checkstate.sh"]},"initialDelaySeconds":300,"timeoutSeconds":30,"periodSeconds":30},"readinessProbe":{"exec":{"command":["/bin/grep","started","/opt/container_artifact/splunk-container.state"]},"initialDelaySeconds":10,"timeoutSeconds":5,"periodSeconds":5},"imagePullPolicy":"IfNotPresent"}],"securityContext":{"runAsUser":41812,"fsGroup":41812},"affinity":{"podAntiAffinity":{"preferredDuringSchedulingIgnoredDuringExecution":[{"weight":100,"podAffinityTerm":{"labelSelector":{"matchExpressions":[{"key":"app.kubernetes.io/instance","operator":"In","values":["splunk-stack1-cluster-master"]}]},"topologyKey":"kubernetes.io/hostname"}}]}},"schedulerName":"default-scheduler"}},"volumeClaimTemplates":[{"metadata":{"name":"pvc-etc","namespace":"test","creationTimestamp":null,"labels":{"app.kubernetes.io/component":"indexer","app.kubernetes.io/instance":"splunk-stack1-cluster-master","app.kubernetes.io/managed-by":"splunk-operator","app.kubernetes.io/name":"cluster-master","app.kubernetes.io/part-of":"splunk-stack1-indexer"}},"spec":{"accessModes":["ReadWriteOnce"],"resources":{"requests":{"storage":"10Gi"}}},"status":{}},{"metadata":{"name":"pvc-var","namespace":"test","creationTimestamp":null,"labels":{"app.kubernetes.io/component":"indexer","app.kubernetes.io/instance":"splunk-stack1-cluster-master","app.kubernetes.io/managed-by":"splunk-operator","app.kubernetes.io/name":"cluster-master","app.kubernetes.io/part-of":"splunk-stack1-indexer"}},"spec":{"accessModes":["ReadWriteOnce"],"resources":{"requests":{"storage":"100Gi"}}},"status":{}}],"serviceName":"splunk-stack1-cluster-master-headless","podManagementPolicy":"Parallel","updateStrategy":{"type":"OnDelete"}},"status":{"replicas":0}}`)

	cr.Spec.DefaultsURLApps = "/mnt/apps/apps.yml"
	test(`{"kind":"StatefulSet","apiVersion":"apps/v1","metadata":{"name":"splunk-stack1-cluster-master","namespace":"test","creationTimestamp":null,"ownerReferences":[{"apiVersion":"","kind":"","name":"stack1","uid":"","controller":true}]},"spec":{"replicas":1,"selector":{"matchLabels":{"app.kubernetes.io/component":"indexer","app.kubernetes.io/instance":"splunk-stack1-cluster-master","app.kubernetes.io/managed-by":"splunk-operator","app.kubernetes.io/name":"cluster-master","app.kubernetes.io/part-of":"splunk-stack1-indexer"}},"template":{"metadata":{"creationTimestamp":null,"labels":{"app.kubernetes.io/component":"indexer","app.kubernetes.io/instance":"splunk-stack1-cluster-master","app.kubernetes.io/managed-by":"splunk-operator","app.kubernetes.io/name":"cluster-master","app.kubernetes.io/part-of":"splunk-stack1-indexer"},"annotations":{"traffic.sidecar.istio.io/excludeOutboundPorts":"8089,8191,9997","traffic.sidecar.istio.io/includeInboundPorts":"8000"}},"spec":{"volumes":[{"name":"mnt-splunk-secrets","secret":{"secretName":"splunk-stack1-cluster-master-secret-v1","defaultMode":420}}],"containers":[{"name":"splunk","image":"splunk/splunk","ports":[{"name":"http-splunkweb","containerPort":8000,"protocol":"TCP"},{"name":"https-splunkd","containerPort":8089,"protocol":"TCP"}],"env":[{"name":"SPLUNK_HOME","value":"/opt/splunk"},{"name":"SPLUNK_START_ARGS","value":"--accept-license"},{"name":"SPLUNK_DEFAULTS_URL","value":"/mnt/apps/apps.yml,/mnt/splunk-secrets/default.yml"},{"name":"SPLUNK_HOME_OWNERSHIP_ENFORCEMENT","value":"false"},{"name":"SPLUNK_ROLE","value":"splunk_cluster_master"},{"name":"SPLUNK_DECLARATIVE_ADMIN_PASSWORD","value":"true"},{"name":"SPLUNK_LICENSE_URI","value":"/mnt/splunk.lic"},{"name":"SPLUNK_CLUSTER_MASTER_URL","value":"localhost"}],"resources":{"limits":{"cpu":"4","memory":"8Gi"},"requests":{"cpu":"100m","memory":"512Mi"}},"volumeMounts":[{"name":"pvc-etc","mountPath":"/opt/splunk/etc"},{"name":"pvc-var","mountPath":"/opt/splunk/var"},{"name":"mnt-splunk-secrets","mountPath":"/mnt/splunk-secrets"}],"livenessProbe":{"exec":{"command":["/sbin/checkstate.sh"]},"initialDelaySeconds":300,"timeoutSeconds":30,"periodSeconds":30},"readinessProbe":{"exec":{"command":["/bin/grep","started","/opt/container_artifact/splunk-container.state"]},"initialDelaySeconds":10,"timeoutSeconds":5,"periodSeconds":5},"imagePullPolicy":"IfNotPresent"}],"securityContext":{"runAsUser":41812,"fsGroup":41812},"affinity":{"podAntiAffinity":{"preferredDuringSchedulingIgnoredDuringExecution":[{"weight":100,"podAffinityTerm":{"labelSelector":{"matchExpressions":[{"key":"app.kubernetes.io/instance","operator":"In","values":["splunk-stack1-cluster-master"]}]},"topologyKey":"kubernetes.io/hostname"}}]}},"schedulerName":"default-scheduler"}},"volumeClaimTemplates":[{"metadata":{"name":"pvc-etc","namespace":"test","creationTimestamp":null,"labels":{"app.kubernetes.io/component":"indexer","app.kubernetes.io/instance":"splunk-stack1-cluster-master","app.kubernetes.io/managed-by":"splunk-operator","app.kubernetes.io/name":"cluster-master","app.kubernetes.io/part-of":"splunk-stack1-indexer"}},"spec":{"accessModes":["ReadWriteOnce"],"resources":{"requests":{"storage":"10Gi"}}},"status":{}},{"metadata":{"name":"pvc-var","namespace":"test","creationTimestamp":null,"labels":{"app.kubernetes.io/component":"indexer","app.kubernetes.io/instance":"splunk-stack1-cluster-master","app.kubernetes.io/managed-by":"splunk-operator","app.kubernetes.io/name":"cluster-master","app.kubernetes.io/part-of":"splunk-stack1-indexer"}},"spec":{"accessModes":["ReadWriteOnce"],"resources":{"requests":{"storage":"100Gi"}}},"status":{}}],"serviceName":"splunk-stack1-cluster-master-headless","podManagementPolicy":"Parallel","updateStrategy":{"type":"OnDelete"}},"status":{"replicas":0}}`)

	// Create a serviceaccount
	current := corev1.ServiceAccount{
		ObjectMeta: metav1.ObjectMeta{
			Name:      "defaults",
			Namespace: "test",
		},
	}
	_ = splutil.CreateResource(c, &current)
	cr.Spec.ServiceAccount = "defaults"
	test(`{"kind":"StatefulSet","apiVersion":"apps/v1","metadata":{"name":"splunk-stack1-cluster-master","namespace":"test","creationTimestamp":null,"ownerReferences":[{"apiVersion":"","kind":"","name":"stack1","uid":"","controller":true}]},"spec":{"replicas":1,"selector":{"matchLabels":{"app.kubernetes.io/component":"indexer","app.kubernetes.io/instance":"splunk-stack1-cluster-master","app.kubernetes.io/managed-by":"splunk-operator","app.kubernetes.io/name":"cluster-master","app.kubernetes.io/part-of":"splunk-stack1-indexer"}},"template":{"metadata":{"creationTimestamp":null,"labels":{"app.kubernetes.io/component":"indexer","app.kubernetes.io/instance":"splunk-stack1-cluster-master","app.kubernetes.io/managed-by":"splunk-operator","app.kubernetes.io/name":"cluster-master","app.kubernetes.io/part-of":"splunk-stack1-indexer"},"annotations":{"traffic.sidecar.istio.io/excludeOutboundPorts":"8089,8191,9997","traffic.sidecar.istio.io/includeInboundPorts":"8000"}},"spec":{"volumes":[{"name":"mnt-splunk-secrets","secret":{"secretName":"splunk-stack1-cluster-master-secret-v1","defaultMode":420}}],"containers":[{"name":"splunk","image":"splunk/splunk","ports":[{"name":"http-splunkweb","containerPort":8000,"protocol":"TCP"},{"name":"https-splunkd","containerPort":8089,"protocol":"TCP"}],"env":[{"name":"SPLUNK_HOME","value":"/opt/splunk"},{"name":"SPLUNK_START_ARGS","value":"--accept-license"},{"name":"SPLUNK_DEFAULTS_URL","value":"/mnt/apps/apps.yml,/mnt/splunk-secrets/default.yml"},{"name":"SPLUNK_HOME_OWNERSHIP_ENFORCEMENT","value":"false"},{"name":"SPLUNK_ROLE","value":"splunk_cluster_master"},{"name":"SPLUNK_DECLARATIVE_ADMIN_PASSWORD","value":"true"},{"name":"SPLUNK_LICENSE_URI","value":"/mnt/splunk.lic"},{"name":"SPLUNK_CLUSTER_MASTER_URL","value":"localhost"}],"resources":{"limits":{"cpu":"4","memory":"8Gi"},"requests":{"cpu":"100m","memory":"512Mi"}},"volumeMounts":[{"name":"pvc-etc","mountPath":"/opt/splunk/etc"},{"name":"pvc-var","mountPath":"/opt/splunk/var"},{"name":"mnt-splunk-secrets","mountPath":"/mnt/splunk-secrets"}],"livenessProbe":{"exec":{"command":["/sbin/checkstate.sh"]},"initialDelaySeconds":300,"timeoutSeconds":30,"periodSeconds":30},"readinessProbe":{"exec":{"command":["/bin/grep","started","/opt/container_artifact/splunk-container.state"]},"initialDelaySeconds":10,"timeoutSeconds":5,"periodSeconds":5},"imagePullPolicy":"IfNotPresent"}],"serviceAccountName":"defaults","securityContext":{"runAsUser":41812,"fsGroup":41812},"affinity":{"podAntiAffinity":{"preferredDuringSchedulingIgnoredDuringExecution":[{"weight":100,"podAffinityTerm":{"labelSelector":{"matchExpressions":[{"key":"app.kubernetes.io/instance","operator":"In","values":["splunk-stack1-cluster-master"]}]},"topologyKey":"kubernetes.io/hostname"}}]}},"schedulerName":"default-scheduler"}},"volumeClaimTemplates":[{"metadata":{"name":"pvc-etc","namespace":"test","creationTimestamp":null,"labels":{"app.kubernetes.io/component":"indexer","app.kubernetes.io/instance":"splunk-stack1-cluster-master","app.kubernetes.io/managed-by":"splunk-operator","app.kubernetes.io/name":"cluster-master","app.kubernetes.io/part-of":"splunk-stack1-indexer"}},"spec":{"accessModes":["ReadWriteOnce"],"resources":{"requests":{"storage":"10Gi"}}},"status":{}},{"metadata":{"name":"pvc-var","namespace":"test","creationTimestamp":null,"labels":{"app.kubernetes.io/component":"indexer","app.kubernetes.io/instance":"splunk-stack1-cluster-master","app.kubernetes.io/managed-by":"splunk-operator","app.kubernetes.io/name":"cluster-master","app.kubernetes.io/part-of":"splunk-stack1-indexer"}},"spec":{"accessModes":["ReadWriteOnce"],"resources":{"requests":{"storage":"100Gi"}}},"status":{}}],"serviceName":"splunk-stack1-cluster-master-headless","podManagementPolicy":"Parallel","updateStrategy":{"type":"OnDelete"}},"status":{"replicas":0}}`)
}

func TestApplyClusterMasterWithSmartstore(t *testing.T) {
	funcCalls := []spltest.MockFuncCall{
		{MetaName: "*v1.Secret-test-splunk-test-secret"},
		{MetaName: "*v1.Secret-test-splunk-test-secret"},
		{MetaName: "*v1.ConfigMap-test-splunk-stack1-clustermaster-smartstore"},
		{MetaName: "*v1.ConfigMap-test-splunk-stack1-clustermaster-smartstore"},
		{MetaName: "*v1.Secret-test-splunk-test-secret"},
		{MetaName: "*v1.Secret-test-splunk-test-secret"},
		{MetaName: "*v1.Service-test-splunk-stack1-indexer-service"},
		{MetaName: "*v1.Service-test-splunk-stack1-cluster-master-service"},
		{MetaName: "*v1.Secret-test-splunk-test-secret"},
		{MetaName: "*v1.Secret-test-splunk-stack1-cluster-master-secret-v1"},
		{MetaName: "*v1.ConfigMap-test-splunk-stack1-clustermaster-smartstore"},
		{MetaName: "*v1.ConfigMap-test-splunk-stack1-clustermaster-app-list"},
		{MetaName: "*v1.ConfigMap-test-splunk-stack1-clustermaster-smartstore"},
		{MetaName: "*v1.StatefulSet-test-splunk-stack1-cluster-master"},
		{MetaName: "*v1.Pod-test-splunk-stack1-cluster-master-0"},
		{MetaName: "*v1.Secret-test-splunk-test-secret"},
		{MetaName: "*v1.Secret-test-splunk-test-monitoring-console-secret-v1"},
		{MetaName: "*v1.Service-test-splunk-test-monitoring-console-service"},
		{MetaName: "*v1.Service-test-splunk-test-monitoring-console-headless"},
		{MetaName: "*v1.ConfigMap-test-splunk-test-monitoring-console"},
		{MetaName: "*v1.ConfigMap-test-splunk-test-monitoring-console"},
		{MetaName: "*v1.StatefulSet-test-splunk-test-monitoring-console"},
		{MetaName: "*v1.StatefulSet-test-splunk-test-monitoring-console"},
	}
	labels := map[string]string{
		"app.kubernetes.io/component":  "versionedSecrets",
		"app.kubernetes.io/managed-by": "splunk-operator",
	}
	listOpts := []client.ListOption{
		client.InNamespace("test"),
		client.MatchingLabels(labels),
	}
	listmockCall := []spltest.MockFuncCall{
		{ListOpts: listOpts}}
	createCalls := map[string][]spltest.MockFuncCall{"Get": funcCalls, "Create": {funcCalls[6], funcCalls[7], funcCalls[9], funcCalls[16], funcCalls[17], funcCalls[18], funcCalls[19], funcCalls[21]}, "List": {listmockCall[0], listmockCall[0], listmockCall[0]}, "Update": {funcCalls[0], funcCalls[3], funcCalls[21]}}
	updateCalls := map[string][]spltest.MockFuncCall{"Get": {funcCalls[0], funcCalls[1], funcCalls[2], funcCalls[3], funcCalls[5], funcCalls[5], funcCalls[6], funcCalls[7], funcCalls[8], funcCalls[9], funcCalls[10], funcCalls[11], funcCalls[12], funcCalls[13]}, "Update": {funcCalls[10], funcCalls[13]}, "List": {listmockCall[0]}}

	current := enterprisev1.ClusterMaster{
		TypeMeta: metav1.TypeMeta{
			Kind: "ClusterMaster",
		},
		ObjectMeta: metav1.ObjectMeta{
			Name:      "stack1",
			Namespace: "test",
		},
		Spec: enterprisev1.ClusterMasterSpec{
			SmartStore: enterprisev1.SmartStoreSpec{
				VolList: []enterprisev1.VolumeSpec{
					{Name: "msos_s2s3_vol", Endpoint: "https://s3-eu-west-2.amazonaws.com", Path: "testbucket-rs-london", SecretRef: "splunk-test-secret", Type: "s3", Provider: "aws"},
				},

				IndexList: []enterprisev1.IndexSpec{
					{Name: "salesdata1", RemotePath: "remotepath1",
						IndexAndGlobalCommonSpec: enterprisev1.IndexAndGlobalCommonSpec{
							VolName: "msos_s2s3_vol"},
					},
					{Name: "salesdata2", RemotePath: "remotepath2",
						IndexAndGlobalCommonSpec: enterprisev1.IndexAndGlobalCommonSpec{
							VolName: "msos_s2s3_vol"},
					},
					{Name: "salesdata3", RemotePath: "remotepath3",
						IndexAndGlobalCommonSpec: enterprisev1.IndexAndGlobalCommonSpec{
							VolName: "msos_s2s3_vol"},
					},
				},
			},
			CommonSplunkSpec: enterprisev1.CommonSplunkSpec{
				Mock: true,
			},
		},
	}
	client := spltest.NewMockClient()

	// Without S3 keys, ApplyClusterMaster should fail
	_, err := ApplyClusterMaster(client, &current)
	if err == nil {
		t.Errorf("ApplyClusterMaster should fail without S3 secrets configured")
	}

	// Create namespace scoped secret
	secret, err := splutil.ApplyNamespaceScopedSecretObject(client, "test")
	if err != nil {
		t.Errorf(err.Error())
	}

	secret.Data[s3AccessKey] = []byte("abcdJDckRkxhMEdmSk5FekFRRzBFOXV6bGNldzJSWE9IenhVUy80aa")
	secret.Data[s3SecretKey] = []byte("g4NVp0a29PTzlPdGczWk1vekVUcVBSa0o4NkhBWWMvR1NadDV4YVEy")
	_, err = splctrl.ApplySecret(client, secret)
	if err != nil {
		t.Errorf(err.Error())
	}

	smartstoreConfigMap := corev1.ConfigMap{
		ObjectMeta: metav1.ObjectMeta{
			Name:      "splunk-stack1-clustermaster-smartstore",
			Namespace: "test",
		},
		Data: map[string]string{"a": "b"},
	}

	revised := current.DeepCopy()
	revised.Spec.Image = "splunk/test"
	reconcile := func(c *spltest.MockClient, cr interface{}) error {
		_, err := ApplyClusterMaster(c, cr.(*enterprisev1.ClusterMaster))
		return err
	}

	client.AddObject(&smartstoreConfigMap)
	ss, _ := getClusterMasterStatefulSet(client, &current)
	ss.Status.ReadyReplicas = 1

	pod := &corev1.Pod{
		ObjectMeta: metav1.ObjectMeta{
			Name:      "splunk-stack1-cluster-master-0",
			Namespace: "test",
			Labels: map[string]string{
				"controller-revision-hash": "v1",
			},
		},
		Status: corev1.PodStatus{
			Phase: corev1.PodRunning,
			ContainerStatuses: []corev1.ContainerStatus{
				{Ready: true},
			},
		},
	}

	spltest.ReconcileTesterWithoutRedundantCheck(t, "TestApplyClusterMasterWithSmartstore-0", &current, revised, createCalls, updateCalls, reconcile, true, secret, &smartstoreConfigMap, ss, pod)

	current.Status.BundlePushTracker.NeedToPushMasterApps = true
	if _, err = ApplyClusterMaster(client, &current); err != nil {
		t.Errorf("ApplyClusterMaster() should not have returned error")
	}

	current.Spec.CommonSplunkSpec.EtcVolumeStorageConfig.StorageCapacity = "-abcd"
	if _, err := ApplyClusterMaster(client, &current); err == nil {
		t.Errorf("ApplyClusterMaster() should have returned error")
	}

	var replicas int32 = 3
	current.Spec.CommonSplunkSpec.EtcVolumeStorageConfig.StorageCapacity = ""
	ss.Status.ReadyReplicas = 3
	ss.Spec.Replicas = &replicas
	ss.Spec.Template.Spec.Containers[0].Image = "splunk/splunk"
	client.AddObject(ss)
	if result, err := ApplyClusterMaster(client, &current); err == nil && !result.Requeue {
		t.Errorf("ApplyClusterMaster() should have returned error or result.requeue should have been false")
	}

	ss.Status.ReadyReplicas = 1
	*ss.Spec.Replicas = ss.Status.ReadyReplicas
	objects := []runtime.Object{ss, pod}
	client.AddObjects(objects)
	current.Spec.CommonSplunkSpec.Mock = false

	// This should fail at ApplyMonitoringConsole
	if _, err := ApplyClusterMaster(client, &current); err == nil {
		t.Errorf("ApplyClusterMaster() should have returned error")
	}
}

func TestPerformCmBundlePush(t *testing.T) {

	current := enterprisev1.ClusterMaster{
		TypeMeta: metav1.TypeMeta{
			Kind: "ClusterMaster",
		},
		ObjectMeta: metav1.ObjectMeta{
			Name:      "stack1",
			Namespace: "test",
		},
		Spec: enterprisev1.ClusterMasterSpec{
			CommonSplunkSpec: enterprisev1.CommonSplunkSpec{
				Mock: true,
			},
		},
	}

	client := spltest.NewMockClient()

	// When the secret object is not present, should return an error
	current.Status.BundlePushTracker.NeedToPushMasterApps = true
	err := PerformCmBundlePush(client, &current)
	if err == nil {
		t.Errorf("Should return error, when the secret object is not present")
	}

	secret, err := splutil.ApplyNamespaceScopedSecretObject(client, "test")
	if err != nil {
		t.Errorf(err.Error())
	}

	_, err = splctrl.ApplySecret(client, secret)
	if err != nil {
		t.Errorf(err.Error())
	}

	smartstoreConfigMap := corev1.ConfigMap{
		ObjectMeta: metav1.ObjectMeta{
			Name:      "splunk-stack1-clustermaster-smartstore",
			Namespace: "test",
		},
		Data: map[string]string{configToken: ""},
	}

	_, err = splctrl.ApplyConfigMap(client, &smartstoreConfigMap)
	if err != nil {
		t.Errorf(err.Error())
	}

	current.Status.BundlePushTracker.NeedToPushMasterApps = true

	//Re-attempting to push the CM bundle in less than 5 seconds should return an error
	current.Status.BundlePushTracker.LastCheckInterval = time.Now().Unix() - 1
	err = PerformCmBundlePush(client, &current)
	if err == nil {
		t.Errorf("Bundle Push Should fail, if attempted to push within 5 seconds interval")
	}

	//Re-attempting to push the CM bundle after 5 seconds passed, should not return an error
	current.Status.BundlePushTracker.LastCheckInterval = time.Now().Unix() - 10
	err = PerformCmBundlePush(client, &current)
	if err != nil && strings.HasPrefix(err.Error(), "Will re-attempt to push the bundle after the 5 seconds") {
		t.Errorf("Bundle Push Should not fail if reattempted after 5 seconds interval passed. Error: %s", err.Error())
	}

	// When the CM Bundle push is not pending, should not return an error
	current.Status.BundlePushTracker.NeedToPushMasterApps = false
	err = PerformCmBundlePush(client, &current)
	if err != nil {
		t.Errorf("Should not return an error when the Bundle push is not required. Error: %s", err.Error())
	}
}

func TestPushMasterAppsBundle(t *testing.T) {

	current := enterprisev1.ClusterMaster{
		TypeMeta: metav1.TypeMeta{
			Kind: "ClusterMaster",
		},
		ObjectMeta: metav1.ObjectMeta{
			Name:      "stack1",
			Namespace: "test",
		},
		Spec: enterprisev1.ClusterMasterSpec{
			CommonSplunkSpec: enterprisev1.CommonSplunkSpec{
				Mock: true,
			},
		},
	}

	client := spltest.NewMockClient()

	//Without global secret object, should return an error
	err := PushMasterAppsBundle(client, &current)
	if err == nil {
		t.Errorf("Bundle push should fail, when the secret object is not found")
	}

	secret, err := splutil.ApplyNamespaceScopedSecretObject(client, "test")
	if err != nil {
		t.Errorf(err.Error())
	}

	_, err = splctrl.ApplySecret(client, secret)
	if err != nil {
		t.Errorf(err.Error())
	}

	err = PushMasterAppsBundle(client, &current)
	if err == nil {
		t.Errorf("Bundle push should fail, when the password is not found")
	}

	//Without password, should return an error
	delete(secret.Data, "password")
	err = PushMasterAppsBundle(client, &current)
	if err == nil {
		t.Errorf("Bundle push should fail, when the password is not found")
	}
}

func TestAppFrameworkApplyClusterMasterShouldNotFail(t *testing.T) {
	cm := enterprisev1.ClusterMaster{
		ObjectMeta: metav1.ObjectMeta{
			Name:      "stack1",
			Namespace: "test",
		},
		Spec: enterprisev1.ClusterMasterSpec{
			AppFrameworkConfig: enterprisev1.AppFrameworkSpec{
				VolList: []enterprisev1.VolumeSpec{
					{Name: "msos_s2s3_vol",
						Endpoint:  "https://s3-eu-west-2.amazonaws.com",
						Path:      "testbucket-rs-london",
						SecretRef: "s3-secret",
						Type:      "s3",
						Provider:  "aws"},
				},
				AppSources: []enterprisev1.AppSourceSpec{
					{Name: "adminApps",
						Location: "adminAppsRepo",
						AppSourceDefaultSpec: enterprisev1.AppSourceDefaultSpec{
							VolName: "msos_s2s3_vol",
							Scope:   "local"},
					},
					{Name: "securityApps",
						Location: "securityAppsRepo",
						AppSourceDefaultSpec: enterprisev1.AppSourceDefaultSpec{
							VolName: "msos_s2s3_vol",
							Scope:   "local"},
					},
					{Name: "authenticationApps",
						Location: "authenticationAppsRepo",
						AppSourceDefaultSpec: enterprisev1.AppSourceDefaultSpec{
							VolName: "msos_s2s3_vol",
							Scope:   "local"},
					},
				},
			},
		},
	}

	client := spltest.NewMockClient()

	// Create S3 secret
	s3Secret := spltest.GetMockS3SecretKeys("s3-secret")

	client.AddObject(&s3Secret)

	// Create namespace scoped secret
	_, err := splutil.ApplyNamespaceScopedSecretObject(client, "test")
	if err != nil {
		t.Errorf(err.Error())
	}

	_, err = ApplyClusterMaster(client, &cm)
	if err != nil {
		t.Errorf("ApplyClusterMaster should not have returned error here.")
	}
}

func TestClusterMasterGetAppsListForAWSS3ClientShouldNotFail(t *testing.T) {
	cm := enterprisev1.ClusterMaster{
		ObjectMeta: metav1.ObjectMeta{
			Name:      "stack1",
			Namespace: "test",
		},
		Spec: enterprisev1.ClusterMasterSpec{
			AppFrameworkConfig: enterprisev1.AppFrameworkSpec{
				Defaults: enterprisev1.AppSourceDefaultSpec{
					VolName: "msos_s2s3_vol2",
					Scope:   "local",
				},
				VolList: []enterprisev1.VolumeSpec{
					{
						Name:      "msos_s2s3_vol",
						Endpoint:  "https://s3-eu-west-2.amazonaws.com",
						Path:      "testbucket-rs-london",
						SecretRef: "s3-secret",
						Type:      "s3",
						Provider:  "aws",
					},
					{
						Name:      "msos_s2s3_vol2",
						Endpoint:  "https://s3-eu-west-2.amazonaws.com",
						Path:      "testbucket-rs-london-2",
						SecretRef: "s3-secret",
						Type:      "s3",
						Provider:  "aws",
					},
				},
				AppSources: []enterprisev1.AppSourceSpec{
					{Name: "adminApps",
						Location: "adminAppsRepo",
						AppSourceDefaultSpec: enterprisev1.AppSourceDefaultSpec{
							VolName: "msos_s2s3_vol",
							Scope:   "local"},
					},
					{Name: "securityApps",
						Location: "securityAppsRepo",
						AppSourceDefaultSpec: enterprisev1.AppSourceDefaultSpec{
							VolName: "msos_s2s3_vol",
							Scope:   "local"},
					},
					{
						Name:     "authenticationApps",
						Location: "authenticationAppsRepo",
					},
				},
			},
		},
	}

	client := spltest.NewMockClient()

	// Create S3 secret
	s3Secret := spltest.GetMockS3SecretKeys("s3-secret")

	client.AddObject(&s3Secret)

	// Create namespace scoped secret
	_, err := splutil.ApplyNamespaceScopedSecretObject(client, "test")
	if err != nil {
		t.Errorf(err.Error())
	}

	splclient.RegisterS3Client("aws")

	Etags := []string{"cc707187b036405f095a8ebb43a782c1", "5055a61b3d1b667a4c3279a381a2e7ae", "19779168370b97d8654424e6c9446dd8"}
	Keys := []string{"admin_app.tgz", "security_app.tgz", "authentication_app.tgz"}
	Sizes := []int64{10, 20, 30}
	StorageClass := "STANDARD"
	randomTime := time.Date(2021, time.May, 1, 23, 23, 0, 0, time.UTC)

	mockAwsHandler := spltest.MockAWSS3Handler{}

	mockAwsObjects := []spltest.MockAWSS3Client{
		{
			Objects: []*spltest.MockAWSS3Object{
				{
					Etag:         &Etags[0],
					Key:          &Keys[0],
					LastModified: &randomTime,
					Size:         &Sizes[0],
					StorageClass: &StorageClass,
				},
			},
		},
		{
			Objects: []*spltest.MockAWSS3Object{
				{
					Etag:         &Etags[1],
					Key:          &Keys[1],
					LastModified: &randomTime,
					Size:         &Sizes[1],
					StorageClass: &StorageClass,
				},
			},
		},
		{
			Objects: []*spltest.MockAWSS3Object{
				{
					Etag:         &Etags[2],
					Key:          &Keys[2],
					LastModified: &randomTime,
					Size:         &Sizes[2],
					StorageClass: &StorageClass,
				},
			},
		},
	}

	appFrameworkRef := cm.Spec.AppFrameworkConfig

	mockAwsHandler.AddObjects(appFrameworkRef, mockAwsObjects...)

	var vol enterprisev1.VolumeSpec
	var allSuccess bool = true
	for index, appSource := range appFrameworkRef.AppSources {

<<<<<<< HEAD
		vol, err = splclient.GetVolume(appSource, &appFrameworkRef)
=======
		vol, err = GetAppSrcVolume(client, &cm, appSource, &appFrameworkRef)
>>>>>>> f8bf54a4
		if err != nil {
			allSuccess = false
			continue
		}

		// Update the GetS3Client with our mock call which initializes mock AWS client
		getClientWrapper := splclient.S3Clients[vol.Provider]
		getClientWrapper.SetS3ClientFuncPtr(vol.Provider, splclient.NewMockAWSS3Client)

		s3ClientMgr := &S3ClientManager{
			client:          client,
			cr:              &cm,
			appFrameworkRef: &cm.Spec.AppFrameworkConfig,
			vol:             &vol,
			location:        appSource.Location,
			initFn: func(region, accessKeyID, secretAccessKey string) interface{} {
				cl := spltest.MockAWSS3Client{}
				cl.Objects = mockAwsObjects[index].Objects
				return cl
			},
			getS3Client: func(client splcommon.ControllerClient, cr splcommon.MetaObject,
				appFrameworkRef *enterprisev1.AppFrameworkSpec, vol *enterprisev1.VolumeSpec,
				location string, fn splclient.GetInitFunc) (splclient.SplunkS3Client, error) {
				// Get the mock client
				c, err := GetRemoteStorageClient(client, cr, appFrameworkRef, vol, location, fn)
				return c, err
			},
		}

		s3Response, err := s3ClientMgr.GetAppsList()
		if err != nil {
			allSuccess = false
			continue
		}

		var mockResponse spltest.MockAWSS3Client
		mockResponse, err = splclient.ConvertS3Response(s3Response)
		if err != nil {
			allSuccess = false
			continue
		}

		if mockAwsHandler.GotSourceAppListResponseMap == nil {
			mockAwsHandler.GotSourceAppListResponseMap = make(map[string]spltest.MockAWSS3Client)
		}

		mockAwsHandler.GotSourceAppListResponseMap[appSource.Name] = mockResponse
	}

	if allSuccess == false {
		t.Errorf("Unable to get apps list for all the app sources")
	}
	method := "GetAppsList"
	mockAwsHandler.CheckAWSS3Response(t, method)
}

func TestClusterMasterGetAppsListForAWSS3ClientShouldFail(t *testing.T) {
	cm := enterprisev1.ClusterMaster{
		ObjectMeta: metav1.ObjectMeta{
			Name:      "stack1",
			Namespace: "test",
		},
		Spec: enterprisev1.ClusterMasterSpec{
			AppFrameworkConfig: enterprisev1.AppFrameworkSpec{
				VolList: []enterprisev1.VolumeSpec{
					{Name: "msos_s2s3_vol",
						Endpoint:  "https://s3-eu-west-2.amazonaws.com",
						Path:      "testbucket-rs-london",
						SecretRef: "s3-secret",
						Type:      "s3",
						Provider:  "aws"},
				},
				AppSources: []enterprisev1.AppSourceSpec{
					{Name: "adminApps",
						Location: "adminAppsRepo",
						AppSourceDefaultSpec: enterprisev1.AppSourceDefaultSpec{
							VolName: "msos_s2s3_vol",
							Scope:   "local"},
					},
				},
			},
		},
	}

	client := spltest.NewMockClient()

	// Create namespace scoped secret
	_, err := splutil.ApplyNamespaceScopedSecretObject(client, "test")
	if err != nil {
		t.Errorf(err.Error())
	}

	splclient.RegisterS3Client("aws")

	Etags := []string{"cc707187b036405f095a8ebb43a782c1"}
	Keys := []string{"admin_app.tgz"}
	Sizes := []int64{10}
	StorageClass := "STANDARD"
	randomTime := time.Date(2021, time.May, 1, 23, 23, 0, 0, time.UTC)

	mockAwsHandler := spltest.MockAWSS3Handler{}

	mockAwsObjects := []spltest.MockAWSS3Client{
		{
			Objects: []*spltest.MockAWSS3Object{
				{
					Etag:         &Etags[0],
					Key:          &Keys[0],
					LastModified: &randomTime,
					Size:         &Sizes[0],
					StorageClass: &StorageClass,
				},
			},
		},
	}

	appFrameworkRef := cm.Spec.AppFrameworkConfig

	mockAwsHandler.AddObjects(appFrameworkRef, mockAwsObjects...)

	var vol enterprisev1.VolumeSpec

	appSource := appFrameworkRef.AppSources[0]
<<<<<<< HEAD
	vol, err = splclient.GetVolume(appSource, &appFrameworkRef)
=======
	vol, err = GetAppSrcVolume(client, &cm, appSource, &appFrameworkRef)
>>>>>>> f8bf54a4
	if err != nil {
		t.Errorf("Unable to get Volume due to error=%s", err)
	}

	// Update the GetS3Client with our mock call which initializes mock AWS client
	getClientWrapper := splclient.S3Clients[vol.Provider]
	getClientWrapper.SetS3ClientFuncPtr(vol.Provider, splclient.NewMockAWSS3Client)

	s3ClientMgr := &S3ClientManager{
		client:          client,
		cr:              &cm,
		appFrameworkRef: &cm.Spec.AppFrameworkConfig,
		vol:             &vol,
		location:        appSource.Location,
		initFn: func(region, accessKeyID, secretAccessKey string) interface{} {
			// Purposefully return nil here so that we test the error scenario
			return nil
		},
		getS3Client: func(client splcommon.ControllerClient, cr splcommon.MetaObject,
			appFrameworkRef *enterprisev1.AppFrameworkSpec, vol *enterprisev1.VolumeSpec,
			location string, fn splclient.GetInitFunc) (splclient.SplunkS3Client, error) {
			// Get the mock client
			c, err := GetRemoteStorageClient(client, cr, appFrameworkRef, vol, location, fn)
			return c, err
		},
	}

	_, err = s3ClientMgr.GetAppsList()
	if err == nil {
		t.Errorf("GetAppsList should have returned error as there is no S3 secret provided")
	}

	// Create empty S3 secret
	s3Secret := corev1.Secret{
		ObjectMeta: metav1.ObjectMeta{
			Name:      "s3-secret",
			Namespace: "test",
		},
		Data: map[string][]byte{},
	}

	client.AddObject(&s3Secret)

	_, err = s3ClientMgr.GetAppsList()
	if err == nil {
		t.Errorf("GetAppsList should have returned error as S3 secret has empty keys")
	}

	s3AccessKey := []byte{'1'}
	s3Secret.Data = map[string][]byte{"s3_access_key": s3AccessKey}
	_, err = s3ClientMgr.GetAppsList()
	if err == nil {
		t.Errorf("GetAppsList should have returned error as S3 secret has empty s3_secret_key")
	}

	s3SecretKey := []byte{'2'}
	s3Secret.Data = map[string][]byte{"s3_secret_key": s3SecretKey}
	_, err = s3ClientMgr.GetAppsList()
	if err == nil {
		t.Errorf("GetAppsList should have returned error as S3 secret has empty s3_access_key")
	}

	// Create S3 secret
	s3Secret = spltest.GetMockS3SecretKeys("s3-secret")

	// This should return an error as we have initialized initFn for s3ClientMgr
	// to return a nil client.
	_, err = s3ClientMgr.GetAppsList()
	if err == nil {
		t.Errorf("GetAppsList should have returned error as we could not get the S3 client")
	}

	s3ClientMgr.initFn = func(region, accessKeyID, secretAccessKey string) interface{} {
		// To test the error scenario, do no set the Objects member yet
		cl := spltest.MockAWSS3Client{}
		return cl
	}

	_, err = s3ClientMgr.GetAppsList()
	if err == nil {
		t.Errorf("GetAppsList should have returned error as we have empty objects in MockAWSS3Client")
	}
}<|MERGE_RESOLUTION|>--- conflicted
+++ resolved
@@ -604,11 +604,7 @@
 	var allSuccess bool = true
 	for index, appSource := range appFrameworkRef.AppSources {
 
-<<<<<<< HEAD
 		vol, err = splclient.GetVolume(appSource, &appFrameworkRef)
-=======
-		vol, err = GetAppSrcVolume(client, &cm, appSource, &appFrameworkRef)
->>>>>>> f8bf54a4
 		if err != nil {
 			allSuccess = false
 			continue
@@ -732,11 +728,7 @@
 	var vol enterprisev1.VolumeSpec
 
 	appSource := appFrameworkRef.AppSources[0]
-<<<<<<< HEAD
 	vol, err = splclient.GetVolume(appSource, &appFrameworkRef)
-=======
-	vol, err = GetAppSrcVolume(client, &cm, appSource, &appFrameworkRef)
->>>>>>> f8bf54a4
 	if err != nil {
 		t.Errorf("Unable to get Volume due to error=%s", err)
 	}

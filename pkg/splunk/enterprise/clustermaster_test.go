--- conflicted
+++ resolved
@@ -18,12 +18,7 @@
 import (
 	"context"
 	"fmt"
-<<<<<<< HEAD
 	"os"
-=======
-
-	//"os"
->>>>>>> 593a3ede
 	"strings"
 	"testing"
 	"time"
@@ -42,6 +37,7 @@
 )
 
 func TestApplyClusterManager(t *testing.T) {
+	ctx := context.TODO()
 	funcCalls := []spltest.MockFuncCall{
 		{MetaName: "*v1.Secret-test-splunk-test-secret"},
 		{MetaName: "*v1.Secret-test-splunk-test-secret"},
@@ -50,14 +46,8 @@
 		{MetaName: "*v1." + splcommon.TestStack1ClusterManagerService},
 		{MetaName: "*v1.StatefulSet-test-splunk-stack1-cluster-master"},
 		{MetaName: "*v1.Secret-test-splunk-test-secret"},
-<<<<<<< HEAD
-		{MetaName: "*v1." + fmt.Sprintf(splcommon.TestStack1ClusterManagerSecret, "v1")},
-		{MetaName: "*v1." + splcommon.TestStack1ClusterManagerConfigMapSmartStore},
-		{MetaName: "*v1." + splcommon.TestStack1ClusterManagerConfigMapSmartStore},
-=======
 		{MetaName: "*v1.Secret-test-splunk-stack1-cluster-master-secret-v1"},
 		{MetaName: "*v1.ConfigMap-test-splunk-stack1-clustermaster-smartstore"},
-		{MetaName: "*v1.ConfigMap-test-splunk-stack1-clustermaster-app-list"},
 		{MetaName: "*v1.ConfigMap-test-splunk-stack1-clustermaster-smartstore"},
 		{MetaName: "*v1." + splcommon.TestStack1ClusterManagerStatefulSet},
 		{MetaName: "*v1." + splcommon.TestStack1ClusterManagerStatefulSet},
@@ -71,10 +61,8 @@
 		{MetaName: "*v1.Secret-test-splunk-test-secret"},
 		{MetaName: "*v1.Secret-test-splunk-stack1-cluster-master-secret-v1"},
 		{MetaName: "*v1.ConfigMap-test-splunk-stack1-clustermaster-smartstore"},
-		{MetaName: "*v1.ConfigMap-test-splunk-stack1-clustermaster-app-list"},
 		{MetaName: "*v1.ConfigMap-test-splunk-stack1-clustermaster-smartstore"},
 		{MetaName: "*v1." + splcommon.TestStack1ClusterManagerStatefulSet},
->>>>>>> 593a3ede
 		{MetaName: "*v1." + splcommon.TestStack1ClusterManagerStatefulSet},
 		{MetaName: "*v1." + splcommon.TestStack1ClusterManagerStatefulSet},
 	}
@@ -89,13 +77,8 @@
 	}
 	listmockCall := []spltest.MockFuncCall{
 		{ListOpts: listOpts}}
-<<<<<<< HEAD
-	createCalls := map[string][]spltest.MockFuncCall{"Get": funcCalls, "Create": {funcCalls[0], funcCalls[2], funcCalls[3], funcCalls[5], funcCalls[9]}, "List": {listmockCall[0]}, "Update": {funcCalls[0]}}
-	updateCalls := map[string][]spltest.MockFuncCall{"Get": {funcCalls[0], funcCalls[0], funcCalls[2], funcCalls[3], funcCalls[4], funcCalls[5], funcCalls[6], funcCalls[7], funcCalls[8], funcCalls[9]}, "Update": {funcCalls[9]}, "List": {listmockCall[0]}}
-=======
 	createCalls := map[string][]spltest.MockFuncCall{"Get": funcCalls, "Create": {funcCalls[0], funcCalls[3], funcCalls[4], funcCalls[7], funcCalls[5]}, "List": {listmockCall[0]}, "Update": {funcCalls[0]}}
 	updateCalls := map[string][]spltest.MockFuncCall{"Get": updateFuncCalls, "Update": {funcCalls[5]}, "List": {listmockCall[0]}}
->>>>>>> 593a3ede
 
 	current := enterpriseApi.ClusterMaster{
 		TypeMeta: metav1.TypeMeta{
@@ -114,10 +97,9 @@
 	revised := current.DeepCopy()
 	revised.Spec.Image = "splunk/test"
 	reconcile := func(c *spltest.MockClient, cr interface{}) error {
-		_, err := ApplyClusterManager(context.Background(), c, cr.(*enterpriseApi.ClusterMaster))
+		_, err := ApplyClusterManager(ctx, c, cr.(*enterpriseApi.ClusterMaster))
 		return err
 	}
-	initGlobalResourceTracker()
 	spltest.ReconcileTesterWithoutRedundantCheck(t, "TestApplyClusterManager", &current, revised, createCalls, updateCalls, reconcile, true)
 
 	// test deletion
@@ -125,7 +107,7 @@
 	revised.ObjectMeta.DeletionTimestamp = &currentTime
 	revised.ObjectMeta.Finalizers = []string{"enterprise.splunk.com/delete-pvc"}
 	deleteFunc := func(cr splcommon.MetaObject, c splcommon.ControllerClient) (bool, error) {
-		_, err := ApplyClusterManager(context.Background(), c, cr.(*enterpriseApi.ClusterMaster))
+		_, err := ApplyClusterManager(ctx, c, cr.(*enterpriseApi.ClusterMaster))
 		return true, err
 	}
 	splunkDeletionTester(t, revised, deleteFunc)
@@ -204,30 +186,37 @@
 		{MetaName: "*v1.Service-test-splunk-stack1-cluster-master-service"},
 		{MetaName: "*v1.StatefulSet-test-splunk-stack1-cluster-master"},
 		{MetaName: "*v1.Secret-test-splunk-test-secret"},
-<<<<<<< HEAD
-		{MetaName: "*v1." + fmt.Sprintf(splcommon.TestStack1ClusterManagerSecret, "v1")},
-		{MetaName: "*v1." + splcommon.TestStack1ClusterManagerConfigMapSmartStore},
-		{MetaName: "*v1." + splcommon.TestStack1ClusterManagerConfigMapSmartStore},
-		{MetaName: "*v1." + splcommon.TestStack1ClusterManagerStatefulSet},
-		{MetaName: "*v1." + splcommon.TestStack1ClusterManagerStatefulSet},
-		{MetaName: "*v1." + fmt.Sprintf(splcommon.TestStack1ClusterManagerPod, "0")},
-=======
 		{MetaName: "*v1.Secret-test-splunk-stack1-cluster-master-secret-v1"},
 		{MetaName: "*v1.ConfigMap-test-splunk-stack1-clustermaster-smartstore"},
-		{MetaName: "*v1.ConfigMap-test-splunk-stack1-clustermaster-app-list"},
 		//{MetaName: "*v1." + splcommon.ClusterManager},
 		//{MetaName: "*v1." + splcommon.ClusterManager},
 		{MetaName: "*v1.ConfigMap-test-splunk-stack1-clustermaster-smartstore"},
 		{MetaName: "*v1.StatefulSet-test-splunk-stack1-cluster-master"},
 		{MetaName: "*v1.StatefulSet-test-splunk-stack1-cluster-master"},
 		{MetaName: "*v1.Pod-test-splunk-stack1-cluster-master-0"},
->>>>>>> 593a3ede
 		{MetaName: "*v1.StatefulSet-test-splunk-test-monitoring-console"},
 	}
-	funcCalls2 := []spltest.MockFuncCall{
+	updateFuncCalls := []spltest.MockFuncCall{
+		{MetaName: "*v1.Secret-test-splunk-test-secret"},
+		{MetaName: "*v1.Secret-test-splunk-test-secret"},
+		{MetaName: "*v1." + splcommon.TestStack1ClusterManagerConfigMapSmartStore},
+		{MetaName: "*v1." + splcommon.TestStack1ClusterManagerConfigMapSmartStore},
+		{MetaName: "*v1.Secret-test-splunk-test-secret"},
+		{MetaName: "*v1.Secret-test-splunk-test-secret"},
+		{MetaName: "*v1.Service-test-splunk-stack1-indexer-service"},
+		{MetaName: "*v1.Service-test-splunk-stack1-cluster-master-service"},
+		{MetaName: "*v1.StatefulSet-test-splunk-stack1-cluster-master"},
+		{MetaName: "*v1.Secret-test-splunk-test-secret"},
+		{MetaName: "*v1.Secret-test-splunk-stack1-cluster-master-secret-v1"},
+		{MetaName: "*v1.ConfigMap-test-splunk-stack1-clustermaster-smartstore"},
+		//{MetaName: "*v1." + splcommon.ClusterManager},
+		//{MetaName: "*v1." + splcommon.ClusterManager},
+		{MetaName: "*v1.ConfigMap-test-splunk-stack1-clustermaster-smartstore"},
 		{MetaName: "*v1.StatefulSet-test-splunk-stack1-cluster-master"},
 		{MetaName: "*v1.StatefulSet-test-splunk-stack1-cluster-master"},
-	}
+		{MetaName: "*v1.StatefulSet-test-splunk-stack1-cluster-master"},
+	}
+
 	labels := map[string]string{
 		"app.kubernetes.io/component":  "versionedSecrets",
 		"app.kubernetes.io/managed-by": "splunk-operator",
@@ -238,13 +227,8 @@
 	}
 	listmockCall := []spltest.MockFuncCall{
 		{ListOpts: listOpts}}
-<<<<<<< HEAD
-	createCalls := map[string][]spltest.MockFuncCall{"Get": funcCalls, "Create": {funcCalls[6], funcCalls[7], funcCalls[9]}, "List": {listmockCall[0], listmockCall[0]}, "Update": {funcCalls[0], funcCalls[3]}}
-	updateCalls := map[string][]spltest.MockFuncCall{"Get": {funcCalls[0], funcCalls[1], funcCalls[2], funcCalls[3], funcCalls[5], funcCalls[5], funcCalls[6], funcCalls[7], funcCalls[8], funcCalls[9], funcCalls[10], funcCalls[11], funcCalls[12], funcCalls[13]}, "Update": {funcCalls[10], funcCalls[13]}, "List": {listmockCall[0]}}
-=======
 	createCalls := map[string][]spltest.MockFuncCall{"Get": funcCalls, "Create": {funcCalls[7], funcCalls[8], funcCalls[11]}, "List": {listmockCall[0], listmockCall[0]}, "Update": {funcCalls[0], funcCalls[3]}}
-	updateCalls := map[string][]spltest.MockFuncCall{"Get": {funcCalls[0], funcCalls[1], funcCalls[2], funcCalls[2], funcCalls[5], funcCalls[6], funcCalls[7], funcCalls[8], funcCalls[9], funcCalls[10], funcCalls[11], funcCalls[12], funcCalls[13], funcCalls[14], funcCalls2[1], funcCalls2[1], funcCalls2[1]}, "Update": {funcCalls[9]}, "List": {listmockCall[0]}}
->>>>>>> 593a3ede
+	updateCalls := map[string][]spltest.MockFuncCall{"Get": updateFuncCalls, "Update": {funcCalls[9]}, "List": {listmockCall[0]}}
 
 	current := enterpriseApi.ClusterMaster{
 		TypeMeta: metav1.TypeMeta{
@@ -554,11 +538,7 @@
 	client.AddObject(&s3Secret)
 
 	// Create namespace scoped secret
-<<<<<<< HEAD
-	_, err = splutil.ApplyNamespaceScopedSecretObject(client, "test")
-=======
-	_, err := splutil.ApplyNamespaceScopedSecretObject(ctx, client, "test")
->>>>>>> 593a3ede
+	_, err = splutil.ApplyNamespaceScopedSecretObject(ctx, client, "test")
 	if err != nil {
 		t.Errorf(err.Error())
 	}
@@ -570,6 +550,7 @@
 }
 
 func TestApplyCLusterMasterDeletion(t *testing.T) {
+	ctx := context.TODO()
 	cm := enterpriseApi.ClusterMaster{
 		ObjectMeta: metav1.ObjectMeta{
 			Name:      "stack1",
@@ -624,7 +605,7 @@
 	c.AddObject(&s3Secret)
 
 	// Create namespace scoped secret
-	_, err := splutil.ApplyNamespaceScopedSecretObject(c, "test")
+	_, err := splutil.ApplyNamespaceScopedSecretObject(ctx, c, "test")
 	if err != nil {
 		t.Errorf(err.Error())
 	}
@@ -654,7 +635,7 @@
 		t.Errorf("Unable to create download directory for apps :%s", splcommon.AppDownloadVolume)
 	}
 
-	_, err = ApplyClusterManager(c, &cm)
+	_, err = ApplyClusterManager(ctx, c, &cm)
 	if err != nil {
 		t.Errorf("ApplyClusterMaster should not have returned error here.")
 	}
@@ -780,7 +761,7 @@
 	var allSuccess bool = true
 	for index, appSource := range appFrameworkRef.AppSources {
 
-		vol, err = splclient.GetAppSrcVolume(appSource, &appFrameworkRef)
+		vol, err = splclient.GetAppSrcVolume(ctx, appSource, &appFrameworkRef)
 		if err != nil {
 			allSuccess = false
 			continue
@@ -817,7 +798,7 @@
 		}
 
 		var mockResponse spltest.MockS3Client
-		mockResponse, err = splclient.ConvertS3Response(s3Response)
+		mockResponse, err = splclient.ConvertS3Response(ctx, s3Response)
 		if err != nil {
 			allSuccess = false
 			continue
@@ -906,7 +887,7 @@
 	var vol enterpriseApi.VolumeSpec
 
 	appSource := appFrameworkRef.AppSources[0]
-	vol, err = splclient.GetAppSrcVolume(appSource, &appFrameworkRef)
+	vol, err = splclient.GetAppSrcVolume(ctx, appSource, &appFrameworkRef)
 	if err != nil {
 		t.Errorf("Unable to get Volume due to error=%s", err)
 	}
@@ -995,6 +976,7 @@
 }
 
 func TestGetClusterManagerList(t *testing.T) {
+	ctx := context.TODO()
 	cm := enterpriseApi.ClusterMaster{}
 
 	listOpts := []client.ListOption{
@@ -1005,7 +987,7 @@
 
 	var numOfObjects int
 	// Invalid scenario since we haven't added clustermanager to the list yet
-	_, err := getClusterManagerList(client, &cm, listOpts)
+	_, err := getClusterManagerList(ctx, client, &cm, listOpts)
 	if err == nil {
 		t.Errorf("getNumOfObjects should have returned error as we haven't added standalone to the list yet")
 	}
@@ -1015,7 +997,7 @@
 
 	client.ListObj = cmList
 
-	numOfObjects, err = getClusterManagerList(client, &cm, listOpts)
+	numOfObjects, err = getClusterManagerList(ctx, client, &cm, listOpts)
 	if err != nil {
 		t.Errorf("getNumOfObjects should not have returned error=%v", err)
 	}
@@ -1026,6 +1008,7 @@
 }
 
 func TestCheckIfsmartstoreConfigMapUpdatedToPod(t *testing.T) {
+	ctx := context.TODO()
 	cm := enterpriseApi.ClusterMaster{
 		ObjectMeta: metav1.ObjectMeta{
 			Name:      "stack1",
@@ -1058,21 +1041,21 @@
 	}
 
 	var mockPodExecClient *spltest.MockPodExecClient = &spltest.MockPodExecClient{}
-	mockPodExecClient.AddMockPodExecReturnContexts(podExecCommands, mockPodExecReturnContexts...)
-
-	err := CheckIfsmartstoreConfigMapUpdatedToPod(c, &cm, mockPodExecClient)
+	mockPodExecClient.AddMockPodExecReturnContexts(ctx, podExecCommands, mockPodExecReturnContexts...)
+
+	err := CheckIfsmartstoreConfigMapUpdatedToPod(ctx, c, &cm, mockPodExecClient)
 	if err == nil {
 		t.Errorf("CheckIfsmartstoreConfigMapUpdatedToPod should have returned error")
 	}
 
 	mockPodExecReturnContexts[0].Err = nil
-	err = CheckIfsmartstoreConfigMapUpdatedToPod(c, &cm, mockPodExecClient)
+	err = CheckIfsmartstoreConfigMapUpdatedToPod(ctx, c, &cm, mockPodExecClient)
 	if err == nil {
 		t.Errorf("CheckIfsmartstoreConfigMapUpdatedToPod should have returned error since we did not add configMap yet.")
 	}
 
 	c.AddObject(&smartstoreConfigMap)
-	err = CheckIfsmartstoreConfigMapUpdatedToPod(c, &cm, mockPodExecClient)
+	err = CheckIfsmartstoreConfigMapUpdatedToPod(ctx, c, &cm, mockPodExecClient)
 	if err != nil {
 		t.Errorf("CheckIfsmartstoreConfigMapUpdatedToPod should not have returned error; err=%v", err)
 	}

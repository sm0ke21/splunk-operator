// Copyright (c) 2018-2022 Splunk Inc. All rights reserved.

//
// Licensed under the Apache License, Version 2.0 (the "License");
// you may not use this file except in compliance with the License.
// You may obtain a copy of the License at
//
// 	http://www.apache.org/licenses/LICENSE-2.0
//
// Unless required by applicable law or agreed to in writing, software
// distributed under the License is distributed on an "AS IS" BASIS,
// WITHOUT WARRANTIES OR CONDITIONS OF ANY KIND, either express or implied.
// See the License for the specific language governing permissions and
// limitations under the License.

package enterprise

import (
	"context"
	"fmt"
	"io"
	"os"
	"path/filepath"
	"runtime/debug"
	"strings"
	"testing"
	"time"

	appsv1 "k8s.io/api/apps/v1"
	corev1 "k8s.io/api/core/v1"
	metav1 "k8s.io/apimachinery/pkg/apis/meta/v1"
	"k8s.io/apimachinery/pkg/types"
	utilruntime "k8s.io/apimachinery/pkg/util/runtime"
	clientgoscheme "k8s.io/client-go/kubernetes/scheme"
	"sigs.k8s.io/controller-runtime/pkg/client"
	runtime "sigs.k8s.io/controller-runtime/pkg/client"
	"sigs.k8s.io/controller-runtime/pkg/client/fake"

	enterpriseApi "github.com/splunk/splunk-operator/api/v3"
	splclient "github.com/splunk/splunk-operator/pkg/splunk/client"
	splcommon "github.com/splunk/splunk-operator/pkg/splunk/common"
	splctrl "github.com/splunk/splunk-operator/pkg/splunk/controller"
	spltest "github.com/splunk/splunk-operator/pkg/splunk/test"
	splutil "github.com/splunk/splunk-operator/pkg/splunk/util"
)

func TestApplyClusterMaster(t *testing.T) {

	// redefining cpmakeTar to return nil always
	cpMakeTar = func(src localPath, dest remotePath, writer io.Writer) error {
		return nil
	}

	ctx := context.TODO()
	funcCalls := []spltest.MockFuncCall{
		{MetaName: "*v1.Secret-test-splunk-test-secret"},
		{MetaName: "*v1.Secret-test-splunk-test-secret"},
		{MetaName: "*v1.Secret-test-splunk-test-secret"},
		{MetaName: "*v1.Service-test-splunk-stack1-indexer-service"},
		{MetaName: "*v1." + splcommon.TestStack1ClusterManagerService},
		{MetaName: "*v1.StatefulSet-test-splunk-stack1-cluster-master"},
		{MetaName: "*v1.Secret-test-splunk-test-secret"},
		{MetaName: "*v1.Secret-test-splunk-stack1-cluster-master-secret-v1"},
		{MetaName: "*v1.ConfigMap-test-splunk-stack1-clustermaster-smartstore"},
		{MetaName: "*v1.ConfigMap-test-splunk-stack1-clustermaster-smartstore"},
		{MetaName: "*v1." + splcommon.TestStack1ClusterManagerStatefulSet},
		{MetaName: "*v1." + splcommon.TestStack1ClusterManagerStatefulSet},
		{MetaName: "*v3.ClusterMaster-test-stack1"},
		{MetaName: "*v3.ClusterMaster-test-stack1"},
	}
	updateFuncCalls := []spltest.MockFuncCall{
		{MetaName: "*v1.Secret-test-splunk-test-secret"},
		{MetaName: "*v1.Secret-test-splunk-test-secret"},
		{MetaName: "*v1.Service-test-splunk-stack1-indexer-service"},
		{MetaName: "*v1." + splcommon.TestStack1ClusterManagerService},
		{MetaName: "*v1.StatefulSet-test-splunk-stack1-cluster-master"},
		{MetaName: "*v1.Secret-test-splunk-test-secret"},
		{MetaName: "*v1.Secret-test-splunk-stack1-cluster-master-secret-v1"},
		{MetaName: "*v1.ConfigMap-test-splunk-stack1-clustermaster-smartstore"},
		{MetaName: "*v1.ConfigMap-test-splunk-stack1-clustermaster-smartstore"},
		{MetaName: "*v1." + splcommon.TestStack1ClusterManagerStatefulSet},
		{MetaName: "*v1." + splcommon.TestStack1ClusterManagerStatefulSet},
		{MetaName: "*v1." + splcommon.TestStack1ClusterManagerStatefulSet},
		{MetaName: "*v3.ClusterMaster-test-stack1"},
		{MetaName: "*v3.ClusterMaster-test-stack1"},
	}

	labels := map[string]string{
		"app.kubernetes.io/component":  "versionedSecrets",
		"app.kubernetes.io/managed-by": "splunk-operator",
	}
	listOpts := []client.ListOption{
		client.InNamespace("test"),
		client.MatchingLabels(labels),
	}
	listmockCall := []spltest.MockFuncCall{
		{ListOpts: listOpts}}
	createCalls := map[string][]spltest.MockFuncCall{"Get": funcCalls, "Create": {funcCalls[0], funcCalls[3], funcCalls[4], funcCalls[7], funcCalls[5]}, "List": {listmockCall[0]}, "Update": {funcCalls[0]}}
	updateCalls := map[string][]spltest.MockFuncCall{"Get": updateFuncCalls, "Update": {funcCalls[5]}, "List": {listmockCall[0]}}

	current := enterpriseApi.ClusterMaster{
		TypeMeta: metav1.TypeMeta{
			Kind: "ClusterMaster",
		},
		ObjectMeta: metav1.ObjectMeta{
			Name:      "stack1",
			Namespace: "test",
		},
		Spec: enterpriseApi.ClusterMasterSpec{
			CommonSplunkSpec: enterpriseApi.CommonSplunkSpec{
				Mock: true,
			},
		},
	}
	revised := current.DeepCopy()
	revised.Spec.CommonSplunkSpec.Image = "splunk/test"
	reconcile := func(c *spltest.MockClient, cr interface{}) error {
		_, err := ApplyClusterMaster(ctx, c, cr.(*enterpriseApi.ClusterMaster))
		return err
	}
	spltest.ReconcileTesterWithoutRedundantCheck(t, "TestApplyClusterMaster", &current, revised, createCalls, updateCalls, reconcile, true)

	// test deletion
	currentTime := metav1.NewTime(time.Now())
	revised.ObjectMeta.DeletionTimestamp = &currentTime
	revised.ObjectMeta.Finalizers = []string{"enterprise.splunk.com/delete-pvc"}
	deleteFunc := func(cr splcommon.MetaObject, c splcommon.ControllerClient) (bool, error) {
		_, err := ApplyClusterMaster(ctx, c, cr.(*enterpriseApi.ClusterMaster))
		return true, err
	}
	splunkDeletionTester(t, revised, deleteFunc)
}

func TestGetClusterMasterStatefulSet(t *testing.T) {
	ctx := context.TODO()
	cr := enterpriseApi.ClusterMaster{
		ObjectMeta: metav1.ObjectMeta{
			Name:      "stack1",
			Namespace: "test",
		},
	}

	c := spltest.NewMockClient()
	_, err := splutil.ApplyNamespaceScopedSecretObject(ctx, c, "test")
	if err != nil {
		t.Errorf("Failed to create namespace scoped object")
	}

	test := func(want string) {
		f := func() (interface{}, error) {
<<<<<<< HEAD
			if err := validateClusterMasterSpec(ctx, &cr); err != nil {
				t.Errorf("validateClusterMasterSpec() returned error: %v", err)
=======
			if err := validateClusterManagerSpec(ctx, c, &cr); err != nil {
				t.Errorf("validateClusterManagerSpec() returned error: %v", err)
>>>>>>> 3eaa2130
			}
			return getClusterMasterStatefulSet(ctx, c, &cr)
		}
		configTester(t, "getClusterMasterStatefulSet", f, want)
	}

	test(`{"kind":"StatefulSet","apiVersion":"apps/v1","metadata":{"name":"splunk-stack1-cluster-master","namespace":"test","creationTimestamp":null,"ownerReferences":[{"apiVersion":"","kind":"","name":"stack1","uid":"","controller":true}]},"spec":{"replicas":1,"selector":{"matchLabels":{"app.kubernetes.io/component":"indexer","app.kubernetes.io/instance":"splunk-stack1-cluster-master","app.kubernetes.io/managed-by":"splunk-operator","app.kubernetes.io/name":"cluster-master","app.kubernetes.io/part-of":"splunk-stack1-indexer"}},"template":{"metadata":{"creationTimestamp":null,"labels":{"app.kubernetes.io/component":"indexer","app.kubernetes.io/instance":"splunk-stack1-cluster-master","app.kubernetes.io/managed-by":"splunk-operator","app.kubernetes.io/name":"cluster-master","app.kubernetes.io/part-of":"splunk-stack1-indexer"},"annotations":{"traffic.sidecar.istio.io/excludeOutboundPorts":"8089,8191,9997","traffic.sidecar.istio.io/includeInboundPorts":"8000"}},"spec":{"volumes":[{"name":"mnt-splunk-secrets","secret":{"secretName":"splunk-stack1-cluster-master-secret-v1","defaultMode":420}}],"containers":[{"name":"splunk","image":"splunk/splunk","ports":[{"name":"http-splunkweb","containerPort":8000,"protocol":"TCP"},{"name":"https-splunkd","containerPort":8089,"protocol":"TCP"}],"env":[{"name":"SPLUNK_HOME","value":"/opt/splunk"},{"name":"SPLUNK_START_ARGS","value":"--accept-license"},{"name":"SPLUNK_DEFAULTS_URL","value":"/mnt/splunk-secrets/default.yml"},{"name":"SPLUNK_HOME_OWNERSHIP_ENFORCEMENT","value":"false"},{"name":"SPLUNK_ROLE","value":"splunk_cluster_master"},{"name":"SPLUNK_DECLARATIVE_ADMIN_PASSWORD","value":"true"},{"name":"SPLUNK_CLUSTER_MASTER_URL","value":"localhost"}],"resources":{"limits":{"cpu":"4","memory":"8Gi"},"requests":{"cpu":"100m","memory":"512Mi"}},"volumeMounts":[{"name":"pvc-etc","mountPath":"/opt/splunk/etc"},{"name":"pvc-var","mountPath":"/opt/splunk/var"},{"name":"mnt-splunk-secrets","mountPath":"/mnt/splunk-secrets"}],"livenessProbe":{"exec":{"command":["/sbin/checkstate.sh"]},"initialDelaySeconds":300,"timeoutSeconds":30,"periodSeconds":30},"readinessProbe":{"exec":{"command":["/bin/grep","started","/opt/container_artifact/splunk-container.state"]},"initialDelaySeconds":10,"timeoutSeconds":5,"periodSeconds":5},"imagePullPolicy":"IfNotPresent"}],"securityContext":{"runAsUser":41812,"runAsNonRoot":true,"fsGroup":41812},"affinity":{"podAntiAffinity":{"preferredDuringSchedulingIgnoredDuringExecution":[{"weight":100,"podAffinityTerm":{"labelSelector":{"matchExpressions":[{"key":"app.kubernetes.io/instance","operator":"In","values":["splunk-stack1-cluster-master"]}]},"topologyKey":"kubernetes.io/hostname"}}]}},"schedulerName":"default-scheduler"}},"volumeClaimTemplates":[{"metadata":{"name":"pvc-etc","namespace":"test","creationTimestamp":null,"labels":{"app.kubernetes.io/component":"indexer","app.kubernetes.io/instance":"splunk-stack1-cluster-master","app.kubernetes.io/managed-by":"splunk-operator","app.kubernetes.io/name":"cluster-master","app.kubernetes.io/part-of":"splunk-stack1-indexer"}},"spec":{"accessModes":["ReadWriteOnce"],"resources":{"requests":{"storage":"10Gi"}}},"status":{}},{"metadata":{"name":"pvc-var","namespace":"test","creationTimestamp":null,"labels":{"app.kubernetes.io/component":"indexer","app.kubernetes.io/instance":"splunk-stack1-cluster-master","app.kubernetes.io/managed-by":"splunk-operator","app.kubernetes.io/name":"cluster-master","app.kubernetes.io/part-of":"splunk-stack1-indexer"}},"spec":{"accessModes":["ReadWriteOnce"],"resources":{"requests":{"storage":"100Gi"}}},"status":{}}],"serviceName":"splunk-stack1-cluster-master-headless","podManagementPolicy":"Parallel","updateStrategy":{"type":"OnDelete"}},"status":{"availableReplicas":0, "replicas":0}}`)

	cr.Spec.LicenseManagerRef.Name = "stack1"
	cr.Spec.LicenseManagerRef.Namespace = "test"
	test(`{"kind":"StatefulSet","apiVersion":"apps/v1","metadata":{"name":"splunk-stack1-cluster-master","namespace":"test","creationTimestamp":null,"ownerReferences":[{"apiVersion":"","kind":"","name":"stack1","uid":"","controller":true}]},"spec":{"replicas":1,"selector":{"matchLabels":{"app.kubernetes.io/component":"indexer","app.kubernetes.io/instance":"splunk-stack1-cluster-master","app.kubernetes.io/managed-by":"splunk-operator","app.kubernetes.io/name":"cluster-master","app.kubernetes.io/part-of":"splunk-stack1-indexer"}},"template":{"metadata":{"creationTimestamp":null,"labels":{"app.kubernetes.io/component":"indexer","app.kubernetes.io/instance":"splunk-stack1-cluster-master","app.kubernetes.io/managed-by":"splunk-operator","app.kubernetes.io/name":"cluster-master","app.kubernetes.io/part-of":"splunk-stack1-indexer"},"annotations":{"traffic.sidecar.istio.io/excludeOutboundPorts":"8089,8191,9997","traffic.sidecar.istio.io/includeInboundPorts":"8000"}},"spec":{"volumes":[{"name":"mnt-splunk-secrets","secret":{"secretName":"splunk-stack1-cluster-master-secret-v1","defaultMode":420}}],"containers":[{"name":"splunk","image":"splunk/splunk","ports":[{"name":"http-splunkweb","containerPort":8000,"protocol":"TCP"},{"name":"https-splunkd","containerPort":8089,"protocol":"TCP"}],"env":[{"name":"SPLUNK_HOME","value":"/opt/splunk"},{"name":"SPLUNK_START_ARGS","value":"--accept-license"},{"name":"SPLUNK_DEFAULTS_URL","value":"/mnt/splunk-secrets/default.yml"},{"name":"SPLUNK_HOME_OWNERSHIP_ENFORCEMENT","value":"false"},{"name":"SPLUNK_ROLE","value":"splunk_cluster_master"},{"name":"SPLUNK_DECLARATIVE_ADMIN_PASSWORD","value":"true"},{"name":"SPLUNK_LICENSE_MASTER_URL","value":"splunk-stack1-license-manager-service.test.svc.cluster.local"},{"name":"SPLUNK_CLUSTER_MASTER_URL","value":"localhost"}],"resources":{"limits":{"cpu":"4","memory":"8Gi"},"requests":{"cpu":"100m","memory":"512Mi"}},"volumeMounts":[{"name":"pvc-etc","mountPath":"/opt/splunk/etc"},{"name":"pvc-var","mountPath":"/opt/splunk/var"},{"name":"mnt-splunk-secrets","mountPath":"/mnt/splunk-secrets"}],"livenessProbe":{"exec":{"command":["/sbin/checkstate.sh"]},"initialDelaySeconds":300,"timeoutSeconds":30,"periodSeconds":30},"readinessProbe":{"exec":{"command":["/bin/grep","started","/opt/container_artifact/splunk-container.state"]},"initialDelaySeconds":10,"timeoutSeconds":5,"periodSeconds":5},"imagePullPolicy":"IfNotPresent"}],"securityContext":{"runAsUser":41812,"runAsNonRoot":true,"fsGroup":41812},"affinity":{"podAntiAffinity":{"preferredDuringSchedulingIgnoredDuringExecution":[{"weight":100,"podAffinityTerm":{"labelSelector":{"matchExpressions":[{"key":"app.kubernetes.io/instance","operator":"In","values":["splunk-stack1-cluster-master"]}]},"topologyKey":"kubernetes.io/hostname"}}]}},"schedulerName":"default-scheduler"}},"volumeClaimTemplates":[{"metadata":{"name":"pvc-etc","namespace":"test","creationTimestamp":null,"labels":{"app.kubernetes.io/component":"indexer","app.kubernetes.io/instance":"splunk-stack1-cluster-master","app.kubernetes.io/managed-by":"splunk-operator","app.kubernetes.io/name":"cluster-master","app.kubernetes.io/part-of":"splunk-stack1-indexer"}},"spec":{"accessModes":["ReadWriteOnce"],"resources":{"requests":{"storage":"10Gi"}}},"status":{}},{"metadata":{"name":"pvc-var","namespace":"test","creationTimestamp":null,"labels":{"app.kubernetes.io/component":"indexer","app.kubernetes.io/instance":"splunk-stack1-cluster-master","app.kubernetes.io/managed-by":"splunk-operator","app.kubernetes.io/name":"cluster-master","app.kubernetes.io/part-of":"splunk-stack1-indexer"}},"spec":{"accessModes":["ReadWriteOnce"],"resources":{"requests":{"storage":"100Gi"}}},"status":{}}],"serviceName":"splunk-stack1-cluster-master-headless","podManagementPolicy":"Parallel","updateStrategy":{"type":"OnDelete"}},"status":{"availableReplicas":0, "replicas":0}}`)

	cr.Spec.LicenseManagerRef.Name = ""
	cr.Spec.LicenseURL = "/mnt/splunk.lic"
	test(`{"kind":"StatefulSet","apiVersion":"apps/v1","metadata":{"name":"splunk-stack1-cluster-master","namespace":"test","creationTimestamp":null,"ownerReferences":[{"apiVersion":"","kind":"","name":"stack1","uid":"","controller":true}]},"spec":{"replicas":1,"selector":{"matchLabels":{"app.kubernetes.io/component":"indexer","app.kubernetes.io/instance":"splunk-stack1-cluster-master","app.kubernetes.io/managed-by":"splunk-operator","app.kubernetes.io/name":"cluster-master","app.kubernetes.io/part-of":"splunk-stack1-indexer"}},"template":{"metadata":{"creationTimestamp":null,"labels":{"app.kubernetes.io/component":"indexer","app.kubernetes.io/instance":"splunk-stack1-cluster-master","app.kubernetes.io/managed-by":"splunk-operator","app.kubernetes.io/name":"cluster-master","app.kubernetes.io/part-of":"splunk-stack1-indexer"},"annotations":{"traffic.sidecar.istio.io/excludeOutboundPorts":"8089,8191,9997","traffic.sidecar.istio.io/includeInboundPorts":"8000"}},"spec":{"volumes":[{"name":"mnt-splunk-secrets","secret":{"secretName":"splunk-stack1-cluster-master-secret-v1","defaultMode":420}}],"containers":[{"name":"splunk","image":"splunk/splunk","ports":[{"name":"http-splunkweb","containerPort":8000,"protocol":"TCP"},{"name":"https-splunkd","containerPort":8089,"protocol":"TCP"}],"env":[{"name":"SPLUNK_HOME","value":"/opt/splunk"},{"name":"SPLUNK_START_ARGS","value":"--accept-license"},{"name":"SPLUNK_DEFAULTS_URL","value":"/mnt/splunk-secrets/default.yml"},{"name":"SPLUNK_HOME_OWNERSHIP_ENFORCEMENT","value":"false"},{"name":"SPLUNK_ROLE","value":"splunk_cluster_master"},{"name":"SPLUNK_DECLARATIVE_ADMIN_PASSWORD","value":"true"},{"name":"SPLUNK_LICENSE_URI","value":"/mnt/splunk.lic"},{"name":"SPLUNK_CLUSTER_MASTER_URL","value":"localhost"}],"resources":{"limits":{"cpu":"4","memory":"8Gi"},"requests":{"cpu":"100m","memory":"512Mi"}},"volumeMounts":[{"name":"pvc-etc","mountPath":"/opt/splunk/etc"},{"name":"pvc-var","mountPath":"/opt/splunk/var"},{"name":"mnt-splunk-secrets","mountPath":"/mnt/splunk-secrets"}],"livenessProbe":{"exec":{"command":["/sbin/checkstate.sh"]},"initialDelaySeconds":300,"timeoutSeconds":30,"periodSeconds":30},"readinessProbe":{"exec":{"command":["/bin/grep","started","/opt/container_artifact/splunk-container.state"]},"initialDelaySeconds":10,"timeoutSeconds":5,"periodSeconds":5},"imagePullPolicy":"IfNotPresent"}],"securityContext":{"runAsUser":41812,"runAsNonRoot":true,"fsGroup":41812},"affinity":{"podAntiAffinity":{"preferredDuringSchedulingIgnoredDuringExecution":[{"weight":100,"podAffinityTerm":{"labelSelector":{"matchExpressions":[{"key":"app.kubernetes.io/instance","operator":"In","values":["splunk-stack1-cluster-master"]}]},"topologyKey":"kubernetes.io/hostname"}}]}},"schedulerName":"default-scheduler"}},"volumeClaimTemplates":[{"metadata":{"name":"pvc-etc","namespace":"test","creationTimestamp":null,"labels":{"app.kubernetes.io/component":"indexer","app.kubernetes.io/instance":"splunk-stack1-cluster-master","app.kubernetes.io/managed-by":"splunk-operator","app.kubernetes.io/name":"cluster-master","app.kubernetes.io/part-of":"splunk-stack1-indexer"}},"spec":{"accessModes":["ReadWriteOnce"],"resources":{"requests":{"storage":"10Gi"}}},"status":{}},{"metadata":{"name":"pvc-var","namespace":"test","creationTimestamp":null,"labels":{"app.kubernetes.io/component":"indexer","app.kubernetes.io/instance":"splunk-stack1-cluster-master","app.kubernetes.io/managed-by":"splunk-operator","app.kubernetes.io/name":"cluster-master","app.kubernetes.io/part-of":"splunk-stack1-indexer"}},"spec":{"accessModes":["ReadWriteOnce"],"resources":{"requests":{"storage":"100Gi"}}},"status":{}}],"serviceName":"splunk-stack1-cluster-master-headless","podManagementPolicy":"Parallel","updateStrategy":{"type":"OnDelete"}},"status":{"availableReplicas":0, "replicas":0}}`)

	cr.Spec.DefaultsURLApps = "/mnt/apps/apps.yml"
	test(`{"kind":"StatefulSet","apiVersion":"apps/v1","metadata":{"name":"splunk-stack1-cluster-master","namespace":"test","creationTimestamp":null,"ownerReferences":[{"apiVersion":"","kind":"","name":"stack1","uid":"","controller":true}]},"spec":{"replicas":1,"selector":{"matchLabels":{"app.kubernetes.io/component":"indexer","app.kubernetes.io/instance":"splunk-stack1-cluster-master","app.kubernetes.io/managed-by":"splunk-operator","app.kubernetes.io/name":"cluster-master","app.kubernetes.io/part-of":"splunk-stack1-indexer"}},"template":{"metadata":{"creationTimestamp":null,"labels":{"app.kubernetes.io/component":"indexer","app.kubernetes.io/instance":"splunk-stack1-cluster-master","app.kubernetes.io/managed-by":"splunk-operator","app.kubernetes.io/name":"cluster-master","app.kubernetes.io/part-of":"splunk-stack1-indexer"},"annotations":{"traffic.sidecar.istio.io/excludeOutboundPorts":"8089,8191,9997","traffic.sidecar.istio.io/includeInboundPorts":"8000"}},"spec":{"volumes":[{"name":"mnt-splunk-secrets","secret":{"secretName":"splunk-stack1-cluster-master-secret-v1","defaultMode":420}}],"containers":[{"name":"splunk","image":"splunk/splunk","ports":[{"name":"http-splunkweb","containerPort":8000,"protocol":"TCP"},{"name":"https-splunkd","containerPort":8089,"protocol":"TCP"}],"env":[{"name":"SPLUNK_HOME","value":"/opt/splunk"},{"name":"SPLUNK_START_ARGS","value":"--accept-license"},{"name":"SPLUNK_DEFAULTS_URL","value":"/mnt/apps/apps.yml,/mnt/splunk-secrets/default.yml"},{"name":"SPLUNK_HOME_OWNERSHIP_ENFORCEMENT","value":"false"},{"name":"SPLUNK_ROLE","value":"splunk_cluster_master"},{"name":"SPLUNK_DECLARATIVE_ADMIN_PASSWORD","value":"true"},{"name":"SPLUNK_LICENSE_URI","value":"/mnt/splunk.lic"},{"name":"SPLUNK_CLUSTER_MASTER_URL","value":"localhost"}],"resources":{"limits":{"cpu":"4","memory":"8Gi"},"requests":{"cpu":"100m","memory":"512Mi"}},"volumeMounts":[{"name":"pvc-etc","mountPath":"/opt/splunk/etc"},{"name":"pvc-var","mountPath":"/opt/splunk/var"},{"name":"mnt-splunk-secrets","mountPath":"/mnt/splunk-secrets"}],"livenessProbe":{"exec":{"command":["/sbin/checkstate.sh"]},"initialDelaySeconds":300,"timeoutSeconds":30,"periodSeconds":30},"readinessProbe":{"exec":{"command":["/bin/grep","started","/opt/container_artifact/splunk-container.state"]},"initialDelaySeconds":10,"timeoutSeconds":5,"periodSeconds":5},"imagePullPolicy":"IfNotPresent"}],"securityContext":{"runAsUser":41812,"runAsNonRoot":true,"fsGroup":41812},"affinity":{"podAntiAffinity":{"preferredDuringSchedulingIgnoredDuringExecution":[{"weight":100,"podAffinityTerm":{"labelSelector":{"matchExpressions":[{"key":"app.kubernetes.io/instance","operator":"In","values":["splunk-stack1-cluster-master"]}]},"topologyKey":"kubernetes.io/hostname"}}]}},"schedulerName":"default-scheduler"}},"volumeClaimTemplates":[{"metadata":{"name":"pvc-etc","namespace":"test","creationTimestamp":null,"labels":{"app.kubernetes.io/component":"indexer","app.kubernetes.io/instance":"splunk-stack1-cluster-master","app.kubernetes.io/managed-by":"splunk-operator","app.kubernetes.io/name":"cluster-master","app.kubernetes.io/part-of":"splunk-stack1-indexer"}},"spec":{"accessModes":["ReadWriteOnce"],"resources":{"requests":{"storage":"10Gi"}}},"status":{}},{"metadata":{"name":"pvc-var","namespace":"test","creationTimestamp":null,"labels":{"app.kubernetes.io/component":"indexer","app.kubernetes.io/instance":"splunk-stack1-cluster-master","app.kubernetes.io/managed-by":"splunk-operator","app.kubernetes.io/name":"cluster-master","app.kubernetes.io/part-of":"splunk-stack1-indexer"}},"spec":{"accessModes":["ReadWriteOnce"],"resources":{"requests":{"storage":"100Gi"}}},"status":{}}],"serviceName":"splunk-stack1-cluster-master-headless","podManagementPolicy":"Parallel","updateStrategy":{"type":"OnDelete"}},"status":{"availableReplicas":0, "replicas":0}}`)

	// Create a serviceaccount
	current := corev1.ServiceAccount{
		ObjectMeta: metav1.ObjectMeta{
			Name:      "defaults",
			Namespace: "test",
		},
	}
	_ = splutil.CreateResource(ctx, c, &current)
	cr.Spec.ServiceAccount = "defaults"
	test(`{"kind":"StatefulSet","apiVersion":"apps/v1","metadata":{"name":"splunk-stack1-cluster-master","namespace":"test","creationTimestamp":null,"ownerReferences":[{"apiVersion":"","kind":"","name":"stack1","uid":"","controller":true}]},"spec":{"replicas":1,"selector":{"matchLabels":{"app.kubernetes.io/component":"indexer","app.kubernetes.io/instance":"splunk-stack1-cluster-master","app.kubernetes.io/managed-by":"splunk-operator","app.kubernetes.io/name":"cluster-master","app.kubernetes.io/part-of":"splunk-stack1-indexer"}},"template":{"metadata":{"creationTimestamp":null,"labels":{"app.kubernetes.io/component":"indexer","app.kubernetes.io/instance":"splunk-stack1-cluster-master","app.kubernetes.io/managed-by":"splunk-operator","app.kubernetes.io/name":"cluster-master","app.kubernetes.io/part-of":"splunk-stack1-indexer"},"annotations":{"traffic.sidecar.istio.io/excludeOutboundPorts":"8089,8191,9997","traffic.sidecar.istio.io/includeInboundPorts":"8000"}},"spec":{"volumes":[{"name":"mnt-splunk-secrets","secret":{"secretName":"splunk-stack1-cluster-master-secret-v1","defaultMode":420}}],"containers":[{"name":"splunk","image":"splunk/splunk","ports":[{"name":"http-splunkweb","containerPort":8000,"protocol":"TCP"},{"name":"https-splunkd","containerPort":8089,"protocol":"TCP"}],"env":[{"name":"SPLUNK_HOME","value":"/opt/splunk"},{"name":"SPLUNK_START_ARGS","value":"--accept-license"},{"name":"SPLUNK_DEFAULTS_URL","value":"/mnt/apps/apps.yml,/mnt/splunk-secrets/default.yml"},{"name":"SPLUNK_HOME_OWNERSHIP_ENFORCEMENT","value":"false"},{"name":"SPLUNK_ROLE","value":"splunk_cluster_master"},{"name":"SPLUNK_DECLARATIVE_ADMIN_PASSWORD","value":"true"},{"name":"SPLUNK_LICENSE_URI","value":"/mnt/splunk.lic"},{"name":"SPLUNK_CLUSTER_MASTER_URL","value":"localhost"}],"resources":{"limits":{"cpu":"4","memory":"8Gi"},"requests":{"cpu":"100m","memory":"512Mi"}},"volumeMounts":[{"name":"pvc-etc","mountPath":"/opt/splunk/etc"},{"name":"pvc-var","mountPath":"/opt/splunk/var"},{"name":"mnt-splunk-secrets","mountPath":"/mnt/splunk-secrets"}],"livenessProbe":{"exec":{"command":["/sbin/checkstate.sh"]},"initialDelaySeconds":300,"timeoutSeconds":30,"periodSeconds":30},"readinessProbe":{"exec":{"command":["/bin/grep","started","/opt/container_artifact/splunk-container.state"]},"initialDelaySeconds":10,"timeoutSeconds":5,"periodSeconds":5},"imagePullPolicy":"IfNotPresent"}],"serviceAccountName":"defaults","securityContext":{"runAsUser":41812,"runAsNonRoot":true,"fsGroup":41812},"affinity":{"podAntiAffinity":{"preferredDuringSchedulingIgnoredDuringExecution":[{"weight":100,"podAffinityTerm":{"labelSelector":{"matchExpressions":[{"key":"app.kubernetes.io/instance","operator":"In","values":["splunk-stack1-cluster-master"]}]},"topologyKey":"kubernetes.io/hostname"}}]}},"schedulerName":"default-scheduler"}},"volumeClaimTemplates":[{"metadata":{"name":"pvc-etc","namespace":"test","creationTimestamp":null,"labels":{"app.kubernetes.io/component":"indexer","app.kubernetes.io/instance":"splunk-stack1-cluster-master","app.kubernetes.io/managed-by":"splunk-operator","app.kubernetes.io/name":"cluster-master","app.kubernetes.io/part-of":"splunk-stack1-indexer"}},"spec":{"accessModes":["ReadWriteOnce"],"resources":{"requests":{"storage":"10Gi"}}},"status":{}},{"metadata":{"name":"pvc-var","namespace":"test","creationTimestamp":null,"labels":{"app.kubernetes.io/component":"indexer","app.kubernetes.io/instance":"splunk-stack1-cluster-master","app.kubernetes.io/managed-by":"splunk-operator","app.kubernetes.io/name":"cluster-master","app.kubernetes.io/part-of":"splunk-stack1-indexer"}},"spec":{"accessModes":["ReadWriteOnce"],"resources":{"requests":{"storage":"100Gi"}}},"status":{}}],"serviceName":"splunk-stack1-cluster-master-headless","podManagementPolicy":"Parallel","updateStrategy":{"type":"OnDelete"}},"status":{"availableReplicas":0, "replicas":0}}`)

	// Add extraEnv
	cr.Spec.CommonSplunkSpec.ExtraEnv = []corev1.EnvVar{
		{
			Name:  "TEST_ENV_VAR",
			Value: "test_value",
		},
	}
	test(`{"kind":"StatefulSet","apiVersion":"apps/v1","metadata":{"name":"splunk-stack1-cluster-master","namespace":"test","creationTimestamp":null,"ownerReferences":[{"apiVersion":"","kind":"","name":"stack1","uid":"","controller":true}]},"spec":{"replicas":1,"selector":{"matchLabels":{"app.kubernetes.io/component":"indexer","app.kubernetes.io/instance":"splunk-stack1-cluster-master","app.kubernetes.io/managed-by":"splunk-operator","app.kubernetes.io/name":"cluster-master","app.kubernetes.io/part-of":"splunk-stack1-indexer"}},"template":{"metadata":{"creationTimestamp":null,"labels":{"app.kubernetes.io/component":"indexer","app.kubernetes.io/instance":"splunk-stack1-cluster-master","app.kubernetes.io/managed-by":"splunk-operator","app.kubernetes.io/name":"cluster-master","app.kubernetes.io/part-of":"splunk-stack1-indexer"},"annotations":{"traffic.sidecar.istio.io/excludeOutboundPorts":"8089,8191,9997","traffic.sidecar.istio.io/includeInboundPorts":"8000"}},"spec":{"volumes":[{"name":"mnt-splunk-secrets","secret":{"secretName":"splunk-stack1-cluster-master-secret-v1","defaultMode":420}}],"containers":[{"name":"splunk","image":"splunk/splunk","ports":[{"name":"http-splunkweb","containerPort":8000,"protocol":"TCP"},{"name":"https-splunkd","containerPort":8089,"protocol":"TCP"}],"env":[{"name":"SPLUNK_HOME","value":"/opt/splunk"},{"name":"SPLUNK_START_ARGS","value":"--accept-license"},{"name":"SPLUNK_DEFAULTS_URL","value":"/mnt/apps/apps.yml,/mnt/splunk-secrets/default.yml"},{"name":"SPLUNK_HOME_OWNERSHIP_ENFORCEMENT","value":"false"},{"name":"SPLUNK_ROLE","value":"splunk_cluster_master"},{"name":"SPLUNK_DECLARATIVE_ADMIN_PASSWORD","value":"true"},{"name":"SPLUNK_LICENSE_URI","value":"/mnt/splunk.lic"},{"name":"SPLUNK_CLUSTER_MASTER_URL","value":"localhost"},{"name":"TEST_ENV_VAR","value":"test_value"}],"resources":{"limits":{"cpu":"4","memory":"8Gi"},"requests":{"cpu":"100m","memory":"512Mi"}},"volumeMounts":[{"name":"pvc-etc","mountPath":"/opt/splunk/etc"},{"name":"pvc-var","mountPath":"/opt/splunk/var"},{"name":"mnt-splunk-secrets","mountPath":"/mnt/splunk-secrets"}],"livenessProbe":{"exec":{"command":["/sbin/checkstate.sh"]},"initialDelaySeconds":300,"timeoutSeconds":30,"periodSeconds":30},"readinessProbe":{"exec":{"command":["/bin/grep","started","/opt/container_artifact/splunk-container.state"]},"initialDelaySeconds":10,"timeoutSeconds":5,"periodSeconds":5},"imagePullPolicy":"IfNotPresent"}],"serviceAccountName":"defaults","securityContext":{"runAsUser":41812,"runAsNonRoot":true,"fsGroup":41812},"affinity":{"podAntiAffinity":{"preferredDuringSchedulingIgnoredDuringExecution":[{"weight":100,"podAffinityTerm":{"labelSelector":{"matchExpressions":[{"key":"app.kubernetes.io/instance","operator":"In","values":["splunk-stack1-cluster-master"]}]},"topologyKey":"kubernetes.io/hostname"}}]}},"schedulerName":"default-scheduler"}},"volumeClaimTemplates":[{"metadata":{"name":"pvc-etc","namespace":"test","creationTimestamp":null,"labels":{"app.kubernetes.io/component":"indexer","app.kubernetes.io/instance":"splunk-stack1-cluster-master","app.kubernetes.io/managed-by":"splunk-operator","app.kubernetes.io/name":"cluster-master","app.kubernetes.io/part-of":"splunk-stack1-indexer"}},"spec":{"accessModes":["ReadWriteOnce"],"resources":{"requests":{"storage":"10Gi"}}},"status":{}},{"metadata":{"name":"pvc-var","namespace":"test","creationTimestamp":null,"labels":{"app.kubernetes.io/component":"indexer","app.kubernetes.io/instance":"splunk-stack1-cluster-master","app.kubernetes.io/managed-by":"splunk-operator","app.kubernetes.io/name":"cluster-master","app.kubernetes.io/part-of":"splunk-stack1-indexer"}},"spec":{"accessModes":["ReadWriteOnce"],"resources":{"requests":{"storage":"100Gi"}}},"status":{}}],"serviceName":"splunk-stack1-cluster-master-headless","podManagementPolicy":"Parallel","updateStrategy":{"type":"OnDelete"}},"status":{"availableReplicas":0, "replicas":0}}`)
}

func TestApplyClusterMasterWithSmartstore(t *testing.T) {
	ctx := context.TODO()
	funcCalls := []spltest.MockFuncCall{
		{MetaName: "*v1.Secret-test-splunk-test-secret"},
		{MetaName: "*v1.Secret-test-splunk-test-secret"},
		{MetaName: "*v1." + splcommon.TestStack1ClusterManagerConfigMapSmartStore},
		{MetaName: "*v1." + splcommon.TestStack1ClusterManagerConfigMapSmartStore},
		{MetaName: "*v1." + splcommon.TestStack1ClusterManagerConfigMapSmartStore},
		{MetaName: "*v1.Secret-test-splunk-test-secret"},
		{MetaName: "*v1.Secret-test-splunk-test-secret"},
		{MetaName: "*v1.Service-test-splunk-stack1-indexer-service"},
		{MetaName: "*v1.Service-test-splunk-stack1-cluster-master-service"},
		{MetaName: "*v1.StatefulSet-test-splunk-stack1-cluster-master"},
		{MetaName: "*v1.Secret-test-splunk-test-secret"},
		{MetaName: "*v1.Secret-test-splunk-stack1-cluster-master-secret-v1"},
		{MetaName: "*v1.ConfigMap-test-splunk-stack1-clustermaster-smartstore"},
		//{MetaName: "*v1." + splcommon.ClusterManager},
		//{MetaName: "*v1." + splcommon.ClusterManager},
		{MetaName: "*v1.ConfigMap-test-splunk-stack1-clustermaster-smartstore"},
		{MetaName: "*v1.StatefulSet-test-splunk-stack1-cluster-master"},
		{MetaName: "*v1.StatefulSet-test-splunk-stack1-cluster-master"},
		{MetaName: "*v1.Pod-test-splunk-stack1-cluster-master-0"},
		{MetaName: "*v1.StatefulSet-test-splunk-test-monitoring-console"},
		{MetaName: "*v3.ClusterMaster-test-stack1"},
		{MetaName: "*v3.ClusterMaster-test-stack1"},
	}
	updateFuncCalls := []spltest.MockFuncCall{
		{MetaName: "*v1.Secret-test-splunk-test-secret"},
		{MetaName: "*v1.Secret-test-splunk-test-secret"},
		{MetaName: "*v1." + splcommon.TestStack1ClusterManagerConfigMapSmartStore},
		{MetaName: "*v1." + splcommon.TestStack1ClusterManagerConfigMapSmartStore},
		{MetaName: "*v1.Secret-test-splunk-test-secret"},
		{MetaName: "*v1.Secret-test-splunk-test-secret"},
		{MetaName: "*v1.Service-test-splunk-stack1-indexer-service"},
		{MetaName: "*v1.Service-test-splunk-stack1-cluster-master-service"},
		{MetaName: "*v1.StatefulSet-test-splunk-stack1-cluster-master"},
		{MetaName: "*v1.Secret-test-splunk-test-secret"},
		{MetaName: "*v1.Secret-test-splunk-stack1-cluster-master-secret-v1"},
		{MetaName: "*v1.ConfigMap-test-splunk-stack1-clustermaster-smartstore"},
		//{MetaName: "*v1." + splcommon.ClusterManager},
		//{MetaName: "*v1." + splcommon.ClusterManager},
		{MetaName: "*v1.ConfigMap-test-splunk-stack1-clustermaster-smartstore"},
		{MetaName: "*v1.StatefulSet-test-splunk-stack1-cluster-master"},
		{MetaName: "*v1.StatefulSet-test-splunk-stack1-cluster-master"},
		{MetaName: "*v1.StatefulSet-test-splunk-stack1-cluster-master"},
		{MetaName: "*v3.ClusterMaster-test-stack1"},
		{MetaName: "*v3.ClusterMaster-test-stack1"},
	}

	labels := map[string]string{
		"app.kubernetes.io/component":  "versionedSecrets",
		"app.kubernetes.io/managed-by": "splunk-operator",
	}
	listOpts := []client.ListOption{
		client.InNamespace("test"),
		client.MatchingLabels(labels),
	}
	listmockCall := []spltest.MockFuncCall{
		{ListOpts: listOpts}}
	createCalls := map[string][]spltest.MockFuncCall{"Get": funcCalls, "Create": {funcCalls[7], funcCalls[8], funcCalls[11]}, "List": {listmockCall[0], listmockCall[0]}, "Update": {funcCalls[0], funcCalls[3], funcCalls[12]}}
	updateCalls := map[string][]spltest.MockFuncCall{"Get": updateFuncCalls, "Update": {funcCalls[9]}, "List": {listmockCall[0]}}

	current := enterpriseApi.ClusterMaster{
		TypeMeta: metav1.TypeMeta{
			Kind: "ClusterMaster",
		},
		ObjectMeta: metav1.ObjectMeta{
			Name:      "stack1",
			Namespace: "test",
		},
		Spec: enterpriseApi.ClusterMasterSpec{
			SmartStore: enterpriseApi.SmartStoreSpec{
				VolList: []enterpriseApi.VolumeSpec{
					{Name: "msos_s2s3_vol", Endpoint: "https://s3-eu-west-2.amazonaws.com", Path: "testbucket-rs-london", SecretRef: "splunk-test-secret"},
				},

				IndexList: []enterpriseApi.IndexSpec{
					{Name: "salesdata1", RemotePath: "remotepath1",
						IndexAndGlobalCommonSpec: enterpriseApi.IndexAndGlobalCommonSpec{
							VolName: "msos_s2s3_vol"},
					},
					{Name: "salesdata2", RemotePath: "remotepath2",
						IndexAndGlobalCommonSpec: enterpriseApi.IndexAndGlobalCommonSpec{
							VolName: "msos_s2s3_vol"},
					},
					{Name: "salesdata3", RemotePath: "remotepath3",
						IndexAndGlobalCommonSpec: enterpriseApi.IndexAndGlobalCommonSpec{
							VolName: "msos_s2s3_vol"},
					},
				},
			},
			CommonSplunkSpec: enterpriseApi.CommonSplunkSpec{
				Mock: true,
			},
		},
	}
	client := spltest.NewMockClient()

	// Without S3 keys, ApplyClusterMaster should fail
	_, err := ApplyClusterMaster(ctx, client, &current)
	if err == nil {
		t.Errorf("ApplyClusterMaster should fail without S3 secrets configured")
	}

	// Create namespace scoped secret
	secret, err := splutil.ApplyNamespaceScopedSecretObject(ctx, client, "test")
	if err != nil {
		t.Errorf(err.Error())
	}

	secret.Data[s3AccessKey] = []byte("abcdJDckRkxhMEdmSk5FekFRRzBFOXV6bGNldzJSWE9IenhVUy80aa")
	secret.Data[s3SecretKey] = []byte("g4NVp0a29PTzlPdGczWk1vekVUcVBSa0o4NkhBWWMvR1NadDV4YVEy")
	_, err = splctrl.ApplySecret(ctx, client, secret)
	if err != nil {
		t.Errorf(err.Error())
	}

	smartstoreConfigMap := corev1.ConfigMap{
		ObjectMeta: metav1.ObjectMeta{
			Name:      splcommon.TestStack1ClusterManagerSmartStore,
			Namespace: "test",
		},
		Data: map[string]string{"a": "b"},
	}

	revised := current.DeepCopy()
	revised.Spec.CommonSplunkSpec.Image = "splunk/test"
	reconcile := func(c *spltest.MockClient, cr interface{}) error {
		_, err := ApplyClusterMaster(context.Background(), c, cr.(*enterpriseApi.ClusterMaster))
		return err
	}

	client.AddObject(&smartstoreConfigMap)
	ss, _ := getClusterMasterStatefulSet(ctx, client, &current)
	ss.Status.ReadyReplicas = 1

	pod := &corev1.Pod{
		ObjectMeta: metav1.ObjectMeta{
			Name:      fmt.Sprintf(splcommon.TestStack1ClusterManagerID, "0"),
			Namespace: "test",
			Labels: map[string]string{
				"controller-revision-hash": "v1",
			},
		},
		Status: corev1.PodStatus{
			Phase: corev1.PodRunning,
			ContainerStatuses: []corev1.ContainerStatus{
				{Ready: true},
			},
		},
	}

	spltest.ReconcileTesterWithoutRedundantCheck(t, "TestApplyClusterMasterWithSmartstore-0", &current, revised, createCalls, updateCalls, reconcile, true, secret, &smartstoreConfigMap, ss, pod)

	current.Status.BundlePushTracker.NeedToPushMasterApps = true
	if _, err = ApplyClusterMaster(context.Background(), client, &current); err != nil {
		t.Errorf("ApplyClusterMaster() should not have returned error")
	}

	current.Spec.CommonSplunkSpec.EtcVolumeStorageConfig.StorageCapacity = "-abcd"
	if _, err := ApplyClusterMaster(context.Background(), client, &current); err == nil {
		t.Errorf("ApplyClusterMaster() should have returned error")
	}

	var replicas int32 = 3
	current.Spec.CommonSplunkSpec.EtcVolumeStorageConfig.StorageCapacity = ""
	ss.Status.ReadyReplicas = 3
	ss.Spec.Replicas = &replicas
	ss.Spec.Template.Spec.Containers[0].Image = "splunk/splunk"
	client.AddObject(ss)
	if result, err := ApplyClusterMaster(context.Background(), client, &current); err == nil && !result.Requeue {
		t.Errorf("ApplyClusterMaster() should have returned error or result.requeue should have been false")
	}

	ss.Status.ReadyReplicas = 1
	*ss.Spec.Replicas = ss.Status.ReadyReplicas
	objects := []runtime.Object{ss, pod}
	client.AddObjects(objects)
	current.Spec.CommonSplunkSpec.Mock = false

	if _, err := ApplyClusterMaster(context.Background(), client, &current); err == nil {
		t.Errorf("ApplyClusterMaster() should have returned error")
	}
}

func TestPerformCmasterBundlePush(t *testing.T) {

	ctx := context.TODO()
	current := enterpriseApi.ClusterMaster{
		TypeMeta: metav1.TypeMeta{
			Kind: "ClusterMaster",
		},
		ObjectMeta: metav1.ObjectMeta{
			Name:      "stack1",
			Namespace: "test",
		},
		Spec: enterpriseApi.ClusterMasterSpec{
			CommonSplunkSpec: enterpriseApi.CommonSplunkSpec{
				Mock: true,
			},
		},
	}

	client := spltest.NewMockClient()

	// When the secret object is not present, should return an error
	current.Status.BundlePushTracker.NeedToPushMasterApps = true
	err := PerformCmasterBundlePush(ctx, client, &current)
	if err == nil {
		t.Errorf("Should return error, when the secret object is not present")
	}

	secret, err := splutil.ApplyNamespaceScopedSecretObject(ctx, client, "test")
	if err != nil {
		t.Errorf(err.Error())
	}

	_, err = splctrl.ApplySecret(ctx, client, secret)
	if err != nil {
		t.Errorf(err.Error())
	}

	smartstoreConfigMap := corev1.ConfigMap{
		ObjectMeta: metav1.ObjectMeta{
			Name:      splcommon.TestStack1ClusterManagerSmartStore,
			Namespace: "test",
		},
		Data: map[string]string{configToken: ""},
	}

	_, err = splctrl.ApplyConfigMap(ctx, client, &smartstoreConfigMap)
	if err != nil {
		t.Errorf(err.Error())
	}

	current.Status.BundlePushTracker.NeedToPushMasterApps = true

	//Re-attempting to push the CM bundle in less than 5 seconds should return an error
	current.Status.BundlePushTracker.LastCheckInterval = time.Now().Unix() - 1
	err = PerformCmasterBundlePush(ctx, client, &current)
	if err == nil {
		t.Errorf("Bundle Push Should fail, if attempted to push within 5 seconds interval")
	}

	//Re-attempting to push the CM bundle after 5 seconds passed, should not return an error
	current.Status.BundlePushTracker.LastCheckInterval = time.Now().Unix() - 10
	err = PerformCmasterBundlePush(ctx, client, &current)
	if err != nil && strings.HasPrefix(err.Error(), "Will re-attempt to push the bundle after the 5 seconds") {
		t.Errorf("Bundle Push Should not fail if reattempted after 5 seconds interval passed. Error: %s", err.Error())
	}

	// When the CM Bundle push is not pending, should not return an error
	current.Status.BundlePushTracker.NeedToPushMasterApps = false
	err = PerformCmasterBundlePush(ctx, client, &current)
	if err != nil {
		t.Errorf("Should not return an error when the Bundle push is not required. Error: %s", err.Error())
	}
}

func TestPushMasterAppsBundle(t *testing.T) {

	ctx := context.TODO()
	current := enterpriseApi.ClusterMaster{
		TypeMeta: metav1.TypeMeta{
			Kind: "ClusterMaster",
		},
		ObjectMeta: metav1.ObjectMeta{
			Name:      "stack1",
			Namespace: "test",
		},
		Spec: enterpriseApi.ClusterMasterSpec{
			CommonSplunkSpec: enterpriseApi.CommonSplunkSpec{
				Mock: true,
			},
		},
	}

	client := spltest.NewMockClient()

	//Without global secret object, should return an error
	err := PushMasterAppsBundle(ctx, client, &current)
	if err == nil {
		t.Errorf("Bundle push should fail, when the secret object is not found")
	}

	secret, err := splutil.ApplyNamespaceScopedSecretObject(ctx, client, "test")
	if err != nil {
		t.Errorf(err.Error())
	}

	_, err = splctrl.ApplySecret(ctx, client, secret)
	if err != nil {
		t.Errorf(err.Error())
	}

	err = PushMasterAppsBundle(ctx, client, &current)
	if err == nil {
		t.Errorf("Bundle push should fail, when the password is not found")
	}

	//Without password, should return an error
	delete(secret.Data, "password")
	err = PushMasterAppsBundle(ctx, client, &current)
	if err == nil {
		t.Errorf("Bundle push should fail, when the password is not found")
	}
}

func TestAppFrameworkApplyClusterMasterShouldNotFail(t *testing.T) {
	initGlobalResourceTracker()
	ctx := context.TODO()
	cm := enterpriseApi.ClusterMaster{
		ObjectMeta: metav1.ObjectMeta{
			Name:      "stack1",
			Namespace: "test",
		},
		TypeMeta: metav1.TypeMeta{
			Kind: "ClusterMaster",
		},
		Spec: enterpriseApi.ClusterMasterSpec{
			AppFrameworkConfig: enterpriseApi.AppFrameworkSpec{
				AppsRepoPollInterval: 60,
				VolList: []enterpriseApi.VolumeSpec{
					{Name: "msos_s2s3_vol",
						Endpoint:  "https://s3-eu-west-2.amazonaws.com",
						Path:      "testbucket-rs-london",
						SecretRef: "s3-secret",
						Type:      "s3",
						Provider:  "aws"},
				},
				AppSources: []enterpriseApi.AppSourceSpec{
					{Name: "adminApps",
						Location: "adminAppsRepo",
						AppSourceDefaultSpec: enterpriseApi.AppSourceDefaultSpec{
							VolName: "msos_s2s3_vol",
							Scope:   enterpriseApi.ScopeLocal},
					},
					{Name: "securityApps",
						Location: "securityAppsRepo",
						AppSourceDefaultSpec: enterpriseApi.AppSourceDefaultSpec{
							VolName: "msos_s2s3_vol",
							Scope:   enterpriseApi.ScopeLocal},
					},
					{Name: "authenticationApps",
						Location: "authenticationAppsRepo",
						AppSourceDefaultSpec: enterpriseApi.AppSourceDefaultSpec{
							VolName: "msos_s2s3_vol",
							Scope:   enterpriseApi.ScopeLocal},
					},
				},
			},
		},
	}

	// to pass the validation stage, add the directory to download apps
	err := os.MkdirAll(splcommon.AppDownloadVolume, 0755)
	defer os.RemoveAll(splcommon.AppDownloadVolume)

	if err != nil {
		t.Errorf("Unable to create download directory for apps :%s", splcommon.AppDownloadVolume)
	}

	client := spltest.NewMockClient()

	// Create S3 secret
	s3Secret := spltest.GetMockS3SecretKeys("s3-secret")

	client.AddObject(&s3Secret)

	// Create namespace scoped secret
	_, err = splutil.ApplyNamespaceScopedSecretObject(ctx, client, "test")
	if err != nil {
		t.Errorf(err.Error())
	}

	_, err = ApplyClusterMaster(context.Background(), client, &cm)
	if err != nil {
		t.Errorf("ApplyClusterMaster should not have returned error here.")
	}
}

func TestApplyCLusterMasterDeletion(t *testing.T) {
	ctx := context.TODO()
	cm := enterpriseApi.ClusterMaster{
		ObjectMeta: metav1.ObjectMeta{
			Name:      "stack1",
			Namespace: "test",
		},
		TypeMeta: metav1.TypeMeta{
			Kind: "ClusterMaster",
		},
		Spec: enterpriseApi.ClusterMasterSpec{
			AppFrameworkConfig: enterpriseApi.AppFrameworkSpec{
				AppsRepoPollInterval: 0,
				VolList: []enterpriseApi.VolumeSpec{
					{Name: "msos_s2s3_vol",
						Endpoint:  "https://s3-eu-west-2.amazonaws.com",
						Path:      "testbucket-rs-london",
						SecretRef: "s3-secret",
						Type:      "s3",
						Provider:  "aws"},
				},
				AppSources: []enterpriseApi.AppSourceSpec{
					{Name: "adminApps",
						Location: "adminAppsRepo",
						AppSourceDefaultSpec: enterpriseApi.AppSourceDefaultSpec{
							VolName: "msos_s2s3_vol",
							Scope:   enterpriseApi.ScopeLocal},
					},
					{Name: "securityApps",
						Location: "securityAppsRepo",
						AppSourceDefaultSpec: enterpriseApi.AppSourceDefaultSpec{
							VolName: "msos_s2s3_vol",
							Scope:   enterpriseApi.ScopeLocal},
					},
					{Name: "authenticationApps",
						Location: "authenticationAppsRepo",
						AppSourceDefaultSpec: enterpriseApi.AppSourceDefaultSpec{
							VolName: "msos_s2s3_vol",
							Scope:   enterpriseApi.ScopeLocal},
					},
				},
			},
			CommonSplunkSpec: enterpriseApi.CommonSplunkSpec{
				MonitoringConsoleRef: corev1.ObjectReference{
					Name: "mcName",
				},
				Mock: true,
			},
		},
	}

	c := spltest.NewMockClient()

	// Create S3 secret
	s3Secret := spltest.GetMockS3SecretKeys("s3-secret")

	c.AddObject(&s3Secret)

	// Create namespace scoped secret
	_, err := splutil.ApplyNamespaceScopedSecretObject(ctx, c, "test")
	if err != nil {
		t.Errorf(err.Error())
	}

	// test deletion
	currentTime := metav1.NewTime(time.Now())
	cm.ObjectMeta.DeletionTimestamp = &currentTime
	cm.ObjectMeta.Finalizers = []string{"enterprise.splunk.com/delete-pvc"}

	pvclist := corev1.PersistentVolumeClaimList{
		Items: []corev1.PersistentVolumeClaim{
			{
				ObjectMeta: metav1.ObjectMeta{
					Name:      "splunk-pvc-stack1-var",
					Namespace: "test",
				},
			},
		},
	}
	c.ListObj = &pvclist

	// to pass the validation stage, add the directory to download apps
	err = os.MkdirAll(splcommon.AppDownloadVolume, 0755)
	defer os.RemoveAll(splcommon.AppDownloadVolume)

	if err != nil {
		t.Errorf("Unable to create download directory for apps :%s", splcommon.AppDownloadVolume)
	}

	_, err = ApplyClusterMaster(ctx, c, &cm)
	if err != nil {
		t.Errorf("ApplyClusterMaster should not have returned error here.")
	}
}
func TestClusterMasterGetAppsListForAWSS3ClientShouldNotFail(t *testing.T) {

	ctx := context.TODO()
	cm := enterpriseApi.ClusterMaster{
		ObjectMeta: metav1.ObjectMeta{
			Name:      "stack1",
			Namespace: "test",
		},
		Spec: enterpriseApi.ClusterMasterSpec{
			AppFrameworkConfig: enterpriseApi.AppFrameworkSpec{
				Defaults: enterpriseApi.AppSourceDefaultSpec{
					VolName: "msos_s2s3_vol2",
					Scope:   enterpriseApi.ScopeLocal,
				},
				VolList: []enterpriseApi.VolumeSpec{
					{
						Name:      "msos_s2s3_vol",
						Endpoint:  "https://s3-eu-west-2.amazonaws.com",
						Path:      "testbucket-rs-london",
						SecretRef: "s3-secret",
						Type:      "s3",
						Provider:  "aws",
					},
					{
						Name:      "msos_s2s3_vol2",
						Endpoint:  "https://s3-eu-west-2.amazonaws.com",
						Path:      "testbucket-rs-london-2",
						SecretRef: "s3-secret",
						Type:      "s3",
						Provider:  "aws",
					},
				},
				AppSources: []enterpriseApi.AppSourceSpec{
					{Name: "adminApps",
						Location: "adminAppsRepo",
						AppSourceDefaultSpec: enterpriseApi.AppSourceDefaultSpec{
							VolName: "msos_s2s3_vol",
							Scope:   enterpriseApi.ScopeLocal},
					},
					{Name: "securityApps",
						Location: "securityAppsRepo",
						AppSourceDefaultSpec: enterpriseApi.AppSourceDefaultSpec{
							VolName: "msos_s2s3_vol",
							Scope:   enterpriseApi.ScopeLocal},
					},
					{
						Name:     "authenticationApps",
						Location: "authenticationAppsRepo",
					},
				},
			},
		},
	}

	client := spltest.NewMockClient()

	// Create S3 secret
	s3Secret := spltest.GetMockS3SecretKeys("s3-secret")

	client.AddObject(&s3Secret)

	// Create namespace scoped secret
	_, err := splutil.ApplyNamespaceScopedSecretObject(ctx, client, "test")
	if err != nil {
		t.Errorf(err.Error())
	}

	splclient.RegisterS3Client(ctx, "aws")

	Etags := []string{"cc707187b036405f095a8ebb43a782c1", "5055a61b3d1b667a4c3279a381a2e7ae", "19779168370b97d8654424e6c9446dd8"}
	Keys := []string{"admin_app.tgz", "security_app.tgz", "authentication_app.tgz"}
	Sizes := []int64{10, 20, 30}
	StorageClass := "STANDARD"
	randomTime := time.Date(2021, time.May, 1, 23, 23, 0, 0, time.UTC)

	mockAwsHandler := spltest.MockAWSS3Handler{}

	mockAwsObjects := []spltest.MockAWSS3Client{
		{
			Objects: []*spltest.MockS3Object{
				{
					Etag:         &Etags[0],
					Key:          &Keys[0],
					LastModified: &randomTime,
					Size:         &Sizes[0],
					StorageClass: &StorageClass,
				},
			},
		},
		{
			Objects: []*spltest.MockS3Object{
				{
					Etag:         &Etags[1],
					Key:          &Keys[1],
					LastModified: &randomTime,
					Size:         &Sizes[1],
					StorageClass: &StorageClass,
				},
			},
		},
		{
			Objects: []*spltest.MockS3Object{
				{
					Etag:         &Etags[2],
					Key:          &Keys[2],
					LastModified: &randomTime,
					Size:         &Sizes[2],
					StorageClass: &StorageClass,
				},
			},
		},
	}

	appFrameworkRef := cm.Spec.AppFrameworkConfig

	mockAwsHandler.AddObjects(appFrameworkRef, mockAwsObjects...)

	var vol enterpriseApi.VolumeSpec
	var allSuccess bool = true
	for index, appSource := range appFrameworkRef.AppSources {

		vol, err = splclient.GetAppSrcVolume(ctx, appSource, &appFrameworkRef)
		if err != nil {
			allSuccess = false
			continue
		}

		// Update the GetS3Client with our mock call which initializes mock AWS client
		getClientWrapper := splclient.S3Clients[vol.Provider]
		getClientWrapper.SetS3ClientFuncPtr(ctx, vol.Provider, splclient.NewMockAWSS3Client)

		s3ClientMgr := &S3ClientManager{
			client:          client,
			cr:              &cm,
			appFrameworkRef: &cm.Spec.AppFrameworkConfig,
			vol:             &vol,
			location:        appSource.Location,
			initFn: func(ctx context.Context, region, accessKeyID, secretAccessKey string) interface{} {
				cl := spltest.MockAWSS3Client{}
				cl.Objects = mockAwsObjects[index].Objects
				return cl
			},
			getS3Client: func(ctx context.Context, client splcommon.ControllerClient, cr splcommon.MetaObject,
				appFrameworkRef *enterpriseApi.AppFrameworkSpec, vol *enterpriseApi.VolumeSpec,
				location string, fn splclient.GetInitFunc) (splclient.SplunkS3Client, error) {
				// Get the mock client
				c, err := GetRemoteStorageClient(ctx, client, cr, appFrameworkRef, vol, location, fn)
				return c, err
			},
		}

		s3Response, err := s3ClientMgr.GetAppsList(ctx)
		if err != nil {
			allSuccess = false
			continue
		}

		var mockResponse spltest.MockS3Client
		mockResponse, err = splclient.ConvertS3Response(ctx, s3Response)
		if err != nil {
			allSuccess = false
			continue
		}

		if mockAwsHandler.GotSourceAppListResponseMap == nil {
			mockAwsHandler.GotSourceAppListResponseMap = make(map[string]spltest.MockAWSS3Client)
		}

		mockAwsHandler.GotSourceAppListResponseMap[appSource.Name] = spltest.MockAWSS3Client(mockResponse)
	}

	if allSuccess == false {
		t.Errorf("Unable to get apps list for all the app sources")
	}
	method := "GetAppsList"
	mockAwsHandler.CheckAWSS3Response(t, method)
}

func TestClusterMasterGetAppsListForAWSS3ClientShouldFail(t *testing.T) {

	ctx := context.TODO()
	cm := enterpriseApi.ClusterMaster{
		ObjectMeta: metav1.ObjectMeta{
			Name:      "stack1",
			Namespace: "test",
		},
		Spec: enterpriseApi.ClusterMasterSpec{
			AppFrameworkConfig: enterpriseApi.AppFrameworkSpec{
				VolList: []enterpriseApi.VolumeSpec{
					{Name: "msos_s2s3_vol",
						Endpoint:  "https://s3-eu-west-2.amazonaws.com",
						Path:      "testbucket-rs-london",
						SecretRef: "s3-secret",
						Type:      "s3",
						Provider:  "aws"},
				},
				AppSources: []enterpriseApi.AppSourceSpec{
					{Name: "adminApps",
						Location: "adminAppsRepo",
						AppSourceDefaultSpec: enterpriseApi.AppSourceDefaultSpec{
							VolName: "msos_s2s3_vol",
							Scope:   enterpriseApi.ScopeLocal},
					},
				},
			},
		},
	}

	client := spltest.NewMockClient()

	// Create namespace scoped secret
	_, err := splutil.ApplyNamespaceScopedSecretObject(ctx, client, "test")
	if err != nil {
		t.Errorf(err.Error())
	}

	splclient.RegisterS3Client(ctx, "aws")

	Etags := []string{"cc707187b036405f095a8ebb43a782c1"}
	Keys := []string{"admin_app.tgz"}
	Sizes := []int64{10}
	StorageClass := "STANDARD"
	randomTime := time.Date(2021, time.May, 1, 23, 23, 0, 0, time.UTC)

	mockAwsHandler := spltest.MockAWSS3Handler{}

	mockAwsObjects := []spltest.MockAWSS3Client{
		{
			Objects: []*spltest.MockS3Object{
				{
					Etag:         &Etags[0],
					Key:          &Keys[0],
					LastModified: &randomTime,
					Size:         &Sizes[0],
					StorageClass: &StorageClass,
				},
			},
		},
	}

	appFrameworkRef := cm.Spec.AppFrameworkConfig

	mockAwsHandler.AddObjects(appFrameworkRef, mockAwsObjects...)

	var vol enterpriseApi.VolumeSpec

	appSource := appFrameworkRef.AppSources[0]
	vol, err = splclient.GetAppSrcVolume(ctx, appSource, &appFrameworkRef)
	if err != nil {
		t.Errorf("Unable to get Volume due to error=%s", err)
	}

	// Update the GetS3Client with our mock call which initializes mock AWS client
	getClientWrapper := splclient.S3Clients[vol.Provider]
	getClientWrapper.SetS3ClientFuncPtr(ctx, vol.Provider, splclient.NewMockAWSS3Client)

	s3ClientMgr := &S3ClientManager{
		client:          client,
		cr:              &cm,
		appFrameworkRef: &cm.Spec.AppFrameworkConfig,
		vol:             &vol,
		location:        appSource.Location,
		initFn: func(ctx context.Context, region, accessKeyID, secretAccessKey string) interface{} {
			// Purposefully return nil here so that we test the error scenario
			return nil
		},
		getS3Client: func(ctx context.Context, client splcommon.ControllerClient, cr splcommon.MetaObject,
			appFrameworkRef *enterpriseApi.AppFrameworkSpec, vol *enterpriseApi.VolumeSpec,
			location string, fn splclient.GetInitFunc) (splclient.SplunkS3Client, error) {
			// Get the mock client
			c, err := GetRemoteStorageClient(ctx, client, cr, appFrameworkRef, vol, location, fn)
			return c, err
		},
	}

	_, err = s3ClientMgr.GetAppsList(ctx)
	if err == nil {
		t.Errorf("GetAppsList should have returned error as there is no S3 secret provided")
	}

	// Create empty S3 secret
	s3Secret := corev1.Secret{
		ObjectMeta: metav1.ObjectMeta{
			Name:      "s3-secret",
			Namespace: "test",
		},
		Data: map[string][]byte{},
	}

	client.AddObject(&s3Secret)

	_, err = s3ClientMgr.GetAppsList(ctx)
	if err == nil {
		t.Errorf("GetAppsList should have returned error as S3 secret has empty keys")
	}

	s3AccessKey := []byte{'1'}
	s3Secret.Data = map[string][]byte{"s3_access_key": s3AccessKey}
	_, err = s3ClientMgr.GetAppsList(ctx)
	if err == nil {
		t.Errorf("GetAppsList should have returned error as S3 secret has empty s3_secret_key")
	}

	s3SecretKey := []byte{'2'}
	s3Secret.Data = map[string][]byte{"s3_secret_key": s3SecretKey}
	_, err = s3ClientMgr.GetAppsList(ctx)
	if err == nil {
		t.Errorf("GetAppsList should have returned error as S3 secret has empty s3_access_key")
	}

	// Create S3 secret
	s3Secret = spltest.GetMockS3SecretKeys("s3-secret")

	// This should return an error as we have initialized initFn for s3ClientMgr
	// to return a nil client.
	_, err = s3ClientMgr.GetAppsList(ctx)
	if err == nil {
		t.Errorf("GetAppsList should have returned error as we could not get the S3 client")
	}

	s3ClientMgr.initFn = func(ctx context.Context, region, accessKeyID, secretAccessKey string) interface{} {
		// To test the error scenario, do no set the Objects member yet
		cl := spltest.MockAWSS3Client{}
		return cl
	}

	s3Resp, err := s3ClientMgr.GetAppsList(ctx)
	if err != nil {
		t.Errorf("GetAppsList should not have returned error since empty appSources are allowed.")
	}
	if len(s3Resp.Objects) != 0 {
		t.Errorf("GetAppsList should return an empty response since we have empty objects in MockAWSS3Client")
	}
}

func TestGetClusterMasterList(t *testing.T) {
	ctx := context.TODO()
	cm := enterpriseApi.ClusterMaster{}

	listOpts := []client.ListOption{
		client.InNamespace("test"),
	}

	client := spltest.NewMockClient()

	var numOfObjects int
	// Invalid scenario since we haven't added clustermanager to the list yet
	_, err := getClusterMasterList(ctx, client, &cm, listOpts)
	if err == nil {
		t.Errorf("getNumOfObjects should have returned error as we haven't added cluster manager to the list yet")
	}

	cmList := &enterpriseApi.ClusterMasterList{}
	cmList.Items = append(cmList.Items, cm)

	client.ListObj = cmList

	numOfObjects, err = getClusterMasterList(ctx, client, &cm, listOpts)
	if err != nil {
		t.Errorf("getNumOfObjects should not have returned error=%v", err)
	}

	if numOfObjects != 1 {
		t.Errorf("Got wrong number of ClusterMaster objects. Expected=%d, Got=%d", 1, numOfObjects)
	}
}

func TestCheckIfMastersmartstoreConfigMapUpdatedToPod(t *testing.T) {
	ctx := context.TODO()
	cm := enterpriseApi.ClusterMaster{
		ObjectMeta: metav1.ObjectMeta{
			Name:      "stack1",
			Namespace: "test",
		},
		TypeMeta: metav1.TypeMeta{
			Kind: "clustermaster",
		},
	}

	c := spltest.NewMockClient()
	podExecCommands := []string{
		"cat /mnt/splunk-operator/local/",
	}

	smartstoreConfigMap := corev1.ConfigMap{
		ObjectMeta: metav1.ObjectMeta{
			Name:      splcommon.TestStack1ClusterManagerSmartStore,
			Namespace: "test",
		},
		Data: map[string]string{"a": "b"},
	}

	mockPodExecReturnContexts := []*spltest.MockPodExecReturnContext{
		{
			StdOut: "",
			StdErr: "",
			Err:    fmt.Errorf("dummy error"),
		},
	}

	var mockPodExecClient *spltest.MockPodExecClient = &spltest.MockPodExecClient{}
	mockPodExecClient.AddMockPodExecReturnContexts(ctx, podExecCommands, mockPodExecReturnContexts...)

	err := CheckIfMastersmartstoreConfigMapUpdatedToPod(ctx, c, &cm, mockPodExecClient)
	if err == nil {
		t.Errorf("CheckIfMastersmartstoreConfigMapUpdatedToPod should have returned error")
	}

	mockPodExecReturnContexts[0].Err = nil
	err = CheckIfMastersmartstoreConfigMapUpdatedToPod(ctx, c, &cm, mockPodExecClient)
	if err == nil {
		t.Errorf("CheckIfMastersmartstoreConfigMapUpdatedToPod should have returned error since we did not add configMap yet.")
	}

	c.AddObject(&smartstoreConfigMap)
	err = CheckIfMastersmartstoreConfigMapUpdatedToPod(ctx, c, &cm, mockPodExecClient)
	if err != nil {
		t.Errorf("CheckIfMastersmartstoreConfigMapUpdatedToPod should not have returned error; err=%v", err)
	}

	mockPodExecClient.CheckPodExecCommands(t, "CheckIfMastersmartstoreConfigMapUpdatedToPod")
}

func TestClusterMasterWitReadyState(t *testing.T) {
	// create directory for app framework
	newpath := filepath.Join("/tmp", "appframework")
	err := os.MkdirAll(newpath, os.ModePerm)

	// adding getapplist to fix test case
	GetAppsList = func(ctx context.Context, s3ClientMgr S3ClientManager) (splclient.S3Response, error) {
		s3Response := splclient.S3Response{}
		return s3Response, nil
	}

	builder := fake.NewClientBuilder()
	c := builder.Build()
	utilruntime.Must(enterpriseApi.AddToScheme(clientgoscheme.Scheme))
	ctx := context.TODO()

	// Create App framework volume
	volumeSpec := []enterpriseApi.VolumeSpec{
		{
			Name:      "testing",
			Endpoint:  "/someendpoint",
			Path:      "s3-test",
			SecretRef: "secretRef",
			Provider:  "aws",
			Type:      "s3",
			Region:    "west",
		},
	}

	// AppSourceDefaultSpec: Remote Storage volume name and Scope of App deployment
	appSourceDefaultSpec := enterpriseApi.AppSourceDefaultSpec{
		VolName: "testing",
		Scope:   "local",
	}

	// appSourceSpec: App source name, location and volume name and scope from appSourceDefaultSpec
	appSourceSpec := []enterpriseApi.AppSourceSpec{
		{
			Name:                 "appSourceName",
			Location:             "appSourceLocation",
			AppSourceDefaultSpec: appSourceDefaultSpec,
		},
	}

	// appFrameworkSpec: AppSource settings, Poll Interval, volumes, appSources on volumes
	appFrameworkSpec := enterpriseApi.AppFrameworkSpec{
		Defaults:             appSourceDefaultSpec,
		AppsRepoPollInterval: int64(60),
		VolList:              volumeSpec,
		AppSources:           appSourceSpec,
	}

	// create clustermaster custom resource
	clustermaster := &enterpriseApi.ClusterMaster{
		ObjectMeta: metav1.ObjectMeta{
			Name:      "test",
			Namespace: "default",
		},
		Spec: enterpriseApi.ClusterMasterSpec{
			CommonSplunkSpec: enterpriseApi.CommonSplunkSpec{
				Spec: enterpriseApi.Spec{
					ImagePullPolicy: "Always",
				},
				Volumes: []corev1.Volume{},
				MonitoringConsoleRef: corev1.ObjectReference{
					Name: "mcName",
				},
			},
			AppFrameworkConfig: appFrameworkSpec,
		},
	}

	replicas := int32(1)
	statefulset := &appsv1.StatefulSet{
		ObjectMeta: metav1.ObjectMeta{
			Name:      "splunk-test-cluster-master",
			Namespace: "default",
		},
		Spec: appsv1.StatefulSetSpec{
			ServiceName: "splunk-test-cluster-master-headless",
			Template: corev1.PodTemplateSpec{
				Spec: corev1.PodSpec{
					Containers: []corev1.Container{
						{
							Name:  "splunk",
							Image: "splunk/splunk:latest",
							Env: []corev1.EnvVar{
								{
									Name:  "test",
									Value: "test",
								},
							},
						},
					},
				},
			},
			Replicas: &replicas,
		},
	}

	service := &corev1.Service{
		ObjectMeta: metav1.ObjectMeta{
			Name:      "splunk-test-cluster-master-headless",
			Namespace: "default",
		},
	}

	// simulate service
	c.Create(ctx, service)

	// simulate create stateful set
	c.Create(ctx, statefulset)

	// simulate create clustermaster instance before reconcilation
	c.Create(ctx, clustermaster)

	_, err = ApplyClusterMaster(ctx, c, clustermaster)
	if err != nil {
		t.Errorf("Unexpected error while running reconciliation for clustermaster with app framework  %v", err)
		debug.PrintStack()
	}
	namespacedName := types.NamespacedName{
		Name:      clustermaster.Name,
		Namespace: clustermaster.Namespace,
	}

	// simulate Ready state
	clustermaster.Status.Phase = enterpriseApi.PhaseReady
	clustermaster.Spec.ServiceTemplate.Annotations = map[string]string{
		"traffic.sidecar.istio.io/excludeOutboundPorts": "8089,8191,9997",
		"traffic.sidecar.istio.io/includeInboundPorts":  "8000,8088",
	}
	clustermaster.Spec.ServiceTemplate.Labels = map[string]string{
		"app.kubernetes.io/instance":   "splunk-test-cluster-master",
		"app.kubernetes.io/managed-by": "splunk-operator",
		"app.kubernetes.io/component":  "cluster-master",
		"app.kubernetes.io/name":       "cluster-master",
		"app.kubernetes.io/part-of":    "splunk-test-cluster-master",
	}
	err = c.Status().Update(ctx, clustermaster)
	if err != nil {
		t.Errorf("Unexpected error while running reconciliation for cluster master with app framework  %v", err)
		debug.PrintStack()
	}

	err = c.Get(ctx, namespacedName, clustermaster)
	if err != nil {
		t.Errorf("Unexpected get cluster master %v", err)
		debug.PrintStack()
	}

	// call reconciliation
	_, err = ApplyClusterMaster(ctx, c, clustermaster)
	if err != nil {
		t.Errorf("Unexpected error while running reconciliation for cluster master with app framework  %v", err)
		debug.PrintStack()
	}

	// create pod
	stpod := &corev1.Pod{
		ObjectMeta: metav1.ObjectMeta{
			Name:      "splunk-test-cluster-master-0",
			Namespace: "default",
		},
		Spec: corev1.PodSpec{
			Containers: []corev1.Container{
				{
					Name:  "splunk",
					Image: "splunk/splunk:latest",
					Env: []corev1.EnvVar{
						{
							Name:  "test",
							Value: "test",
						},
					},
				},
			},
		},
	}
	// simulate create stateful set
	c.Create(ctx, stpod)
	if err != nil {
		t.Errorf("Unexpected create pod failed %v", err)
		debug.PrintStack()
	}

	// update statefulset
	stpod.Status.Phase = corev1.PodRunning
	stpod.Status.ContainerStatuses = []corev1.ContainerStatus{
		{
			Image: "splunk/splunk:latest",
			Name:  "splunk",
			Ready: true,
		},
	}
	err = c.Status().Update(ctx, stpod)
	if err != nil {
		t.Errorf("Unexpected update statefulset  %v", err)
		debug.PrintStack()
	}

	stNamespacedName := types.NamespacedName{
		Name:      "splunk-test-cluster-master",
		Namespace: "default",
	}
	err = c.Get(ctx, stNamespacedName, statefulset)
	if err != nil {
		t.Errorf("Unexpected get cluster manager %v", err)
		debug.PrintStack()
	}
	// update statefulset
	statefulset.Status.ReadyReplicas = 1
	statefulset.Status.Replicas = 1
	err = c.Status().Update(ctx, statefulset)
	if err != nil {
		t.Errorf("Unexpected update statefulset  %v", err)
		debug.PrintStack()
	}

	err = c.Get(ctx, namespacedName, clustermaster)
	if err != nil {
		t.Errorf("Unexpected get cluster manager %v", err)
		debug.PrintStack()
	}

	//create namespace MC statefulset
	current := appsv1.StatefulSet{
		ObjectMeta: metav1.ObjectMeta{
			Name:      "splunk-default-monitoring-console",
			Namespace: "default",
		},
	}
	namespacedName = types.NamespacedName{Namespace: "default", Name: "splunk-default-monitoring-console"}

	// Create MC statefulset
	err = splutil.CreateResource(ctx, c, &current)
	if err != nil {
		t.Errorf("Failed to create owner reference  %s", current.GetName())
	}

	//setownerReference
	err = splctrl.SetStatefulSetOwnerRef(ctx, c, clustermaster, namespacedName)
	if err != nil {
		t.Errorf("Couldn't set owner ref for resource %s", current.GetName())
	}

	err = c.Get(ctx, namespacedName, &current)
	if err != nil {
		t.Errorf("Couldn't get the statefulset resource %s", current.GetName())
	}

	configmap := corev1.ConfigMap{
		ObjectMeta: metav1.ObjectMeta{
			Name:      "splunk-default-monitoring-console",
			Namespace: "default",
		},
	}

	// Create configmap
	err = splutil.CreateResource(ctx, c, &configmap)
	if err != nil {
		t.Errorf("Failed to create resource  %s", current.GetName())
	}

	// call reconciliation
	_, err = ApplyClusterMaster(ctx, c, clustermaster)
	if err != nil {
		t.Errorf("Unexpected error while running reconciliation for cluster manager with app framework  %v", err)
		debug.PrintStack()
	}
}<|MERGE_RESOLUTION|>--- conflicted
+++ resolved
@@ -148,13 +148,8 @@
 
 	test := func(want string) {
 		f := func() (interface{}, error) {
-<<<<<<< HEAD
-			if err := validateClusterMasterSpec(ctx, &cr); err != nil {
+			if err := validateClusterMasterSpec(ctx, c, &cr); err != nil {
 				t.Errorf("validateClusterMasterSpec() returned error: %v", err)
-=======
-			if err := validateClusterManagerSpec(ctx, c, &cr); err != nil {
-				t.Errorf("validateClusterManagerSpec() returned error: %v", err)
->>>>>>> 3eaa2130
 			}
 			return getClusterMasterStatefulSet(ctx, c, &cr)
 		}

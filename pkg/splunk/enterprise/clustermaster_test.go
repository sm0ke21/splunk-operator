--- conflicted
+++ resolved
@@ -15,6 +15,7 @@
 package enterprise
 
 import (
+	"fmt"
 	"os"
 	"strings"
 	"testing"
@@ -115,11 +116,7 @@
 			}
 			return getClusterManagerStatefulSet(c, &cr)
 		}
-<<<<<<< HEAD
-		configTester(t, "getClusterMasterStatefulSet", f, want)
-=======
-		configTester(t, fmt.Sprintf("getClusterManagerStatefulSet"), f, want)
->>>>>>> 79dd6ac0
+		configTester(t, "getClusterManagerStatefulSet", f, want)
 	}
 
 	test(splcommon.TestGetCMStatefulSet)
@@ -589,7 +586,7 @@
 		t.Errorf("Unable to create download directory for apps :%s", splcommon.AppDownloadVolume)
 	}
 
-	_, err = ApplyClusterMaster(c, &cm)
+	_, err = ApplyClusterManager(c, &cm)
 	if err != nil {
 		t.Errorf("ApplyClusterMaster should not have returned error here.")
 	}
@@ -925,7 +922,7 @@
 	}
 }
 
-func TestGetClusterMasterList(t *testing.T) {
+func TestGetClusterManagerList(t *testing.T) {
 	cm := enterpriseApi.ClusterMaster{}
 
 	listOpts := []client.ListOption{
@@ -935,8 +932,8 @@
 	client := spltest.NewMockClient()
 
 	var numOfObjects int
-	// Invalid scenario since we haven't added clustermaster to the list yet
-	_, err := getClusterMasterList(client, &cm, listOpts)
+	// Invalid scenario since we haven't added clustermanager to the list yet
+	_, err := getClusterManagerList(client, &cm, listOpts)
 	if err == nil {
 		t.Errorf("getNumOfObjects should have returned error as we haven't added standalone to the list yet")
 	}
@@ -946,12 +943,12 @@
 
 	client.ListObj = cmList
 
-	numOfObjects, err = getClusterMasterList(client, &cm, listOpts)
+	numOfObjects, err = getClusterManagerList(client, &cm, listOpts)
 	if err != nil {
 		t.Errorf("getNumOfObjects should not have returned error=%v", err)
 	}
 
 	if numOfObjects != 1 {
-		t.Errorf("Got wrong number of ClusterMaster objects. Expected=%d, Got=%d", 1, numOfObjects)
+		t.Errorf("Got wrong number of ClusterManager objects. Expected=%d, Got=%d", 1, numOfObjects)
 	}
 }
// Copyright (c) 2018-2021 Splunk Inc. All rights reserved.
//
// Licensed under the Apache License, Version 2.0 (the "License");
// you may not use this file except in compliance with the License.
// You may obtain a copy of the License at
//
// 	http://www.apache.org/licenses/LICENSE-2.0
//
// Unless required by applicable law or agreed to in writing, software
// distributed under the License is distributed on an "AS IS" BASIS,
// WITHOUT WARRANTIES OR CONDITIONS OF ANY KIND, either express or implied.
// See the License for the specific language governing permissions and
// limitations under the License.

package enterprise

import (
	"fmt"
	"os"
	"path/filepath"
	"strconv"
	"strings"
	"testing"
	"time"

	appsv1 "k8s.io/api/apps/v1"
	corev1 "k8s.io/api/core/v1"
	metav1 "k8s.io/apimachinery/pkg/apis/meta/v1"
	"k8s.io/apimachinery/pkg/types"

	enterpriseApi "github.com/splunk/splunk-operator/pkg/apis/enterprise/v3"
	splclient "github.com/splunk/splunk-operator/pkg/splunk/client"
	splcommon "github.com/splunk/splunk-operator/pkg/splunk/common"
	splctrl "github.com/splunk/splunk-operator/pkg/splunk/controller"
	spltest "github.com/splunk/splunk-operator/pkg/splunk/test"
	splutil "github.com/splunk/splunk-operator/pkg/splunk/util"
)

func init() {
}

func TestApplySplunkConfig(t *testing.T) {
	funcCalls := []spltest.MockFuncCall{
		{MetaName: "*v1.Secret-test-splunk-test-secret"},
		{MetaName: "*v1.Secret-test-splunk-test-secret"},
		{MetaName: "*v1.ConfigMap-test-splunk-stack1-search-head-defaults"},
	}
	createCalls := map[string][]spltest.MockFuncCall{"Get": funcCalls, "Create": {funcCalls[0], funcCalls[2]}, "Update": {funcCalls[0]}}
	updateCalls := map[string][]spltest.MockFuncCall{"Get": {funcCalls[0], funcCalls[1], funcCalls[2]}}
	searchHeadCR := enterpriseApi.SearchHeadCluster{
		TypeMeta: metav1.TypeMeta{
			Kind: "SearcHead",
		},
		ObjectMeta: metav1.ObjectMeta{
			Name:      "stack1",
			Namespace: "test",
		},
	}
	searchHeadCR.Spec.Defaults = "defaults-yaml"
	searchHeadRevised := searchHeadCR.DeepCopy()
	searchHeadRevised.Spec.Image = "splunk/test"
	reconcile := func(c *spltest.MockClient, cr interface{}) error {
		obj := cr.(*enterpriseApi.SearchHeadCluster)
		_, err := ApplySplunkConfig(c, obj, obj.Spec.CommonSplunkSpec, SplunkSearchHead)
		return err
	}
	spltest.ReconcileTesterWithoutRedundantCheck(t, "TestApplySplunkConfig", &searchHeadCR, searchHeadRevised, createCalls, updateCalls, reconcile, false)

	// test search head with indexer reference
	searchHeadRevised.Spec.ClusterMasterRef.Name = "stack2"
	spltest.ReconcileTesterWithoutRedundantCheck(t, "TestApplySplunkConfig", &searchHeadCR, searchHeadRevised, createCalls, updateCalls, reconcile, false)

	// test indexer with license manager
	indexerCR := enterpriseApi.IndexerCluster{
		TypeMeta: metav1.TypeMeta{
			Kind: "IndexerCluster",
		},
		ObjectMeta: metav1.ObjectMeta{
			Name:      "stack1",
			Namespace: "test",
		},
	}
	indexerRevised := indexerCR.DeepCopy()
	indexerRevised.Spec.Image = "splunk/test"
	indexerRevised.Spec.LicenseMasterRef.Name = "stack2"
	reconcile = func(c *spltest.MockClient, cr interface{}) error {
		obj := cr.(*enterpriseApi.IndexerCluster)
		_, err := ApplySplunkConfig(c, obj, obj.Spec.CommonSplunkSpec, SplunkIndexer)
		return err
	}
	funcCalls = []spltest.MockFuncCall{
		{MetaName: "*v1.Secret-test-splunk-test-secret"},
	}
	createCalls = map[string][]spltest.MockFuncCall{"Get": {funcCalls[0], funcCalls[0]}, "Create": funcCalls, "Update": {funcCalls[0]}}
	updateCalls = map[string][]spltest.MockFuncCall{"Get": {funcCalls[0], funcCalls[0]}}

	spltest.ReconcileTesterWithoutRedundantCheck(t, "TestApplySplunkConfig", &indexerCR, indexerRevised, createCalls, updateCalls, reconcile, false)
}

func TestGetLicenseManagerURL(t *testing.T) {
	cr := enterpriseApi.LicenseMaster{
		ObjectMeta: metav1.ObjectMeta{
			Name:      "stack1",
			Namespace: "test",
		},
	}

	cr.Spec.LicenseMasterRef.Name = "stack1"
	got := getLicenseManagerURL(&cr, &cr.Spec.CommonSplunkSpec)
	want := []corev1.EnvVar{
		{
			Name:  "SPLUNK_LICENSE_MASTER_URL",
			Value: splcommon.TestStack1LicenseManagerService,
		},
	}
	result := splcommon.CompareEnvs(got, want)
	//if differ then CompareEnvs returns true
	if result == true {
		t.Errorf("getLicenseManagerURL(\"%s\") = %s; want %s", SplunkLicenseManager, got, want)
	}

	cr.Spec.LicenseMasterRef.Namespace = "test"
	got = getLicenseManagerURL(&cr, &cr.Spec.CommonSplunkSpec)
	want = []corev1.EnvVar{
		{
			Name:  "SPLUNK_LICENSE_MASTER_URL",
			Value: splcommon.TestStack1LicenseManagerClusterLocal,
		},
	}

	result = splcommon.CompareEnvs(got, want)
	//if differ then CompareEnvs returns true
	if result == true {
		t.Errorf("getLicenseManagerURL(\"%s\") = %s; want %s", SplunkLicenseManager, got, want)
	}
}

func TestApplySmartstoreConfigMap(t *testing.T) {
	cr := enterpriseApi.ClusterMaster{
		ObjectMeta: metav1.ObjectMeta{
			Name:      "idxCluster",
			Namespace: "test",
		},
		Spec: enterpriseApi.ClusterMasterSpec{
			SmartStore: enterpriseApi.SmartStoreSpec{
				VolList: []enterpriseApi.VolumeSpec{
					{Name: "msos_s2s3_vol", Endpoint: "https://s3-eu-west-2.amazonaws.com", Path: "testbucket-rs-london", SecretRef: "splunk-test-secret"},
				},

				IndexList: []enterpriseApi.IndexSpec{
					{Name: "salesdata1", RemotePath: "remotepath1",
						IndexAndGlobalCommonSpec: enterpriseApi.IndexAndGlobalCommonSpec{
							VolName: "msos_s2s3_vol"},
					},
					{Name: "salesdata2", RemotePath: "remotepath2",
						IndexAndGlobalCommonSpec: enterpriseApi.IndexAndGlobalCommonSpec{
							VolName: "msos_s2s3_vol"},
					},
					{Name: "salesdata3", RemotePath: "remotepath3",
						IndexAndGlobalCommonSpec: enterpriseApi.IndexAndGlobalCommonSpec{
							VolName: "msos_s2s3_vol"},
					},
				},
			},
		},
	}

	client := spltest.NewMockClient()

	// Create namespace scoped secret
	secret, err := splutil.ApplyNamespaceScopedSecretObject(client, "test")
	if err != nil {
		t.Errorf(err.Error())
	}

	secret.Data[s3AccessKey] = []byte("abcdJDckRkxhMEdmSk5FekFRRzBFOXV6bGNldzJSWE9IenhVUy80aa")
	secret.Data[s3SecretKey] = []byte("g4NVp0a29PTzlPdGczWk1vekVUcVBSa0o4NkhBWWMvR1NadDV4YVEy")
	_, err = splctrl.ApplySecret(client, secret)
	if err != nil {
		t.Errorf(err.Error())
	}

	test := func(client *spltest.MockClient, cr splcommon.MetaObject, smartstore *enterpriseApi.SmartStoreSpec, want string) {
		f := func() (interface{}, error) {
			configMap, _, err := ApplySmartstoreConfigMap(client, cr, smartstore)
			configMap.Data["conftoken"] = "1601945361"
			return configMap, err
		}
		configTester(t, "ApplySmartstoreConfigMap()", f, want)
	}

	test(client, &cr, &cr.Spec.SmartStore, `{"metadata":{"name":"splunk-idxCluster--smartstore","namespace":"test","creationTimestamp":null,"ownerReferences":[{"apiVersion":"","kind":"","name":"idxCluster","uid":"","controller":true}]},"data":{"conftoken":"1601945361","indexes.conf":"[default]\nrepFactor = auto\nmaxDataSize = auto\nhomePath = $SPLUNK_DB/$_index_name/db\ncoldPath = $SPLUNK_DB/$_index_name/colddb\nthawedPath = $SPLUNK_DB/$_index_name/thaweddb\n \n[volume:msos_s2s3_vol]\nstorageType = remote\npath = s3://testbucket-rs-london\nremote.s3.access_key = abcdJDckRkxhMEdmSk5FekFRRzBFOXV6bGNldzJSWE9IenhVUy80aa\nremote.s3.secret_key = g4NVp0a29PTzlPdGczWk1vekVUcVBSa0o4NkhBWWMvR1NadDV4YVEy\nremote.s3.endpoint = https://s3-eu-west-2.amazonaws.com\n \n[salesdata1]\nremotePath = volume:msos_s2s3_vol/remotepath1\n\n[salesdata2]\nremotePath = volume:msos_s2s3_vol/remotepath2\n\n[salesdata3]\nremotePath = volume:msos_s2s3_vol/remotepath3\n","server.conf":""}}`)

	// Missing Volume config should return an error
	cr.Spec.SmartStore.VolList = nil
	_, _, err = ApplySmartstoreConfigMap(client, &cr, &cr.Spec.SmartStore)
	if err == nil {
		t.Errorf("Configuring Indexes without volumes should return an error")
	}
}

func TestApplyAppListingConfigMap(t *testing.T) {
	cr := enterpriseApi.ClusterMaster{
		TypeMeta: metav1.TypeMeta{
			Kind: "ClusterMaster",
		},
		ObjectMeta: metav1.ObjectMeta{
			Name:      "example",
			Namespace: "test",
		},
		Spec: enterpriseApi.ClusterMasterSpec{
			AppFrameworkConfig: enterpriseApi.AppFrameworkSpec{
				VolList: []enterpriseApi.VolumeSpec{
					{Name: "msos_s2s3_vol",
						Endpoint:  "https://s3-eu-west-2.amazonaws.com",
						Path:      "testbucket-rs-london",
						SecretRef: "s3-secret",
						Type:      "s3",
						Provider:  "aws"},
				},
				AppSources: []enterpriseApi.AppSourceSpec{
					{Name: "adminApps",
						Location: "adminAppsRepo",
						AppSourceDefaultSpec: enterpriseApi.AppSourceDefaultSpec{
							VolName: "msos_s2s3_vol",
							Scope:   enterpriseApi.ScopeLocal},
					},
					{Name: "securityApps",
						Location: "securityAppsRepo",
						AppSourceDefaultSpec: enterpriseApi.AppSourceDefaultSpec{
							VolName: "msos_s2s3_vol",
							Scope:   enterpriseApi.ScopeCluster},
					},
					{Name: "appsWithPreConfigRequired",
						Location: "repoForAppsWithPreConfigRequired",
						AppSourceDefaultSpec: enterpriseApi.AppSourceDefaultSpec{
							VolName: "msos_s2s3_vol",
							Scope:   "clusterWithPreConfig"},
					},
				},
			},
		},
	}

	client := spltest.NewMockClient()

	var S3Response splclient.S3Response

	remoteObjListMap := make(map[string]splclient.S3Response)

	// Fill appSrc adminApps
	startAppPathAndName := "adminCategoryOne.tgz"
	S3Response.Objects = createRemoteObjectList("b41d8cd98f00", startAppPathAndName, 2322, nil, 10)
	remoteObjListMap[cr.Spec.AppFrameworkConfig.AppSources[0].Name] = S3Response

	startAppPathAndName = "securityCategoryOne.tgz"
	S3Response.Objects = createRemoteObjectList("c41d8cd98f00", startAppPathAndName, 3322, nil, 10)
	remoteObjListMap[cr.Spec.AppFrameworkConfig.AppSources[1].Name] = S3Response

	startAppPathAndName = "appWithPreConfigReqOne.tgz"
	S3Response.Objects = createRemoteObjectList("d41d8cd98f00", startAppPathAndName, 4322, nil, 10)
	remoteObjListMap[cr.Spec.AppFrameworkConfig.AppSources[2].Name] = S3Response

	// set the status context
	initAppFrameWorkContext(client, &cr, &cr.Spec.AppFrameworkConfig, &cr.Status.AppContext)

	appsModified, err := handleAppRepoChanges(client, &cr, &cr.Status.AppContext, remoteObjListMap, &cr.Spec.AppFrameworkConfig)

	if err != nil {
		t.Errorf("Empty remote Object list should not trigger an error, but got error : %v", err)
	}

	testAppListingConfigMap := func(client *spltest.MockClient, cr splcommon.MetaObject, appConf *enterpriseApi.AppFrameworkSpec, appsSrcDeployStatus map[string]enterpriseApi.AppSrcDeployInfo, want string) {
		f := func() (interface{}, error) {
			configMap, _, err := ApplyAppListingConfigMap(client, cr, appConf, appsSrcDeployStatus, appsModified)
			// Make the config token as predictable
			configMap.Data[appsUpdateToken] = "1601945361"
			return configMap, err
		}
		configTester(t, "(ApplyAppListingConfigMap)", f, want)
	}

	testAppListingConfigMap(client, &cr, &cr.Spec.AppFrameworkConfig, cr.Status.AppContext.AppsSrcDeployStatus, `{"metadata":{"name":"splunk-example-clustermaster-app-list","namespace":"test","creationTimestamp":null,"ownerReferences":[{"apiVersion":"","kind":"ClusterMaster","name":"example","uid":"","controller":true}]},"data":{"app-list-cluster-with-pre-config.yaml":"splunk:\n  apps_location:\n      - \"/init-apps/appsWithPreConfigRequired/1_appWithPreConfigReqOne.tgz\"\n      - \"/init-apps/appsWithPreConfigRequired/2_appWithPreConfigReqOne.tgz\"\n      - \"/init-apps/appsWithPreConfigRequired/3_appWithPreConfigReqOne.tgz\"\n      - \"/init-apps/appsWithPreConfigRequired/4_appWithPreConfigReqOne.tgz\"\n      - \"/init-apps/appsWithPreConfigRequired/5_appWithPreConfigReqOne.tgz\"\n      - \"/init-apps/appsWithPreConfigRequired/6_appWithPreConfigReqOne.tgz\"\n      - \"/init-apps/appsWithPreConfigRequired/7_appWithPreConfigReqOne.tgz\"\n      - \"/init-apps/appsWithPreConfigRequired/8_appWithPreConfigReqOne.tgz\"\n      - \"/init-apps/appsWithPreConfigRequired/9_appWithPreConfigReqOne.tgz\"\n      - \"/init-apps/appsWithPreConfigRequired/10_appWithPreConfigReqOne.tgz\"","app-list-cluster.yaml":"splunk:\n  app_paths_install:\n    idxc:\n      - \"/init-apps/securityApps/1_securityCategoryOne.tgz\"\n      - \"/init-apps/securityApps/2_securityCategoryOne.tgz\"\n      - \"/init-apps/securityApps/3_securityCategoryOne.tgz\"\n      - \"/init-apps/securityApps/4_securityCategoryOne.tgz\"\n      - \"/init-apps/securityApps/5_securityCategoryOne.tgz\"\n      - \"/init-apps/securityApps/6_securityCategoryOne.tgz\"\n      - \"/init-apps/securityApps/7_securityCategoryOne.tgz\"\n      - \"/init-apps/securityApps/8_securityCategoryOne.tgz\"\n      - \"/init-apps/securityApps/9_securityCategoryOne.tgz\"\n      - \"/init-apps/securityApps/10_securityCategoryOne.tgz\"","app-list-local.yaml":"splunk:\n  app_paths_install:\n    default:\n      - \"/init-apps/adminApps/1_adminCategoryOne.tgz\"\n      - \"/init-apps/adminApps/2_adminCategoryOne.tgz\"\n      - \"/init-apps/adminApps/3_adminCategoryOne.tgz\"\n      - \"/init-apps/adminApps/4_adminCategoryOne.tgz\"\n      - \"/init-apps/adminApps/5_adminCategoryOne.tgz\"\n      - \"/init-apps/adminApps/6_adminCategoryOne.tgz\"\n      - \"/init-apps/adminApps/7_adminCategoryOne.tgz\"\n      - \"/init-apps/adminApps/8_adminCategoryOne.tgz\"\n      - \"/init-apps/adminApps/9_adminCategoryOne.tgz\"\n      - \"/init-apps/adminApps/10_adminCategoryOne.tgz\"","appsUpdateToken":"1601945361"}}`)

	// Make sure that the App Listing configMap works fine for SearchHeadCluster
	cr.Kind = "SearchHeadCluster"
	testAppListingConfigMap(client, &cr, &cr.Spec.AppFrameworkConfig, cr.Status.AppContext.AppsSrcDeployStatus, `{"metadata":{"name":"splunk-example-searchheadcluster-app-list","namespace":"test","creationTimestamp":null,"ownerReferences":[{"apiVersion":"","kind":"SearchHeadCluster","name":"example","uid":"","controller":true}]},"data":{"app-list-cluster-with-pre-config.yaml":"splunk:\n  apps_location:\n      - \"/init-apps/appsWithPreConfigRequired/1_appWithPreConfigReqOne.tgz\"\n      - \"/init-apps/appsWithPreConfigRequired/2_appWithPreConfigReqOne.tgz\"\n      - \"/init-apps/appsWithPreConfigRequired/3_appWithPreConfigReqOne.tgz\"\n      - \"/init-apps/appsWithPreConfigRequired/4_appWithPreConfigReqOne.tgz\"\n      - \"/init-apps/appsWithPreConfigRequired/5_appWithPreConfigReqOne.tgz\"\n      - \"/init-apps/appsWithPreConfigRequired/6_appWithPreConfigReqOne.tgz\"\n      - \"/init-apps/appsWithPreConfigRequired/7_appWithPreConfigReqOne.tgz\"\n      - \"/init-apps/appsWithPreConfigRequired/8_appWithPreConfigReqOne.tgz\"\n      - \"/init-apps/appsWithPreConfigRequired/9_appWithPreConfigReqOne.tgz\"\n      - \"/init-apps/appsWithPreConfigRequired/10_appWithPreConfigReqOne.tgz\"","app-list-cluster.yaml":"splunk:\n  app_paths_install:\n    shc:\n      - \"/init-apps/securityApps/1_securityCategoryOne.tgz\"\n      - \"/init-apps/securityApps/2_securityCategoryOne.tgz\"\n      - \"/init-apps/securityApps/3_securityCategoryOne.tgz\"\n      - \"/init-apps/securityApps/4_securityCategoryOne.tgz\"\n      - \"/init-apps/securityApps/5_securityCategoryOne.tgz\"\n      - \"/init-apps/securityApps/6_securityCategoryOne.tgz\"\n      - \"/init-apps/securityApps/7_securityCategoryOne.tgz\"\n      - \"/init-apps/securityApps/8_securityCategoryOne.tgz\"\n      - \"/init-apps/securityApps/9_securityCategoryOne.tgz\"\n      - \"/init-apps/securityApps/10_securityCategoryOne.tgz\"","app-list-local.yaml":"splunk:\n  app_paths_install:\n    default:\n      - \"/init-apps/adminApps/1_adminCategoryOne.tgz\"\n      - \"/init-apps/adminApps/2_adminCategoryOne.tgz\"\n      - \"/init-apps/adminApps/3_adminCategoryOne.tgz\"\n      - \"/init-apps/adminApps/4_adminCategoryOne.tgz\"\n      - \"/init-apps/adminApps/5_adminCategoryOne.tgz\"\n      - \"/init-apps/adminApps/6_adminCategoryOne.tgz\"\n      - \"/init-apps/adminApps/7_adminCategoryOne.tgz\"\n      - \"/init-apps/adminApps/8_adminCategoryOne.tgz\"\n      - \"/init-apps/adminApps/9_adminCategoryOne.tgz\"\n      - \"/init-apps/adminApps/10_adminCategoryOne.tgz\"","appsUpdateToken":"1601945361"}}`)

	// Now test the Cluster manager stateful set, to validate the Pod updates with the app listing config map
	cr.Kind = "ClusterMaster"
	_, err = splutil.ApplyNamespaceScopedSecretObject(client, "test")
	if err != nil {
		t.Errorf("Failed to create namespace scoped object")
	}

	// to pass the validation stage, add the directory to download apps
	err = os.MkdirAll(splcommon.AppDownloadVolume, 0755)
	defer os.RemoveAll(splcommon.AppDownloadVolume)

	if err != nil {
		t.Errorf("Unable to create download directory for apps :%s", splcommon.AppDownloadVolume)
	}

	testStsWithAppListVolMounts := func(want string) {
		f := func() (interface{}, error) {
			if err := validateClusterManagerSpec(&cr); err != nil {
				t.Errorf("validateClusterManagerSpec() returned error: %v", err)
			}
			return getClusterManagerStatefulSet(client, &cr)
		}
<<<<<<< HEAD
		configTester(t, "getClusterMasterStatefulSet", f, want)
=======
		configTester(t, fmt.Sprintf("getClusterManagerStatefulSet"), f, want)
>>>>>>> 3db0c88d
	}

	testStsWithAppListVolMounts(splcommon.TestApplyAppListingConfigMap)

	// Test to ensure that the Applisting config map is empty after the apps are installed successfully
	markAppsStatusToComplete(client, &cr, &cr.Spec.AppFrameworkConfig, cr.Status.AppContext.AppsSrcDeployStatus)
	testAppListingConfigMap(client, &cr, &cr.Spec.AppFrameworkConfig, cr.Status.AppContext.AppsSrcDeployStatus, `{"metadata":{"name":"splunk-example-clustermaster-app-list","namespace":"test","creationTimestamp":null,"ownerReferences":[{"apiVersion":"","kind":"ClusterMaster","name":"example","uid":"","controller":true}]},"data":{"appsUpdateToken":"1601945361"}}`)

}

func TestRemoveOwenerReferencesForSecretObjectsReferredBySmartstoreVolumes(t *testing.T) {
	cr := enterpriseApi.ClusterMaster{
		ObjectMeta: metav1.ObjectMeta{
			Name:      "idxCluster",
			Namespace: "test",
		},
		Spec: enterpriseApi.ClusterMasterSpec{
			SmartStore: enterpriseApi.SmartStoreSpec{
				VolList: []enterpriseApi.VolumeSpec{
					{Name: "msos_s2s3_vol", Endpoint: "https://s3-eu-west-2.amazonaws.com", Path: "testbucket-rs-london", SecretRef: "splunk-test-secret"},
					{Name: "msos_s2s3_vol_2", Endpoint: "https://s3-eu-west-2.amazonaws.com", Path: "testbucket-rs-london", SecretRef: "splunk-test-secret"},
					{Name: "msos_s2s3_vol_3", Endpoint: "https://s3-eu-west-2.amazonaws.com", Path: "testbucket-rs-london", SecretRef: "splunk-test-secret"},
					{Name: "msos_s2s3_vol_4", Endpoint: "https://s3-eu-west-2.amazonaws.com", Path: "testbucket-rs-london", SecretRef: "splunk-test-secret"},
				},

				IndexList: []enterpriseApi.IndexSpec{
					{Name: "salesdata1", RemotePath: "remotepath1",
						IndexAndGlobalCommonSpec: enterpriseApi.IndexAndGlobalCommonSpec{
							VolName: "msos_s2s3_vol"},
					},
					{Name: "salesdata2", RemotePath: "remotepath2",
						IndexAndGlobalCommonSpec: enterpriseApi.IndexAndGlobalCommonSpec{
							VolName: "msos_s2s3_vol"},
					},
					{Name: "salesdata3", RemotePath: "remotepath3",
						IndexAndGlobalCommonSpec: enterpriseApi.IndexAndGlobalCommonSpec{
							VolName: "msos_s2s3_vol"},
					},
				},
			},
		},
	}

	client := spltest.NewMockClient()

	// Create namespace scoped secret
	secret, err := splutil.ApplyNamespaceScopedSecretObject(client, "test")
	if err != nil {
		t.Errorf(err.Error())
	}

	secret.Data[s3AccessKey] = []byte("abcdJDckRkxhMEdmSk5FekFRRzBFOXV6bGNldzJSWE9IenhVUy80aa")
	secret.Data[s3SecretKey] = []byte("g4NVp0a29PTzlPdGczWk1vekVUcVBSa0o4NkhBWWMvR1NadDV4YVEy")
	_, err = splctrl.ApplySecret(client, secret)
	if err != nil {
		t.Errorf(err.Error())
	}

	// Test existing secret
	err = splutil.SetSecretOwnerRef(client, secret.GetName(), &cr)
	if err != nil {
		t.Errorf("Couldn't set owner ref for secret %s", secret.GetName())
	}

	err = DeleteOwnerReferencesForS3SecretObjects(client, secret, &cr.Spec.SmartStore)

	if err != nil {
		t.Errorf("Couldn't Remove S3 Secret object references %v", err)
	}

	// If the secret object doesn't exist, should return an error
	// Here in the volume references, secrets splunk-test-sec_1, to splunk-test-sec_4 doesn't exist
	cr = enterpriseApi.ClusterMaster{
		ObjectMeta: metav1.ObjectMeta{
			Name:      "idxCluster",
			Namespace: "testWithNoSecret",
		},
		Spec: enterpriseApi.ClusterMasterSpec{
			SmartStore: enterpriseApi.SmartStoreSpec{
				VolList: []enterpriseApi.VolumeSpec{
					{Name: "msos_s2s3_vol", Endpoint: "https://s3-eu-west-2.amazonaws.com", Path: "testbucket-rs-london", SecretRef: "splunk-test-sec_1"},
					{Name: "msos_s2s3_vol_2", Endpoint: "https://s3-eu-west-2.amazonaws.com", Path: "testbucket-rs-london", SecretRef: "splunk-test-sec_2"},
					{Name: "msos_s2s3_vol_3", Endpoint: "https://s3-eu-west-2.amazonaws.com", Path: "testbucket-rs-london", SecretRef: "splunk-test-sec_3"},
					{Name: "msos_s2s3_vol_4", Endpoint: "https://s3-eu-west-2.amazonaws.com", Path: "testbucket-rs-london", SecretRef: "splunk-test-sec_4"},
				},
			},
		},
	}

	// S3 secret owner reference removal, with non-existing secret objects
	err = DeleteOwnerReferencesForS3SecretObjects(client, secret, &cr.Spec.SmartStore)
	if err == nil {
		t.Errorf("Should report an error, when the secret object referenced in the volume config doesn't exist")
	}

	// Smartstore volume config with non-existing secret objects
	err = DeleteOwnerReferencesForResources(client, &cr, &cr.Spec.SmartStore)
	if err == nil {
		t.Errorf("Should report an error, when the secret objects doesn't exist")
	}
}

func TestGetSmartstoreRemoteVolumeSecrets(t *testing.T) {
	cr := enterpriseApi.ClusterMaster{
		ObjectMeta: metav1.ObjectMeta{
			Name:      "CM",
			Namespace: "test",
		},
		Spec: enterpriseApi.ClusterMasterSpec{
			SmartStore: enterpriseApi.SmartStoreSpec{
				VolList: []enterpriseApi.VolumeSpec{
					{Name: "msos_s2s3_vol", Endpoint: "https://s3-eu-west-2.amazonaws.com", Path: "testbucket-rs-london", SecretRef: "splunk-test-secret"},
				},
			},
		},
	}

	client := spltest.NewMockClient()

	// Just to simplify the test, assume that the keys are stored as part of the splunk-test-secret object, hence create that secret object
	secret, err := splutil.ApplyNamespaceScopedSecretObject(client, "test")
	if err != nil {
		t.Errorf(err.Error())
	}

	_, err = splctrl.ApplySecret(client, secret)
	if err != nil {
		t.Errorf(err.Error())
	}

	// Missing S3 access key should return error
	_, _, _, err = GetSmartstoreRemoteVolumeSecrets(cr.Spec.SmartStore.VolList[0], client, &cr, &cr.Spec.SmartStore)
	if err == nil {
		t.Errorf("Missing S3 access key should return an error")
	}

	secret.Data[s3AccessKey] = []byte("abcdJDckRkxhMEdmSk5FekFRRzBFOXV6bGNldzJSWE9IenhVUy80aa")

	// Missing S3 secret key should return error
	_, _, _, err = GetSmartstoreRemoteVolumeSecrets(cr.Spec.SmartStore.VolList[0], client, &cr, &cr.Spec.SmartStore)
	if err == nil {
		t.Errorf("Missing S3 secret key should return an error")
	}

	// When access key and secret keys are present, returned keys should not be empty. Also, should not return an error
	secret.Data[s3SecretKey] = []byte("g4NVp0a29PTzlPdGczWk1vekVUcVBSa0o4NkhBWWMvR1NadDV4YVEy")
	accessKey, secretKey, _, err := GetSmartstoreRemoteVolumeSecrets(cr.Spec.SmartStore.VolList[0], client, &cr, &cr.Spec.SmartStore)
	if accessKey == "" || secretKey == "" || err != nil {
		t.Errorf("Missing S3 Keys / Error not expected, when the Secret object with the S3 specific keys are present")
	}
}

func TestCheckIfAnAppIsActiveOnRemoteStore(t *testing.T) {
	var remoteObjList []*splclient.RemoteObject
	var entry *splclient.RemoteObject

	tmpAppName := "xys.spl"
	entry = allocateRemoteObject("d41d8cd98f00", tmpAppName, 2322, nil)

	remoteObjList = append(remoteObjList, entry)

	if !checkIfAnAppIsActiveOnRemoteStore(tmpAppName, remoteObjList) {
		t.Errorf("Failed to detect for a valid app from remote listing")
	}

	if checkIfAnAppIsActiveOnRemoteStore("app10.tgz", remoteObjList) {
		t.Errorf("Non existing app is reported as existing")
	}

}

func TestInitAndCheckAppInfoStatusShouldNotFail(t *testing.T) {
	cr := enterpriseApi.Standalone{
		ObjectMeta: metav1.ObjectMeta{
			Name:      "standalone",
			Namespace: "test",
		},
		TypeMeta: metav1.TypeMeta{
			Kind: "Standalone",
		},
		Spec: enterpriseApi.StandaloneSpec{
			Replicas: 1,
			AppFrameworkConfig: enterpriseApi.AppFrameworkSpec{
				AppsRepoPollInterval: 0,
				VolList: []enterpriseApi.VolumeSpec{
					{Name: "msos_s2s3_vol", Endpoint: "https://s3-eu-west-2.amazonaws.com", Path: "testbucket-rs-london", SecretRef: "s3-secret", Provider: "aws"},
				},
				AppSources: []enterpriseApi.AppSourceSpec{
					{Name: "adminApps",
						Location: "adminAppsRepo",
						AppSourceDefaultSpec: enterpriseApi.AppSourceDefaultSpec{
							VolName: "msos_s2s3_vol",
							Scope:   "local"},
					},
					{Name: "securityApps",
						Location: "securityAppsRepo",
						AppSourceDefaultSpec: enterpriseApi.AppSourceDefaultSpec{
							VolName: "msos_s2s3_vol",
							Scope:   "local"},
					},
					{Name: "authenticationApps",
						Location: "authenticationAppsRepo",
						AppSourceDefaultSpec: enterpriseApi.AppSourceDefaultSpec{
							VolName: "msos_s2s3_vol",
							Scope:   "local"},
					},
				},
			},
		},
	}

	client := spltest.NewMockClient()

	// add another standalone cr to the list
	revised := cr
	revised.ObjectMeta.Name = "standalone2"

	var appDeployContext enterpriseApi.AppDeploymentContext
	appDeployContext.AppFrameworkConfig = cr.Spec.AppFrameworkConfig
	err := initAndCheckAppInfoStatus(client, &cr, &cr.Spec.AppFrameworkConfig, &appDeployContext)
	if err != nil {
		t.Errorf("initAndCheckAppInfoStatus should not have returned error")
	}

	var configMap *corev1.ConfigMap
	configMapName := GetSplunkManualAppUpdateConfigMapName(cr.GetNamespace())
	namespacedName := types.NamespacedName{Namespace: cr.GetNamespace(), Name: configMapName}
	_, err = splctrl.GetConfigMap(client, namespacedName)
	if err != nil {
		t.Errorf("Unable to get configMap")
	}

	// check the status and refCount first time
	refCount := getManualUpdateRefCount(client, &cr, configMapName)
	status := getManualUpdateStatus(client, &cr, configMapName)
	if refCount != 1 || status != "off" {
		t.Errorf("Got wrong status or/and refCount. Expected status=off, Got=%s. Expected refCount=1, Got=%d", status, refCount)
	}

	var appDeployContext2 enterpriseApi.AppDeploymentContext
	appDeployContext2.AppFrameworkConfig = revised.Spec.AppFrameworkConfig
	err = initAndCheckAppInfoStatus(client, &revised, &revised.Spec.AppFrameworkConfig, &appDeployContext2)
	if err != nil {
		t.Errorf("initAndCheckAppInfoStatus should not have returned error")
	}

	_, err = splctrl.GetConfigMap(client, namespacedName)
	if err != nil {
		t.Errorf("Unable to get configMap")
	}

	// check the status and refCount second time. We should have turned off manual update now.
	refCount = getManualUpdateRefCount(client, &revised, configMapName)
	status = getManualUpdateStatus(client, &revised, configMapName)
	if refCount != 2 || status != "off" {
		t.Errorf("Got wrong status or/and refCount. Expected status=off, Got=%s. Expected refCount=2, Got=%d", status, refCount)
	}

	// prepare the configMap
	crKindMap := make(map[string]string)
	configMapData := fmt.Sprintf(`status: on
	refCount: 2`)

	crKindMap[cr.GetObjectKind().GroupVersionKind().Kind] = configMapData

	configMap = splctrl.PrepareConfigMap(configMapName, cr.GetNamespace(), crKindMap)

	_, err = splctrl.ApplyConfigMap(client, configMap)
	if err != nil {
		t.Errorf("ApplyConfigMap should not have returned error")
	}
	// set this CR as the owner ref for the config map
	err = SetConfigMapOwnerRef(client, &cr, configMap)
	if err != nil {
		t.Errorf("Unable to set owner reference for configMap: %s", configMap.Name)
	}

	// set the second CR too as the owner ref for the config map
	err = SetConfigMapOwnerRef(client, &revised, configMap)
	if err != nil {
		t.Errorf("Unable to set owner reference for configMap: %s", configMap.Name)
	}

	err = initAndCheckAppInfoStatus(client, &revised, &revised.Spec.AppFrameworkConfig, &appDeployContext2)
	if err != nil {
		t.Errorf("initAndCheckAppInfoStatus should not have returned error")
	}

	// check the status and refCount second time. We should have turned off manual update now.
	refCount = getManualUpdateRefCount(client, &revised, configMapName)
	status = getManualUpdateStatus(client, &revised, configMapName)
	if refCount != 1 || status != "on" {
		t.Errorf("Got wrong status or/and refCount. Expected status=on, Got=%s. Expected refCount=1, Got=%d", status, refCount)
	}

	appDeployContext2.IsDeploymentInProgress = false
	err = initAndCheckAppInfoStatus(client, &cr, &cr.Spec.AppFrameworkConfig, &appDeployContext2)
	if err != nil {
		t.Errorf("initAndCheckAppInfoStatus should not have returned error")
	}

	// check the status and refCount second time. We should have turned off manual update now.
	refCount = getManualUpdateRefCount(client, &cr, configMapName)
	status = getManualUpdateStatus(client, &cr, configMapName)
	if refCount != 2 || status != "off" {
		t.Errorf("Got wrong status or/and refCount. Expected status=off, Got=%s. Expected refCount=2, Got=%d", status, refCount)
	}

}

func TestInitAndCheckAppInfoStatusShouldFail(t *testing.T) {
	cr := enterpriseApi.Standalone{
		ObjectMeta: metav1.ObjectMeta{
			Name:      "standalone",
			Namespace: "test",
		},
		TypeMeta: metav1.TypeMeta{
			Kind: "Standalone",
		},
		Spec: enterpriseApi.StandaloneSpec{
			Replicas: 1,
			AppFrameworkConfig: enterpriseApi.AppFrameworkSpec{
				AppsRepoPollInterval: 0,
				VolList: []enterpriseApi.VolumeSpec{
					{Name: "msos_s2s3_vol", Endpoint: "https://s3-eu-west-2.amazonaws.com", Path: "testbucket-rs-london", SecretRef: "s3-secret"},
				},
				AppSources: []enterpriseApi.AppSourceSpec{
					{Name: "adminApps",
						Location: "adminAppsRepo",
						AppSourceDefaultSpec: enterpriseApi.AppSourceDefaultSpec{
							VolName: "msos_s2s3_vol",
							Scope:   "local"},
					},
					{Name: "securityApps",
						Location: "securityAppsRepo",
						AppSourceDefaultSpec: enterpriseApi.AppSourceDefaultSpec{
							VolName: "msos_s2s3_vol",
							Scope:   "local"},
					},
					{Name: "authenticationApps",
						Location: "authenticationAppsRepo",
						AppSourceDefaultSpec: enterpriseApi.AppSourceDefaultSpec{
							VolName: "msos_s2s3_vol",
							Scope:   "local"},
					},
				},
			},
		},
	}

	client := spltest.NewMockClient()

	var appDeployContext enterpriseApi.AppDeploymentContext
	appDeployContext.AppFrameworkConfig = cr.Spec.AppFrameworkConfig

	initAndCheckAppInfoStatus(client, &cr, &cr.Spec.AppFrameworkConfig, &appDeployContext)
	if appDeployContext.LastAppInfoCheckTime != 0 {
		t.Errorf("We should not have updated the LastAppInfoCheckTime as polling of apps repo is disabled.")
	}
}

func TestHandleAppRepoChanges(t *testing.T) {
	cr := enterpriseApi.Standalone{
		ObjectMeta: metav1.ObjectMeta{
			Name:      "Clustermaster",
			Namespace: "test",
		},
		Spec: enterpriseApi.StandaloneSpec{
			Replicas: 1,
			AppFrameworkConfig: enterpriseApi.AppFrameworkSpec{
				VolList: []enterpriseApi.VolumeSpec{
					{Name: "msos_s2s3_vol", Endpoint: "https://s3-eu-west-2.amazonaws.com", Path: "testbucket-rs-london", SecretRef: "s3-secret"},
				},
				AppSources: []enterpriseApi.AppSourceSpec{
					{Name: "adminApps",
						Location: "adminAppsRepo",
						AppSourceDefaultSpec: enterpriseApi.AppSourceDefaultSpec{
							VolName: "msos_s2s3_vol",
							Scope:   enterpriseApi.ScopeLocal},
					},
					{Name: "securityApps",
						Location: "securityAppsRepo",
						AppSourceDefaultSpec: enterpriseApi.AppSourceDefaultSpec{
							VolName: "msos_s2s3_vol",
							Scope:   enterpriseApi.ScopeLocal},
					},
					{Name: "authenticationApps",
						Location: "authenticationAppsRepo",
						AppSourceDefaultSpec: enterpriseApi.AppSourceDefaultSpec{
							VolName: "msos_s2s3_vol",
							Scope:   enterpriseApi.ScopeLocal},
					},
				},
			},
		},
	}

	client := spltest.NewMockClient()

	var appDeployContext enterpriseApi.AppDeploymentContext
	var remoteObjListMap map[string]splclient.S3Response
	var appFramworkConf enterpriseApi.AppFrameworkSpec = cr.Spec.AppFrameworkConfig
	var err error

	var S3Response splclient.S3Response

	// Test-1: Empty remoteObjectList Map should return an error
	_, err = handleAppRepoChanges(client, &cr, &appDeployContext, remoteObjListMap, &appFramworkConf)

	if err != nil {
		t.Errorf("Empty remote Object list should not trigger an error, but got error : %v", err)
	}

	// Test-2: Valid remoteObjectList should not cause an error
	startAppPathAndName := "bucketpath1/bpath2/locationpath1/lpath2/adminCategoryOne.tgz"
	remoteObjListMap = make(map[string]splclient.S3Response)
	// Prepare a S3Response
	S3Response.Objects = createRemoteObjectList("d41d8cd98f00", startAppPathAndName, 2322, nil, 10)
	// Set the app source with a matching one
	remoteObjListMap[appFramworkConf.AppSources[0].Name] = S3Response

	_, err = handleAppRepoChanges(client, &cr, &appDeployContext, remoteObjListMap, &appFramworkConf)
	if err != nil {
		t.Errorf("Could not handle a valid remote listing. Error: %v", err)
	}

	_, err = validateAppSrcDeployInfoByStateAndStatus(appFramworkConf.AppSources[0].Name, appDeployContext.AppsSrcDeployStatus, enterpriseApi.RepoStateActive, enterpriseApi.DeployStatusPending)
	if err != nil {
		t.Errorf("Unexpected app status. Error: %v", err)
	}

	// Test-3: If the App Resource is not found in the remote object listing, all the corresponding Apps should be deleted/disabled
	delete(remoteObjListMap, appFramworkConf.AppSources[0].Name)
	_, err = handleAppRepoChanges(client, &cr, &appDeployContext, remoteObjListMap, &appFramworkConf)
	if err != nil {
		t.Errorf("Could not handle a valid remote listing. Error: %v", err)
	}

	_, err = validateAppSrcDeployInfoByStateAndStatus(appFramworkConf.AppSources[0].Name, appDeployContext.AppsSrcDeployStatus, enterpriseApi.RepoStateDeleted, enterpriseApi.DeployStatusPending)
	if err != nil {
		t.Errorf("Unable to delete/disable Apps, when the AppSource is deleted. Unexpected app status. Error: %v", err)
	}
	setStateAndStatusForAppDeployInfoList(appDeployContext.AppsSrcDeployStatus[appFramworkConf.AppSources[0].Name].AppDeploymentInfoList, enterpriseApi.RepoStateActive, enterpriseApi.DeployStatusPending)

	// Test-4: If the App Resource is not found in the config, all the corresponding Apps should be deleted/disabled
	tmpAppSrcName := appFramworkConf.AppSources[0].Name
	appFramworkConf.AppSources[0].Name = "invalidName"
	_, err = handleAppRepoChanges(client, &cr, &appDeployContext, remoteObjListMap, &appFramworkConf)
	if err != nil {
		t.Errorf("Could not handle a valid remote listing. Error: %v", err)
	}
	appFramworkConf.AppSources[0].Name = tmpAppSrcName

	_, err = validateAppSrcDeployInfoByStateAndStatus(appFramworkConf.AppSources[0].Name, appDeployContext.AppsSrcDeployStatus, enterpriseApi.RepoStateDeleted, enterpriseApi.DeployStatusPending)
	if err != nil {
		t.Errorf("Unable to delete/disable Apps, when the AppSource is deleted from the config. Unexpected app status. Error: %v", err)
	}

	// Test-5: Changing the AppSource deployment info should change for all the Apps in the list
	changeAppSrcDeployInfoStatus(appFramworkConf.AppSources[0].Name, appDeployContext.AppsSrcDeployStatus, enterpriseApi.RepoStateDeleted, enterpriseApi.DeployStatusPending, enterpriseApi.DeployStatusInProgress)
	_, err = validateAppSrcDeployInfoByStateAndStatus(appFramworkConf.AppSources[0].Name, appDeployContext.AppsSrcDeployStatus, enterpriseApi.RepoStateDeleted, enterpriseApi.DeployStatusInProgress)
	if err != nil {
		t.Errorf("Invalid AppSrc deployment info detected. Error: %v", err)
	}

	// Test-6: When an App is deleted on remote store, it should be marked as deleted
	setStateAndStatusForAppDeployInfoList(appDeployContext.AppsSrcDeployStatus[appFramworkConf.AppSources[0].Name].AppDeploymentInfoList, enterpriseApi.RepoStateActive, enterpriseApi.DeployStatusPending)

	// delete an object on remote store for the app source
	tmpS3Response := S3Response
	tmpS3Response.Objects = append(tmpS3Response.Objects[:0], tmpS3Response.Objects[1:]...)
	remoteObjListMap[appFramworkConf.AppSources[0].Name] = tmpS3Response

	_, err = handleAppRepoChanges(client, &cr, &appDeployContext, remoteObjListMap, &appFramworkConf)
	if err != nil {
		t.Errorf("Could not handle a valid remote listing. Error: %v", err)
	}

	_, err = validateAppSrcDeployInfoByStateAndStatus(appFramworkConf.AppSources[0].Name, appDeployContext.AppsSrcDeployStatus, enterpriseApi.RepoStateActive, enterpriseApi.DeployStatusPending)
	if err != nil {
		t.Errorf("Unable to delete/disable an app when the App is deleted from remote store. Error: %v", err)
	}

	// Test-7: Object hash change on the remote store should cause App state and status as Active and Pending.
	S3Response.Objects = createRemoteObjectList("e41d8cd98f00", startAppPathAndName, 2322, nil, 10)
	remoteObjListMap[appFramworkConf.AppSources[0].Name] = S3Response

	setStateAndStatusForAppDeployInfoList(appDeployContext.AppsSrcDeployStatus[appFramworkConf.AppSources[0].Name].AppDeploymentInfoList, enterpriseApi.RepoStateDeleted, enterpriseApi.DeployStatusComplete)

	_, err = handleAppRepoChanges(client, &cr, &appDeployContext, remoteObjListMap, &appFramworkConf)
	if err != nil {
		t.Errorf("Could not handle a valid remote listing. Error: %v", err)
	}

	_, err = validateAppSrcDeployInfoByStateAndStatus(appFramworkConf.AppSources[0].Name, appDeployContext.AppsSrcDeployStatus, enterpriseApi.RepoStateActive, enterpriseApi.DeployStatusPending)
	if err != nil {
		t.Errorf("Unable to detect the change, when the object changed. Error: %v", err)
	}

	// Test-8:  For an AppSrc, when all the Apps are deleted on remote store and re-introduced, should modify the state to active and pending
	setStateAndStatusForAppDeployInfoList(appDeployContext.AppsSrcDeployStatus[appFramworkConf.AppSources[0].Name].AppDeploymentInfoList, enterpriseApi.RepoStateDeleted, enterpriseApi.DeployStatusComplete)

	_, err = handleAppRepoChanges(client, &cr, &appDeployContext, remoteObjListMap, &appFramworkConf)
	if err != nil {
		t.Errorf("Could not handle a valid remote listing. Error: %v", err)
	}

	_, err = validateAppSrcDeployInfoByStateAndStatus(appFramworkConf.AppSources[0].Name, appDeployContext.AppsSrcDeployStatus, enterpriseApi.RepoStateActive, enterpriseApi.DeployStatusPending)
	if err != nil {
		t.Errorf("Unable to delete/disable the Apps when the Apps are deleted from remote store. Error: %v", err)
	}

	// Test-9: Unknown App source in remote obj listing should return an error
	startAppPathAndName = "csecurityApps.spl"
	S3Response.Objects = createRemoteObjectList("d41d8cd98f00", startAppPathAndName, 2322, nil, 10)
	invalidAppSourceName := "UnknownAppSourceInConfig"
	remoteObjListMap[invalidAppSourceName] = S3Response
	_, err = handleAppRepoChanges(client, &cr, &appDeployContext, remoteObjListMap, &appFramworkConf)

	if err == nil {
		t.Errorf("Unable to return an error, when the remote listing contain unknown App source")
	}
	delete(remoteObjListMap, invalidAppSourceName)

	// Test-10: Setting  all apps in AppSrc to complete should mark all the apps status as complete irrespective of their state
	// 10.1 Check for state=Active and status=Complete
	for appSrc, appSrcDeployStatus := range appDeployContext.AppsSrcDeployStatus {
		// ToDo: Enable for Phase-3
		//setStateAndStatusForAppDeployInfoList(appSrcDeployStatus.AppDeploymentInfoList, enterpriseApi.RepoStateActive, enterpriseApi.DeployStatusInProgress)
		setStateAndStatusForAppDeployInfoList(appSrcDeployStatus.AppDeploymentInfoList, enterpriseApi.RepoStateActive, enterpriseApi.DeployStatusPending)
		appDeployContext.AppsSrcDeployStatus[appSrc] = appSrcDeployStatus

		// ToDo: Enable for Phase-3
		//expectedMatchCount := getAppSrcDeployInfoCountByStateAndStatus(appSrc, appDeployContext.AppsSrcDeployStatus, enterpriseApi.RepoStateActive, enterpriseApi.DeployStatusInProgress)
		expectedMatchCount := getAppSrcDeployInfoCountByStateAndStatus(appSrc, appDeployContext.AppsSrcDeployStatus, enterpriseApi.RepoStateActive, enterpriseApi.DeployStatusPending)

		markAppsStatusToComplete(client, &cr, &cr.Spec.AppFrameworkConfig, appDeployContext.AppsSrcDeployStatus)

		matchCount, err := validateAppSrcDeployInfoByStateAndStatus(appSrc, appDeployContext.AppsSrcDeployStatus, enterpriseApi.RepoStateActive, enterpriseApi.DeployStatusComplete)
		if err != nil {
			t.Errorf("Unable to change the Apps status to complete, once the changes are reflecting on the Pod. Error: %v", err)
		}
		if expectedMatchCount != matchCount {
			t.Errorf("App status change failed. Expected count %v, returned count %v", expectedMatchCount, matchCount)
		}
	}

	// 10.2 Check for state=Deleted status=Complete
	for appSrc, appSrcDeployStatus := range appDeployContext.AppsSrcDeployStatus {
		// ToDo: Enable for Phase-3
		//setStateAndStatusForAppDeployInfoList(appSrcDeployStatus.AppDeploymentInfoList, enterpriseApi.RepoStateActive, enterpriseApi.DeployStatusInProgress)
		setStateAndStatusForAppDeployInfoList(appSrcDeployStatus.AppDeploymentInfoList, enterpriseApi.RepoStateDeleted, enterpriseApi.DeployStatusPending)
		appDeployContext.AppsSrcDeployStatus[appSrc] = appSrcDeployStatus

		// ToDo: Enable for Phase-3
		//expectedMatchCount := getAppSrcDeployInfoCountByStateAndStatus(appSrc, appDeployContext.AppsSrcDeployStatus, enterpriseApi.RepoStateDeleted, enterpriseApi.DeployStatusInProgress)
		expectedMatchCount := getAppSrcDeployInfoCountByStateAndStatus(appSrc, appDeployContext.AppsSrcDeployStatus, enterpriseApi.RepoStateDeleted, enterpriseApi.DeployStatusPending)

		markAppsStatusToComplete(client, &cr, &cr.Spec.AppFrameworkConfig, appDeployContext.AppsSrcDeployStatus)

		matchCount, err := validateAppSrcDeployInfoByStateAndStatus(appSrc, appDeployContext.AppsSrcDeployStatus, enterpriseApi.RepoStateDeleted, enterpriseApi.DeployStatusComplete)
		if err != nil {
			t.Errorf("Unable to delete/disable an app when the App is deleted from remote store. Error: %v", err)
		}
		if expectedMatchCount != matchCount {
			t.Errorf("App status change failed. Expected count %v, returned count %v", expectedMatchCount, matchCount)
		}
	}
}

func newTestRemoteObject(appName, objectHash string, size int64) splclient.RemoteObject {
	return splclient.RemoteObject{
		Etag:         &objectHash,
		Key:          &appName,
		LastModified: nil,
		Size:         &(size),
		StorageClass: nil,
	}
}

func newTestAppDeployInfo(appName, objectHash string, size int64) enterpriseApi.AppDeploymentInfo {
	return enterpriseApi.AppDeploymentInfo{
		AppName:          appName,
		LastModifiedTime: "1633975734",
		ObjectHash:       objectHash,
		Size:             uint64(size),
		RepoState:        enterpriseApi.RepoStateActive,
		DeployStatus:     enterpriseApi.DeployStatusInProgress,
		AppInstallStatus: enterpriseApi.AppInstallStatus{
			AppDownloadState: enterpriseApi.DownloadNotStarted,
		},
	}
}

func createOrTruncateAppFileLocally(appFileName string, size int64) error {

	appFile, err := os.Create(appFileName)
	if err != nil {
		return fmt.Errorf("failed to create app file %s", appFile.Name())
	}

	if err := appFile.Truncate(size); err != nil {
		return fmt.Errorf("failed to truncate app file %s", appFile.Name())
	}

	appFile.Close()

	return nil
}

func areAppsDownloadedSuccessfully(appDeployInfoList []enterpriseApi.AppDeploymentInfo) (bool, error) {
	for _, appInfo := range appDeployInfoList {
		if appInfo.AppInstallStatus.AppDownloadState != enterpriseApi.DownloadComplete {
			err := fmt.Errorf("App:%s is not downloaded yet", appInfo.AppName)
			return false, err
		}
	}
	return true, nil
}

func TestHandleAppInstall(t *testing.T) {
	cr := enterpriseApi.Standalone{
		ObjectMeta: metav1.ObjectMeta{
			Name:      "standalone",
			Namespace: "test",
		},
		TypeMeta: metav1.TypeMeta{
			Kind: "Standalone",
		},
		Spec: enterpriseApi.StandaloneSpec{
			Replicas: 1,
			AppFrameworkConfig: enterpriseApi.AppFrameworkSpec{
				AppsRepoPollInterval:      60,
				MaxConcurrentAppDownloads: 5,

				VolList: []enterpriseApi.VolumeSpec{
					{
						Name:      "test_volume",
						Endpoint:  "https://s3-eu-west-2.amazonaws.com",
						Path:      "testbucket-rs-london",
						SecretRef: "s3-secret",
						Provider:  "aws",
					},
				},
				AppSources: []enterpriseApi.AppSourceSpec{
					{
						Name:     "appSrc1",
						Location: "adminAppsRepo",
						AppSourceDefaultSpec: enterpriseApi.AppSourceDefaultSpec{
							VolName: "test_volume",
							Scope:   "local",
						},
					},
					{
						Name:     "appSrc2",
						Location: "securityAppsRepo",
						AppSourceDefaultSpec: enterpriseApi.AppSourceDefaultSpec{
							VolName: "test_volume",
							Scope:   "local",
						},
					},
					{
						Name:     "appSrc3",
						Location: "authenticationAppsRepo",
						AppSourceDefaultSpec: enterpriseApi.AppSourceDefaultSpec{
							VolName: "test_volume",
							Scope:   "local",
						},
					},
				},
			},
		},
	}

	testApps := []string{"app1.tgz", "app2.tgz", "app3.tgz", "app4.tgz"}
	testHashes := []string{"abcd1111", "efgh2222", "ijkl3333", "wxyz4444"}
	testSizes := []int64{10, 20, 30, 40}

	client := spltest.NewMockClient()

	var appDeployContext enterpriseApi.AppDeploymentContext
	remoteObjListMap := make(map[string]splclient.S3Response)

	var appFrameworkConf enterpriseApi.AppFrameworkSpec = cr.Spec.AppFrameworkConfig
	appDeployContext.AppFrameworkConfig = appFrameworkConf

	appDeployContext.AppsStatusMaxConcurrentAppDownloads = 5
	var err error
	appDeployContext.AppsSrcDeployStatus = make(map[string]enterpriseApi.AppSrcDeployInfo)
	appDeployStatus := appDeployContext.AppsSrcDeployStatus

	// fill in the appDeployInfo with dummy values
	for _, appSrc := range appFrameworkConf.AppSources {

		appInfo := appDeployStatus[appSrc.Name]
		var appDeployInfo enterpriseApi.AppDeploymentInfo
		var S3Response splclient.S3Response

		localPath := filepath.Join(splcommon.AppDownloadVolume, "downloadedApps", cr.Namespace, cr.Kind, cr.Name, appSrc.Scope, appSrc.Name) + "/"
		// create the app download directory locally
		err = createAppDownloadDir(localPath)
		if err != nil {
			t.Errorf("Unable to create the download directory")
		}
		defer os.RemoveAll(splcommon.AppDownloadVolume)

		for idx := 0; idx < len(appNames); idx++ {
			appName := appSrc.Name + "_" + testApps[idx]
			// create app deploy info list for all the apps
			appDeployInfo = newTestAppDeployInfo(appName, testHashes[idx], testSizes[idx])
			appInfo.AppDeploymentInfoList = append(appInfo.AppDeploymentInfoList, appDeployInfo)

			// create the S3Response
			object := newTestRemoteObject(appName, testHashes[idx], testSizes[idx])
			S3Response.Objects = append(S3Response.Objects, &object)

			// create the dummy app packages locally
			appFileName := appName + "_" + objectHashes[idx]
			appLoc := filepath.Join(localPath, appFileName)
			err := createOrTruncateAppFileLocally(appLoc, sizes[idx])
			if err != nil {
				t.Errorf("Unable to create the app files locally")
			}
			defer os.Remove(appLoc)
		}
		appDeployStatus[appSrc.Name] = appInfo
		remoteObjListMap[appSrc.Name] = S3Response
	}

	// Test-1: Empty remoteObjectList Map should return an error
	err = handleAppInstall(client, &cr, &appDeployContext, remoteObjListMap, &appFrameworkConf)
	if err != nil {
		t.Errorf("handleAppInstall should not have returned with error")
	}

	// also check the download state of all the apps, they should be in DownloadComplete state
	for appSrc, appSrcInfo := range appDeployContext.AppsSrcDeployStatus {
		if ok, err := areAppsDownloadedSuccessfully(appSrcInfo.AppDeploymentInfoList); !ok {
			t.Errorf("all the apps for app source:%s should have been in DownloadComplete state. err=%v", appSrc, err)
		}
	}
}

func TestAppDownloadStateAsStr(t *testing.T) {
	var status string
	status = appDownloadStateAsStr(enterpriseApi.DownloadNotStarted)
	if status != "Download Not Started" {
		t.Errorf("Got wrong status. Expected status=Download Not Started, Got = %s", status)
	}

	status = appDownloadStateAsStr(enterpriseApi.DownloadInProgress)
	if status != "Download In Progress" {
		t.Errorf("Got wrong status. Expected status=\"Download In Progress\", Got = %s", status)
	}

	status = appDownloadStateAsStr(enterpriseApi.DownloadComplete)
	if status != "Download Complete" {
		t.Errorf("Got wrong status. Expected status=\"Download Complete\", Got = %s", status)
	}

	status = appDownloadStateAsStr(enterpriseApi.DownloadError)
	if status != "Download Error" {
		t.Errorf("Got wrong status. Expected status=\"Download Error\", Got = %s", status)
	}
}

func TestGetAvailableDiskSpaceShouldFail(t *testing.T) {
	_, err := getAvailableDiskSpace()
	if err == nil {
		t.Errorf("getAvailableDiskSpace should have returned error as we have not mounted the download volume.")
	}
}

func TestIsAppExtentionValid(t *testing.T) {
	if !isAppExtentionValid("testapp.spl") || !isAppExtentionValid("testapp.tgz") {
		t.Errorf("failed to detect valid app extension")
	}

	if isAppExtentionValid("testapp.aspl") || isAppExtentionValid("testapp.ttgz") {
		t.Errorf("failed to detect invalid app extension")
	}
}

func TestHasAppRepoCheckTimerExpired(t *testing.T) {

	// Case 1. This is the case when we first enter the reconcile loop.
	appInfoContext := &enterpriseApi.AppDeploymentContext{
		LastAppInfoCheckTime: 0,
	}

	if !HasAppRepoCheckTimerExpired(appInfoContext) {
		t.Errorf("ShouldCheckAppStatus should have returned true")
	}

	appInfoContext.AppsRepoStatusPollInterval = 60

	// Case 2. We just checked the apps status
	SetLastAppInfoCheckTime(appInfoContext)

	if HasAppRepoCheckTimerExpired(appInfoContext) {
		t.Errorf("ShouldCheckAppStatus should have returned false since we just checked the apps status")
	}

	// Case 3. Lets check after AppsRepoPollInterval has elapsed.
	// We do this by setting some random past timestamp.
	appInfoContext.LastAppInfoCheckTime = 1591464060

	if !HasAppRepoCheckTimerExpired(appInfoContext) {
		t.Errorf("ShouldCheckAppStatus should have returned true")
	}
}

func allocateRemoteObject(etag string, key string, Size int64, lastModified *time.Time) *splclient.RemoteObject {
	var remoteObj splclient.RemoteObject

	remoteObj.Etag = &etag
	remoteObj.Key = &key
	remoteObj.Size = &Size
	//tmpEntry.LastModified = lastModified

	return &remoteObj
}

func createRemoteObjectList(etag string, key string, Size int64, lastModified *time.Time, count uint16) []*splclient.RemoteObject {
	var remoteObjList []*splclient.RemoteObject
	var remoteObj *splclient.RemoteObject

	for i := 1; i <= int(count); i++ {
		tag := strconv.Itoa(i)
		remoteObj = allocateRemoteObject(tag+etag, tag+"_"+key, Size+int64(i), nil)
		remoteObjList = append(remoteObjList, remoteObj)
	}

	return remoteObjList
}

func validateAppSrcDeployInfoByStateAndStatus(appSrc string, appSrcDeployStatus map[string]enterpriseApi.AppSrcDeployInfo, repoState enterpriseApi.AppRepoState, deployStatus enterpriseApi.AppDeploymentStatus) (int, error) {
	var matchCount int
	if appSrcDeploymentInfo, ok := appSrcDeployStatus[appSrc]; ok {
		appDeployInfoList := appSrcDeploymentInfo.AppDeploymentInfoList
		for _, appDeployInfo := range appDeployInfoList {
			// Check if the app status is as expected
			if appDeployInfo.RepoState == repoState && appDeployInfo.DeployStatus != deployStatus {
				return matchCount, fmt.Errorf("Invalid app status for appSrc %s, appName: %s", appSrc, appDeployInfo.AppName)
			}
			matchCount++
		}
	} else {
		return matchCount, fmt.Errorf("Missing app source %s, shouldn't not happen", appSrc)
	}

	return matchCount, nil
}

func getAppSrcDeployInfoCountByStateAndStatus(appSrc string, appSrcDeployStatus map[string]enterpriseApi.AppSrcDeployInfo, repoState enterpriseApi.AppRepoState, deployStatus enterpriseApi.AppDeploymentStatus) int {
	var matchCount int
	if appSrcDeploymentInfo, ok := appSrcDeployStatus[appSrc]; ok {
		appDeployInfoList := appSrcDeploymentInfo.AppDeploymentInfoList
		for _, appDeployInfo := range appDeployInfoList {
			// Check if the app status is as expected
			if appDeployInfo.RepoState == repoState && appDeployInfo.DeployStatus == deployStatus {
				matchCount++
			}
		}
	}

	return matchCount
}

func TestSetLastAppInfoCheckTime(t *testing.T) {
	appInfoStatus := &enterpriseApi.AppDeploymentContext{}
	SetLastAppInfoCheckTime(appInfoStatus)

	if appInfoStatus.LastAppInfoCheckTime != time.Now().Unix() {
		t.Errorf("LastAppInfoCheckTime should have been set to current time")
	}
}

func TestGetNextRequeueTime(t *testing.T) {
	appFrameworkContext := enterpriseApi.AppDeploymentContext{}
	appFrameworkContext.AppsRepoStatusPollInterval = 60
	nextRequeueTime := GetNextRequeueTime(appFrameworkContext.AppsRepoStatusPollInterval, (time.Now().Unix() - int64(40)))
	if nextRequeueTime > time.Second*20 {
		t.Errorf("Got wrong next requeue time")
	}
}

<<<<<<< HEAD
func TestShouldCheckAppRepoStatus(t *testing.T) {
	cr := enterpriseApi.Standalone{
		ObjectMeta: metav1.ObjectMeta{
			Name:      "standalone1",
			Namespace: "test",
		},
		TypeMeta: metav1.TypeMeta{
			Kind: "Standalone",
		},
		Spec: enterpriseApi.StandaloneSpec{
			Replicas: 1,
			AppFrameworkConfig: enterpriseApi.AppFrameworkSpec{
				VolList: []enterpriseApi.VolumeSpec{
					{Name: "msos_s2s3_vol", Endpoint: "https://s3-eu-west-2.amazonaws.com", Path: "testbucket-rs-london", SecretRef: "s3-secret", Type: "s3", Provider: "aws"},
				},
				AppSources: []enterpriseApi.AppSourceSpec{
					{Name: "adminApps",
						Location: "adminAppsRepo",
						AppSourceDefaultSpec: enterpriseApi.AppSourceDefaultSpec{
							VolName: "msos_s2s3_vol",
							Scope:   enterpriseApi.ScopeLocal},
					},
					{Name: "securityApps",
						Location: "securityAppsRepo",
						AppSourceDefaultSpec: enterpriseApi.AppSourceDefaultSpec{
							VolName: "msos_s2s3_vol",
							Scope:   enterpriseApi.ScopeLocal},
					},
					{Name: "authenticationApps",
						Location: "authenticationAppsRepo",
						AppSourceDefaultSpec: enterpriseApi.AppSourceDefaultSpec{
							VolName: "msos_s2s3_vol",
							Scope:   enterpriseApi.ScopeLocal},
					},
				},
			},
		},
	}

	c := spltest.NewMockClient()

	var appStatusContext enterpriseApi.AppDeploymentContext
	appStatusContext.AppsRepoStatusPollInterval = 0
	var turnOffManualChecking bool
	shouldCheck := shouldCheckAppRepoStatus(c, &cr, &appStatusContext, cr.GetObjectKind().GroupVersionKind().Kind, &turnOffManualChecking)
	if shouldCheck == true {
		t.Errorf("shouldCheckAppRepoStatus should have returned false as there is no configMap yet.")
	}

	crKindMap := make(map[string]string)
	configMapData := fmt.Sprintf(`status: on
refCount: 1`)
	crKindMap[cr.GetObjectKind().GroupVersionKind().Kind] = configMapData

	configMap := splctrl.PrepareConfigMap(GetSplunkManualAppUpdateConfigMapName(cr.GetNamespace()), cr.GetNamespace(), crKindMap)
	c.AddObject(configMap)
	shouldCheck = shouldCheckAppRepoStatus(c, &cr, &appStatusContext, cr.GetObjectKind().GroupVersionKind().Kind, &turnOffManualChecking)
	if shouldCheck != true {
		t.Errorf("shouldCheckAppRepoStatus should have returned true.")
	}
}

func TestUpdateOrRemoveEntryFromConfigMap(t *testing.T) {
	stand1 := enterpriseApi.Standalone{
		ObjectMeta: metav1.ObjectMeta{
			Name:      "standalone1",
			Namespace: "test",
		},
		TypeMeta: metav1.TypeMeta{
			Kind: "Standalone",
		},
		Spec: enterpriseApi.StandaloneSpec{
			Replicas: 1,
			AppFrameworkConfig: enterpriseApi.AppFrameworkSpec{
				VolList: []enterpriseApi.VolumeSpec{
					{Name: "msos_s2s3_vol", Endpoint: "https://s3-eu-west-2.amazonaws.com", Path: "testbucket-rs-london", SecretRef: "s3-secret", Type: "s3", Provider: "aws"},
				},
				AppSources: []enterpriseApi.AppSourceSpec{
					{Name: "adminApps",
						Location: "adminAppsRepo",
						AppSourceDefaultSpec: enterpriseApi.AppSourceDefaultSpec{
							VolName: "msos_s2s3_vol",
							Scope:   enterpriseApi.ScopeLocal},
					},
					{Name: "securityApps",
						Location: "securityAppsRepo",
						AppSourceDefaultSpec: enterpriseApi.AppSourceDefaultSpec{
							VolName: "msos_s2s3_vol",
							Scope:   enterpriseApi.ScopeLocal},
					},
					{Name: "authenticationApps",
						Location: "authenticationAppsRepo",
						AppSourceDefaultSpec: enterpriseApi.AppSourceDefaultSpec{
							VolName: "msos_s2s3_vol",
							Scope:   enterpriseApi.ScopeLocal},
=======
func TestValidateMonitoringConsoleRef(t *testing.T) {
	currentCM := corev1.ConfigMap{
		ObjectMeta: metav1.ObjectMeta{
			Name:      "splunk-test-monitoring-console",
			Namespace: "test",
		},
		Data: map[string]string{"a": "b"},
	}

	current := &appsv1.StatefulSet{
		ObjectMeta: metav1.ObjectMeta{
			Name:      "splunk-s1-standalone",
			Namespace: "test",
		},
		Spec: appsv1.StatefulSetSpec{
			Template: corev1.PodTemplateSpec{
				Spec: corev1.PodSpec{
					Containers: []corev1.Container{
						{
							Env: []corev1.EnvVar{
								{
									Name:  "SPLUNK_MONITORING_CONSOLE_REF",
									Value: "test",
								},
							},
						},
					},
				},
			},
		},
	}

	revised := &appsv1.StatefulSet{
		ObjectMeta: metav1.ObjectMeta{
			Name:      "splunk-s1-standalone",
			Namespace: "test",
		},
		Spec: appsv1.StatefulSetSpec{
			Template: corev1.PodTemplateSpec{
				Spec: corev1.PodSpec{
					Containers: []corev1.Container{
						{
							Env: []corev1.EnvVar{
								{
									Name:  "SPLUNK_MONITORING_CONSOLE_REF",
									Value: "abc",
								},
							},
						},
>>>>>>> 3db0c88d
					},
				},
			},
		},
	}

	client := spltest.NewMockClient()

<<<<<<< HEAD
	// To test the failure scenario, do not add the configMap to the client yet
	err := UpdateOrRemoveEntryFromConfigMap(client, &stand1, SplunkStandalone)
	if err == nil {
		t.Errorf("UpdateOrRemoveEntryFromConfigMap should have returned error as there is no configMap yet")
	}

	kind := stand1.GetObjectKind().GroupVersionKind().Kind

	crKindMap := make(map[string]string)

	// now prepare the configMap and add it
	configMapData := fmt.Sprintf(`status: off
refCount: 1`)

	crKindMap[kind] = configMapData
	configMapName := GetSplunkManualAppUpdateConfigMapName(stand1.GetNamespace())

	configMap := splctrl.PrepareConfigMap(configMapName, stand1.GetNamespace(), crKindMap)

	client.AddObject(configMap)

	// To test the failure scenario, do not add the standalone cr to the list yet
	err = UpdateOrRemoveEntryFromConfigMap(client, &stand1, SplunkStandalone)
	if err == nil {
		t.Errorf("UpdateOrRemoveEntryFromConfigMap should have returned error as there are no owner references in the configMap")
	}

	// set the second CR too as the owner ref for the config map
	err = SetConfigMapOwnerRef(client, &stand1, configMap)
	if err != nil {
		t.Errorf("Unable to set owner reference for configMap: %s", configMap.Name)
	}

	// create another standalone cr
	stand2 := stand1
	stand2.ObjectMeta.Name = "standalone2"

	// set the second CR too as the owner ref for the config map
	err = SetConfigMapOwnerRef(client, &stand2, configMap)
	if err != nil {
		t.Errorf("Unable to set owner reference for configMap: %s", configMap.Name)
	}

	// We should have decremented the refCount to 1
	err = UpdateOrRemoveEntryFromConfigMap(client, &stand2, SplunkStandalone)
	if err != nil {
		t.Errorf("UpdateOrRemoveEntryFromConfigMap should not have returned error")
	}

	refCount := getManualUpdateRefCount(client, &stand1, configMapName)
	if refCount != 1 {
		t.Errorf("Got wrong refCount. Expected=%d, Got=%d", 1, refCount)
	}

	// remove stand2 as the configMap owner reference
	var ownerRefCount uint
	ownerRefCount, err = RemoveConfigMapOwnerRef(client, &stand2, configMap.Name)
	if ownerRefCount != 1 || err != nil {
		t.Errorf("RemoveConfigMapOwnerRef should not have returned error or number of owner references should be 1.")
	}

	// Now since there is only 1 standalone left, we should be removing the entry from the configMap
	err = UpdateOrRemoveEntryFromConfigMap(client, &stand1, SplunkStandalone)
	if err != nil {
		t.Errorf("UpdateOrRemoveEntryFromConfigMap should not have returned error")
	}

	if _, ok := configMap.Data[kind]; ok {
		t.Errorf("There should not be any entry for this CR type in the configMap")
	}
}

func TestCopyFileToPod(t *testing.T) {
	pod := &corev1.Pod{
		ObjectMeta: metav1.ObjectMeta{
			Name:      "splunk-stack1-0",
			Namespace: "test",
			Labels: map[string]string{
				"controller-revision-hash": "v0",
			},
		},
		Spec: corev1.PodSpec{
			Containers: []corev1.Container{
				{
					VolumeMounts: []corev1.VolumeMount{
						{
							MountPath: "/mnt/splunk-secrets",
							Name:      "mnt-splunk-secrets",
						},
					},
				},
			},
			Volumes: []corev1.Volume{
				{
					Name: "mnt-splunk-secrets",
					VolumeSource: corev1.VolumeSource{
						Secret: &corev1.SecretVolumeSource{
							SecretName: "test-secret",
						},
					},
				},
			},
		},
	}

	// Create client and add object
	c := spltest.NewMockClient()
	// Add object
	c.AddObject(pod)

	fileOnOperator := "/tmp/"
	fileOnStandalonePod := "/init-apps/splunkFwdApps/COPYING"

	// Test to detect invalid source file name
	_, _, err := CopyFileToPod(c, pod.GetNamespace(), pod.GetName(), fileOnOperator, fileOnStandalonePod)
	if err == nil || !strings.HasPrefix(err.Error(), "invalid file name") {
		t.Errorf("Unable to detect invalid source file name")
	}

	// Test to detect relative source file path
	fileOnOperator = "tmp/networkIntelligence.spl"
	_, _, err = CopyFileToPod(c, pod.GetNamespace(), pod.GetName(), fileOnOperator, fileOnStandalonePod)
	if err == nil || !strings.HasPrefix(err.Error(), "relative paths are not supported for source path") {
		t.Errorf("Unable to reject relative source path")
	}
	fileOnOperator = "/tmp/networkIntelligence.spl"

	// Test to reject if the source file doesn't exist
	_, _, err = CopyFileToPod(c, pod.GetNamespace(), pod.GetName(), fileOnOperator, fileOnStandalonePod)
	if err == nil || !strings.HasPrefix(err.Error(), "unable to get the info for file") {
		t.Errorf("If file doesn't exist, should return an error")
	}

	// Now create a file on the Pod
	f, err := os.Create(fileOnOperator)
	defer f.Close()
	defer os.Remove(fileOnOperator)
	if err != nil {
		t.Errorf("Failed to create the file: %s, error %s", fileOnOperator, err)
	}

	// Test to detect relative destination file path
	fileOnStandalonePod = "init-apps/splunkFwdApps/COPYING"
	_, _, err = CopyFileToPod(c, pod.GetNamespace(), pod.GetName(), fileOnOperator, fileOnStandalonePod)
	if err == nil || !strings.HasPrefix(err.Error(), "relative paths are not supported for dest path") {
		t.Errorf("Unable to reject relative destination path")
	}
	fileOnStandalonePod = "/init-apps/splunkFwdApps/COPYING"

	// If Pod destination path is directory, source file name is used, and should not cause an error
	fileOnStandalonePod = "/init-apps/splunkFwdApps/"
	_, _, err = CopyFileToPod(c, pod.GetNamespace(), pod.GetName(), fileOnOperator, fileOnStandalonePod)
	// PodExec command fails, as there is no real Pod here. Bypassing the error check for now, just to have enough code coverage.
	// Need to fix this later, once the PodExec can accommodate the UT flow for a non-existing Pod.
	if err != nil && 1 == 0 {
		t.Errorf("Failed to accept the directory as destination path")
	}
	fileOnStandalonePod = "/init-apps/splunkFwdApps/COPYING"

	//Proper source and destination paths should not return an error
	_, _, err = CopyFileToPod(c, pod.GetNamespace(), pod.GetName(), fileOnOperator, fileOnStandalonePod)
	// PodExec command fails, as there is no real Pod here. Bypassing the error check for now, just to have enough code coverage.
	// Need to fix this later, once the PodExec can accommodate the UT flow for a non-existing Pod.
	if err != nil && 1 == 0 {
		t.Errorf("Valid source and destination paths should not cause an error. Error: %s", err)
=======
	//create configmap
	_, err := splctrl.ApplyConfigMap(client, &currentCM)
	if err != nil {
		t.Errorf("Failed to create the configMap. Error: %s", err.Error())
	}

	// Create statefulset
	err = splutil.CreateResource(client, current)
	if err != nil {
		t.Errorf("Failed to create owner reference  %s", current.GetName())
	}

	var serviceURLs []corev1.EnvVar
	serviceURLs = []corev1.EnvVar{
		{
			Name:  "A",
			Value: "a",
		},
	}

	err = validateMonitoringConsoleRef(client, revised, serviceURLs)
	if err != nil {
		t.Errorf("Couldn't validate monitoring console ref %s", current.GetName())
	}

	revised = &appsv1.StatefulSet{
		ObjectMeta: metav1.ObjectMeta{
			Name:      "splunk-s1-standalone",
			Namespace: "test",
		},
		Spec: appsv1.StatefulSetSpec{
			Template: corev1.PodTemplateSpec{
				Spec: corev1.PodSpec{
					Containers: []corev1.Container{
						{
							Env: []corev1.EnvVar{
								{},
							},
						},
					},
				},
			},
		},
	}

	err = validateMonitoringConsoleRef(client, revised, serviceURLs)
	if err != nil {
		t.Errorf("Couldn't validate monitoring console ref %s", current.GetName())
>>>>>>> 3db0c88d
	}
}<|MERGE_RESOLUTION|>--- conflicted
+++ resolved
@@ -308,11 +308,7 @@
 			}
 			return getClusterManagerStatefulSet(client, &cr)
 		}
-<<<<<<< HEAD
 		configTester(t, "getClusterMasterStatefulSet", f, want)
-=======
-		configTester(t, fmt.Sprintf("getClusterManagerStatefulSet"), f, want)
->>>>>>> 3db0c88d
 	}
 
 	testStsWithAppListVolMounts(splcommon.TestApplyAppListingConfigMap)
@@ -1200,7 +1196,6 @@
 	}
 }
 
-<<<<<<< HEAD
 func TestShouldCheckAppRepoStatus(t *testing.T) {
 	cr := enterpriseApi.Standalone{
 		ObjectMeta: metav1.ObjectMeta{
@@ -1296,7 +1291,182 @@
 						AppSourceDefaultSpec: enterpriseApi.AppSourceDefaultSpec{
 							VolName: "msos_s2s3_vol",
 							Scope:   enterpriseApi.ScopeLocal},
-=======
+					},
+				},
+			},
+		},
+	}
+
+	client := spltest.NewMockClient()
+
+	// To test the failure scenario, do not add the configMap to the client yet
+	err := UpdateOrRemoveEntryFromConfigMap(client, &stand1, SplunkStandalone)
+	if err == nil {
+		t.Errorf("UpdateOrRemoveEntryFromConfigMap should have returned error as there is no configMap yet")
+	}
+
+	kind := stand1.GetObjectKind().GroupVersionKind().Kind
+
+	crKindMap := make(map[string]string)
+
+	// now prepare the configMap and add it
+	configMapData := fmt.Sprintf(`status: off
+refCount: 1`)
+
+	crKindMap[kind] = configMapData
+	configMapName := GetSplunkManualAppUpdateConfigMapName(stand1.GetNamespace())
+
+	configMap := splctrl.PrepareConfigMap(configMapName, stand1.GetNamespace(), crKindMap)
+
+	client.AddObject(configMap)
+
+	// To test the failure scenario, do not add the standalone cr to the list yet
+	err = UpdateOrRemoveEntryFromConfigMap(client, &stand1, SplunkStandalone)
+	if err == nil {
+		t.Errorf("UpdateOrRemoveEntryFromConfigMap should have returned error as there are no owner references in the configMap")
+	}
+
+	// set the second CR too as the owner ref for the config map
+	err = SetConfigMapOwnerRef(client, &stand1, configMap)
+	if err != nil {
+		t.Errorf("Unable to set owner reference for configMap: %s", configMap.Name)
+	}
+
+	// create another standalone cr
+	stand2 := stand1
+	stand2.ObjectMeta.Name = "standalone2"
+
+	// set the second CR too as the owner ref for the config map
+	err = SetConfigMapOwnerRef(client, &stand2, configMap)
+	if err != nil {
+		t.Errorf("Unable to set owner reference for configMap: %s", configMap.Name)
+	}
+
+	// We should have decremented the refCount to 1
+	err = UpdateOrRemoveEntryFromConfigMap(client, &stand2, SplunkStandalone)
+	if err != nil {
+		t.Errorf("UpdateOrRemoveEntryFromConfigMap should not have returned error")
+	}
+
+	refCount := getManualUpdateRefCount(client, &stand1, configMapName)
+	if refCount != 1 {
+		t.Errorf("Got wrong refCount. Expected=%d, Got=%d", 1, refCount)
+	}
+
+	// remove stand2 as the configMap owner reference
+	var ownerRefCount uint
+	ownerRefCount, err = RemoveConfigMapOwnerRef(client, &stand2, configMap.Name)
+	if ownerRefCount != 1 || err != nil {
+		t.Errorf("RemoveConfigMapOwnerRef should not have returned error or number of owner references should be 1.")
+	}
+
+	// Now since there is only 1 standalone left, we should be removing the entry from the configMap
+	err = UpdateOrRemoveEntryFromConfigMap(client, &stand1, SplunkStandalone)
+	if err != nil {
+		t.Errorf("UpdateOrRemoveEntryFromConfigMap should not have returned error")
+	}
+
+	if _, ok := configMap.Data[kind]; ok {
+		t.Errorf("There should not be any entry for this CR type in the configMap")
+	}
+}
+
+func TestCopyFileToPod(t *testing.T) {
+	pod := &corev1.Pod{
+		ObjectMeta: metav1.ObjectMeta{
+			Name:      "splunk-stack1-0",
+			Namespace: "test",
+			Labels: map[string]string{
+				"controller-revision-hash": "v0",
+			},
+		},
+		Spec: corev1.PodSpec{
+			Containers: []corev1.Container{
+				{
+					VolumeMounts: []corev1.VolumeMount{
+						{
+							MountPath: "/mnt/splunk-secrets",
+							Name:      "mnt-splunk-secrets",
+						},
+					},
+				},
+			},
+			Volumes: []corev1.Volume{
+				{
+					Name: "mnt-splunk-secrets",
+					VolumeSource: corev1.VolumeSource{
+						Secret: &corev1.SecretVolumeSource{
+							SecretName: "test-secret",
+						},
+					},
+				},
+			},
+		},
+	}
+
+	// Create client and add object
+	c := spltest.NewMockClient()
+	// Add object
+	c.AddObject(pod)
+
+	fileOnOperator := "/tmp/"
+	fileOnStandalonePod := "/init-apps/splunkFwdApps/COPYING"
+
+	// Test to detect invalid source file name
+	_, _, err := CopyFileToPod(c, pod.GetNamespace(), pod.GetName(), fileOnOperator, fileOnStandalonePod)
+	if err == nil || !strings.HasPrefix(err.Error(), "invalid file name") {
+		t.Errorf("Unable to detect invalid source file name")
+	}
+
+	// Test to detect relative source file path
+	fileOnOperator = "tmp/networkIntelligence.spl"
+	_, _, err = CopyFileToPod(c, pod.GetNamespace(), pod.GetName(), fileOnOperator, fileOnStandalonePod)
+	if err == nil || !strings.HasPrefix(err.Error(), "relative paths are not supported for source path") {
+		t.Errorf("Unable to reject relative source path")
+	}
+	fileOnOperator = "/tmp/networkIntelligence.spl"
+
+	// Test to reject if the source file doesn't exist
+	_, _, err = CopyFileToPod(c, pod.GetNamespace(), pod.GetName(), fileOnOperator, fileOnStandalonePod)
+	if err == nil || !strings.HasPrefix(err.Error(), "unable to get the info for file") {
+		t.Errorf("If file doesn't exist, should return an error")
+	}
+
+	// Now create a file on the Pod
+	f, err := os.Create(fileOnOperator)
+	defer f.Close()
+	defer os.Remove(fileOnOperator)
+	if err != nil {
+		t.Errorf("Failed to create the file: %s, error %s", fileOnOperator, err)
+	}
+
+	// Test to detect relative destination file path
+	fileOnStandalonePod = "init-apps/splunkFwdApps/COPYING"
+	_, _, err = CopyFileToPod(c, pod.GetNamespace(), pod.GetName(), fileOnOperator, fileOnStandalonePod)
+	if err == nil || !strings.HasPrefix(err.Error(), "relative paths are not supported for dest path") {
+		t.Errorf("Unable to reject relative destination path")
+	}
+	fileOnStandalonePod = "/init-apps/splunkFwdApps/COPYING"
+
+	// If Pod destination path is directory, source file name is used, and should not cause an error
+	fileOnStandalonePod = "/init-apps/splunkFwdApps/"
+	_, _, err = CopyFileToPod(c, pod.GetNamespace(), pod.GetName(), fileOnOperator, fileOnStandalonePod)
+	// PodExec command fails, as there is no real Pod here. Bypassing the error check for now, just to have enough code coverage.
+	// Need to fix this later, once the PodExec can accommodate the UT flow for a non-existing Pod.
+	if err != nil && 1 == 0 {
+		t.Errorf("Failed to accept the directory as destination path")
+	}
+	fileOnStandalonePod = "/init-apps/splunkFwdApps/COPYING"
+
+	//Proper source and destination paths should not return an error
+	_, _, err = CopyFileToPod(c, pod.GetNamespace(), pod.GetName(), fileOnOperator, fileOnStandalonePod)
+	// PodExec command fails, as there is no real Pod here. Bypassing the error check for now, just to have enough code coverage.
+	// Need to fix this later, once the PodExec can accommodate the UT flow for a non-existing Pod.
+	if err != nil && 1 == 0 {
+		t.Errorf("Valid source and destination paths should not cause an error. Error: %s", err)
+	}
+}
+
 func TestValidateMonitoringConsoleRef(t *testing.T) {
 	currentCM := corev1.ConfigMap{
 		ObjectMeta: metav1.ObjectMeta{
@@ -1346,7 +1516,6 @@
 								},
 							},
 						},
->>>>>>> 3db0c88d
 					},
 				},
 			},
@@ -1355,173 +1524,6 @@
 
 	client := spltest.NewMockClient()
 
-<<<<<<< HEAD
-	// To test the failure scenario, do not add the configMap to the client yet
-	err := UpdateOrRemoveEntryFromConfigMap(client, &stand1, SplunkStandalone)
-	if err == nil {
-		t.Errorf("UpdateOrRemoveEntryFromConfigMap should have returned error as there is no configMap yet")
-	}
-
-	kind := stand1.GetObjectKind().GroupVersionKind().Kind
-
-	crKindMap := make(map[string]string)
-
-	// now prepare the configMap and add it
-	configMapData := fmt.Sprintf(`status: off
-refCount: 1`)
-
-	crKindMap[kind] = configMapData
-	configMapName := GetSplunkManualAppUpdateConfigMapName(stand1.GetNamespace())
-
-	configMap := splctrl.PrepareConfigMap(configMapName, stand1.GetNamespace(), crKindMap)
-
-	client.AddObject(configMap)
-
-	// To test the failure scenario, do not add the standalone cr to the list yet
-	err = UpdateOrRemoveEntryFromConfigMap(client, &stand1, SplunkStandalone)
-	if err == nil {
-		t.Errorf("UpdateOrRemoveEntryFromConfigMap should have returned error as there are no owner references in the configMap")
-	}
-
-	// set the second CR too as the owner ref for the config map
-	err = SetConfigMapOwnerRef(client, &stand1, configMap)
-	if err != nil {
-		t.Errorf("Unable to set owner reference for configMap: %s", configMap.Name)
-	}
-
-	// create another standalone cr
-	stand2 := stand1
-	stand2.ObjectMeta.Name = "standalone2"
-
-	// set the second CR too as the owner ref for the config map
-	err = SetConfigMapOwnerRef(client, &stand2, configMap)
-	if err != nil {
-		t.Errorf("Unable to set owner reference for configMap: %s", configMap.Name)
-	}
-
-	// We should have decremented the refCount to 1
-	err = UpdateOrRemoveEntryFromConfigMap(client, &stand2, SplunkStandalone)
-	if err != nil {
-		t.Errorf("UpdateOrRemoveEntryFromConfigMap should not have returned error")
-	}
-
-	refCount := getManualUpdateRefCount(client, &stand1, configMapName)
-	if refCount != 1 {
-		t.Errorf("Got wrong refCount. Expected=%d, Got=%d", 1, refCount)
-	}
-
-	// remove stand2 as the configMap owner reference
-	var ownerRefCount uint
-	ownerRefCount, err = RemoveConfigMapOwnerRef(client, &stand2, configMap.Name)
-	if ownerRefCount != 1 || err != nil {
-		t.Errorf("RemoveConfigMapOwnerRef should not have returned error or number of owner references should be 1.")
-	}
-
-	// Now since there is only 1 standalone left, we should be removing the entry from the configMap
-	err = UpdateOrRemoveEntryFromConfigMap(client, &stand1, SplunkStandalone)
-	if err != nil {
-		t.Errorf("UpdateOrRemoveEntryFromConfigMap should not have returned error")
-	}
-
-	if _, ok := configMap.Data[kind]; ok {
-		t.Errorf("There should not be any entry for this CR type in the configMap")
-	}
-}
-
-func TestCopyFileToPod(t *testing.T) {
-	pod := &corev1.Pod{
-		ObjectMeta: metav1.ObjectMeta{
-			Name:      "splunk-stack1-0",
-			Namespace: "test",
-			Labels: map[string]string{
-				"controller-revision-hash": "v0",
-			},
-		},
-		Spec: corev1.PodSpec{
-			Containers: []corev1.Container{
-				{
-					VolumeMounts: []corev1.VolumeMount{
-						{
-							MountPath: "/mnt/splunk-secrets",
-							Name:      "mnt-splunk-secrets",
-						},
-					},
-				},
-			},
-			Volumes: []corev1.Volume{
-				{
-					Name: "mnt-splunk-secrets",
-					VolumeSource: corev1.VolumeSource{
-						Secret: &corev1.SecretVolumeSource{
-							SecretName: "test-secret",
-						},
-					},
-				},
-			},
-		},
-	}
-
-	// Create client and add object
-	c := spltest.NewMockClient()
-	// Add object
-	c.AddObject(pod)
-
-	fileOnOperator := "/tmp/"
-	fileOnStandalonePod := "/init-apps/splunkFwdApps/COPYING"
-
-	// Test to detect invalid source file name
-	_, _, err := CopyFileToPod(c, pod.GetNamespace(), pod.GetName(), fileOnOperator, fileOnStandalonePod)
-	if err == nil || !strings.HasPrefix(err.Error(), "invalid file name") {
-		t.Errorf("Unable to detect invalid source file name")
-	}
-
-	// Test to detect relative source file path
-	fileOnOperator = "tmp/networkIntelligence.spl"
-	_, _, err = CopyFileToPod(c, pod.GetNamespace(), pod.GetName(), fileOnOperator, fileOnStandalonePod)
-	if err == nil || !strings.HasPrefix(err.Error(), "relative paths are not supported for source path") {
-		t.Errorf("Unable to reject relative source path")
-	}
-	fileOnOperator = "/tmp/networkIntelligence.spl"
-
-	// Test to reject if the source file doesn't exist
-	_, _, err = CopyFileToPod(c, pod.GetNamespace(), pod.GetName(), fileOnOperator, fileOnStandalonePod)
-	if err == nil || !strings.HasPrefix(err.Error(), "unable to get the info for file") {
-		t.Errorf("If file doesn't exist, should return an error")
-	}
-
-	// Now create a file on the Pod
-	f, err := os.Create(fileOnOperator)
-	defer f.Close()
-	defer os.Remove(fileOnOperator)
-	if err != nil {
-		t.Errorf("Failed to create the file: %s, error %s", fileOnOperator, err)
-	}
-
-	// Test to detect relative destination file path
-	fileOnStandalonePod = "init-apps/splunkFwdApps/COPYING"
-	_, _, err = CopyFileToPod(c, pod.GetNamespace(), pod.GetName(), fileOnOperator, fileOnStandalonePod)
-	if err == nil || !strings.HasPrefix(err.Error(), "relative paths are not supported for dest path") {
-		t.Errorf("Unable to reject relative destination path")
-	}
-	fileOnStandalonePod = "/init-apps/splunkFwdApps/COPYING"
-
-	// If Pod destination path is directory, source file name is used, and should not cause an error
-	fileOnStandalonePod = "/init-apps/splunkFwdApps/"
-	_, _, err = CopyFileToPod(c, pod.GetNamespace(), pod.GetName(), fileOnOperator, fileOnStandalonePod)
-	// PodExec command fails, as there is no real Pod here. Bypassing the error check for now, just to have enough code coverage.
-	// Need to fix this later, once the PodExec can accommodate the UT flow for a non-existing Pod.
-	if err != nil && 1 == 0 {
-		t.Errorf("Failed to accept the directory as destination path")
-	}
-	fileOnStandalonePod = "/init-apps/splunkFwdApps/COPYING"
-
-	//Proper source and destination paths should not return an error
-	_, _, err = CopyFileToPod(c, pod.GetNamespace(), pod.GetName(), fileOnOperator, fileOnStandalonePod)
-	// PodExec command fails, as there is no real Pod here. Bypassing the error check for now, just to have enough code coverage.
-	// Need to fix this later, once the PodExec can accommodate the UT flow for a non-existing Pod.
-	if err != nil && 1 == 0 {
-		t.Errorf("Valid source and destination paths should not cause an error. Error: %s", err)
-=======
 	//create configmap
 	_, err := splctrl.ApplyConfigMap(client, &currentCM)
 	if err != nil {
@@ -1570,6 +1572,5 @@
 	err = validateMonitoringConsoleRef(client, revised, serviceURLs)
 	if err != nil {
 		t.Errorf("Couldn't validate monitoring console ref %s", current.GetName())
->>>>>>> 3db0c88d
 	}
 }
--- conflicted
+++ resolved
@@ -32,8 +32,4 @@
         - name: OPERATOR_NAME
           value: "splunk-operator"
         - name: RELATED_IMAGE_SPLUNK_ENTERPRISE
-<<<<<<< HEAD
-          value: "docker.io/splunk/splunk:8.2.2"
-=======
-          value: "docker.io/splunk/splunk:8.2.3.3"
->>>>>>> ab92d89e
+          value: "docker.io/splunk/splunk:8.2.3.3"
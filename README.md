--- conflicted
+++ resolved
@@ -33,11 +33,7 @@
 must also be installed to build this project.
 
 ```
-<<<<<<< HEAD
 git clone -b v1.18.1 https://github.com/operator-framework/operator-sdk
-=======
-git clone -b v1.15.0 https://github.com/operator-framework/operator-sdk
->>>>>>> e6c314f5
 cd operator-sdk
 make tidy
 make install
@@ -109,11 +105,7 @@
 * `make docker-build`: generates `splunk-operator` container image  example `make docker-build IMG=docker.io/splunk/splunk-operator:<tag name>`
 * `make docker-push`: push docker image to given repository example `make docker-push IMG=docker.io/splunk/splunk-operator:<tag name>`
 * `make clean`: removes the binary build output and `splunk-operator` container image example `make docker-push IMG=docker.io/splunk/splunk-operator:<tag name>`
-<<<<<<< HEAD
-* `make run`: runs the splunk operator locally, monitoring the Kubernetes cluster configured in your current `kubectl` context
-=======
 * `make run`: runs the Splunk Operator locally, monitoring the Kubernetes cluster configured in your current `kubectl` context
->>>>>>> e6c314f5
 * `make fmt`: runs `go fmt` on all `*.go` source files in this project
 * `make lint`: runs the `golint` utility on all `*.go` source files in this project
 * `make bundle-build`: generates `splunk-operator-bundle` bundle container image for OLM example `make bundle-build IMAGE_TAG_BASE=docker.io/splunk/splunk-operator VERSION=<tag name>  IMG=docker.io/splunk/splunk-operator:<tag name>`
@@ -122,11 +114,7 @@
 * `make catalog-push`: push catalog docker image to given repository example`make catalog-push IMAGE_TAG_BASE=docker.io/splunk/splunk-operator VERSION=<tag name> IMG=docker.io/splunk/splunk-operator:<tag name>`
 
 ## Deploying the Splunk Operator
-<<<<<<< HEAD
-`make deploy` command will deploy all the necessary resources to run splunk operator like RBAC policies, services, config maps, deployment. Operator will be installed in `splunk-operator` namespace. If `splunk-operator` namespace does not exist, it will create the namespace. By default `make deploy` will install operator clusterwide. Operator will watch all the namespaces for any splunk enterprise custom resources.
-=======
 `make deploy` command will deploy all the necessary resources to run Splunk Operator like RBAC policies, services, config maps, deployment. Operator will be installed in `splunk-operator` namespace. If `splunk-operator` namespace does not exist, it will create the namespace. By default `make deploy` will install operator clusterwide. Operator will watch all the namespaces for any splunk enterprise custom resources.
->>>>>>> e6c314f5
 
 ```shell
 make deploy IMG=docker.io/splunk/splunk-operator:<tag name>

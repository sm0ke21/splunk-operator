package smoke

import (
	"encoding/json"
	"fmt"
	"os/exec"
	"strings"

	. "github.com/onsi/ginkgo"
	. "github.com/onsi/gomega"

	enterprisev1 "github.com/splunk/splunk-operator/pkg/apis/enterprise/v1beta1"
	splcommon "github.com/splunk/splunk-operator/pkg/splunk/common"
	"github.com/splunk/splunk-operator/test/testenv"
)

func dumpGetPods(ns string) {
	output, _ := exec.Command("kubectl", "get", "pod", "-n", ns).Output()
	for _, line := range strings.Split(string(output), "\n") {
		testenvInstance.Log.Info(line)
	}
}

var _ = Describe("Smoke test", func() {

	var deployment *testenv.Deployment

	BeforeEach(func() {
		var err error
		deployment, err = testenvInstance.NewDeployment(testenv.RandomDNSName(3))
		Expect(err).To(Succeed(), "Unable to create deployment")
	})

	AfterEach(func() {
		// When a test spec failed, skip the teardown so we can troubleshoot.
		if CurrentGinkgoTestDescription().Failed {
			testenvInstance.SkipTeardown = true
		}
		if deployment != nil {
			deployment.Teardown()
		}
	})

	Context("Standalone deployment (S1)", func() {
		It("can deploy a standalone instance", func() {

			standalone, err := deployment.DeployStandalone(deployment.GetName())
			Expect(err).To(Succeed(), "Unable to deploy standalone instance ")

			Eventually(func() splcommon.Phase {
				err = deployment.GetInstance(deployment.GetName(), standalone)
				if err != nil {
					return splcommon.PhaseError
				}
				testenvInstance.Log.Info("Waiting for standalone instance status to be ready", "instance", standalone.ObjectMeta.Name, "Phase", standalone.Status.Phase)
				dumpGetPods(testenvInstance.GetName())

				return standalone.Status.Phase
			}, deployment.GetTimeout(), PollInterval).Should(Equal(splcommon.PhaseReady))

			// In a steady state, we should stay in Ready and not flip-flop around
			Consistently(func() splcommon.Phase {
				_ = deployment.GetInstance(deployment.GetName(), standalone)
				return standalone.Status.Phase
			}, ConsistentDuration, ConsistentPollInterval).Should(Equal(splcommon.PhaseReady))

			// Verify MC Pod is Ready
			testenv.MCPodReady(testenvInstance.GetName(), deployment)
		})
	})

	Context("Clustered deployment (C3 - clustered indexer, search head cluster)", func() {
		It("can deploy indexers and search head cluster", func() {

			idxCount := 3
			err := deployment.DeploySingleSiteCluster(deployment.GetName(), idxCount)
			Expect(err).To(Succeed(), "Unable to deploy cluster")

			// Ensure that the cluster-master goes to Ready phase
			cm := &enterprisev1.ClusterMaster{}
			Eventually(func() splcommon.Phase {
				err := deployment.GetInstance(deployment.GetName(), cm)
				if err != nil {
					return splcommon.PhaseError
				}
				testenvInstance.Log.Info("Waiting for cluster-master instance status to be ready", "instance", cm.ObjectMeta.Name, "Phase", cm.Status.Phase)
				dumpGetPods(testenvInstance.GetName())
				// Test ClusterMaster Phase to see if its ready
				return cm.Status.Phase
			}, deployment.GetTimeout(), PollInterval).Should(Equal(splcommon.PhaseReady))

			// In a steady state, cluster-master should stay in Ready and not flip-flop around
			Consistently(func() splcommon.Phase {
				_ = deployment.GetInstance(deployment.GetName(), cm)
				return cm.Status.Phase
			}, ConsistentDuration, ConsistentPollInterval).Should(Equal(splcommon.PhaseReady))

			// Ensure indexers go to Ready phase
			idc := &enterprisev1.IndexerCluster{}
			instanceName := fmt.Sprintf("%s-idxc", deployment.GetName())
			Eventually(func() splcommon.Phase {
				err := deployment.GetInstance(instanceName, idc)
				if err != nil {
					return splcommon.PhaseError
				}
				testenvInstance.Log.Info("Waiting for indexer instance's status to be ready", "instance", instanceName, "Phase", idc.Status.Phase)
				dumpGetPods(testenvInstance.GetName())
				return idc.Status.Phase
			}, deployment.GetTimeout(), PollInterval).Should(Equal(splcommon.PhaseReady))

			// In a steady state, we should stay in Ready and not flip-flop around
			Consistently(func() splcommon.Phase {
				_ = deployment.GetInstance(instanceName, idc)
				return idc.Status.Phase
			}, ConsistentDuration, ConsistentPollInterval).Should(Equal(splcommon.PhaseReady))

			// Ensure search head cluster go to Ready phase
			shc := &enterprisev1.SearchHeadCluster{}
			instanceName = fmt.Sprintf("%s-shc", deployment.GetName())
			Eventually(func() splcommon.Phase {
				err := deployment.GetInstance(instanceName, shc)
				if err != nil {
					return splcommon.PhaseError
				}
				testenvInstance.Log.Info("Waiting for search head cluster STATUS to be ready", "instance", shc.ObjectMeta.Name, "Phase", shc.Status.Phase)
				dumpGetPods(testenvInstance.GetName())
				return shc.Status.Phase
			}, deployment.GetTimeout(), PollInterval).Should(Equal(splcommon.PhaseReady))

			// In a steady state, we should stay in Ready and not flip-flop around
			Consistently(func() splcommon.Phase {
				_ = deployment.GetInstance(deployment.GetName(), shc)
				return shc.Status.Phase
			}, ConsistentDuration, ConsistentPollInterval).Should(Equal(splcommon.PhaseReady))

			// Verify MC Pod is Ready
			testenv.MCPodReady(testenvInstance.GetName(), deployment)

			// Verify RF SF is met
			Eventually(func() bool {
				rfSfStatus := testenv.CheckRFSF(testenvInstance.GetName(), deployment.GetName())
				testenvInstance.Log.Info("Verifying RF SF is met", "Status", rfSfStatus)
				return rfSfStatus
			}, deployment.GetTimeout(), PollInterval).Should(Equal(true))
		})
	})

	Context("Multisite cluster deployment (M13 - Multisite indexer cluster, Search head cluster)", func() {
		It("can deploy indexers and search head cluster", func() {

			siteCount := 3
			err := deployment.DeployMultisiteClusterWithSearchHead(deployment.GetName(), 1, siteCount)
			Expect(err).To(Succeed(), "Unable to deploy cluster")

			// Ensure that the cluster-master goes to Ready phase
			cm := &enterprisev1.ClusterMaster{}
			Eventually(func() splcommon.Phase {
				err := deployment.GetInstance(deployment.GetName(), cm)
				if err != nil {
					return splcommon.PhaseError
				}
				testenvInstance.Log.Info("Waiting for cluster-master instance status to be ready", "instance", cm.ObjectMeta.Name, "Phase", cm.Status.Phase)
				dumpGetPods(testenvInstance.GetName())
				// Test ClusterMaster Phase to see if its ready
				return cm.Status.Phase
			}, deployment.GetTimeout(), PollInterval).Should(Equal(splcommon.PhaseReady))

			// In a steady state, cluster-master should stay in Ready and not flip-flop around
			Consistently(func() splcommon.Phase {
				_ = deployment.GetInstance(deployment.GetName(), cm)
				return cm.Status.Phase
			}, ConsistentDuration, ConsistentPollInterval).Should(Equal(splcommon.PhaseReady))

			// Ensure the indexers of all sites go to Ready phase
			siteIndexerMap := map[string][]string{}
			for site := 1; site <= siteCount; site++ {
				siteName := fmt.Sprintf("site%d", site)
				instanceName := fmt.Sprintf("%s-%s", deployment.GetName(), siteName)
				siteIndexerMap[siteName] = []string{fmt.Sprintf("splunk-%s-indexer-0", instanceName)}
				// Ensure indexers go to Ready phase
				idc := &enterprisev1.IndexerCluster{}
				Eventually(func() splcommon.Phase {
					err := deployment.GetInstance(instanceName, idc)
					if err != nil {
						return splcommon.PhaseError
					}
					testenvInstance.Log.Info("Waiting for indexer site instance status to be ready", "instance", instanceName, "Phase", idc.Status.Phase)
					dumpGetPods(testenvInstance.GetName())
					return idc.Status.Phase
				}, deployment.GetTimeout(), PollInterval).Should(Equal(splcommon.PhaseReady))

				// In a steady state, we should stay in Ready and not flip-flop around
				Consistently(func() splcommon.Phase {
					_ = deployment.GetInstance(instanceName, idc)
					return idc.Status.Phase
				}, ConsistentDuration, ConsistentPollInterval).Should(Equal(splcommon.PhaseReady))
			}

			// Ensure cluster configured as multisite
			Eventually(func() map[string][]string {
				podName := fmt.Sprintf("splunk-%s-cluster-master-0", deployment.GetName())
				stdin := "curl -ks -u admin:$(cat /mnt/splunk-secrets/password) https://localhost:8089/services/cluster/master/sites?output_mode=json"
				command := []string{"/bin/sh"}
				stdout, stderr, err := deployment.PodExecCommand(podName, command, stdin, false)
				if err != nil {
					testenvInstance.Log.Error(err, "Failed to execute command on pod", "pod", podName, "command", command)
					return map[string][]string{}
				}
				testenvInstance.Log.Info("Command executed on pod", "pod", podName, "command", command, "stdin", stdin, "stdout", stdout, "stderr", stderr)
				siteIndexerResponse := ClusterMasterSitesResponse{}
				json.Unmarshal([]byte(stdout), &siteIndexerResponse)
				siteIndexerStatus := map[string][]string{}
				for _, site := range siteIndexerResponse.Entries {
					siteIndexerStatus[site.Name] = []string{}
					for _, peer := range site.Content.Peers {
						siteIndexerStatus[site.Name] = append(siteIndexerStatus[site.Name], peer.ServerName)
					}
				}
				return siteIndexerStatus
			}, deployment.GetTimeout(), PollInterval).Should(Equal(siteIndexerMap))

			shc := &enterprisev1.SearchHeadCluster{}
			instanceName := fmt.Sprintf("%s-shc", deployment.GetName())
			// Ensure search head cluster go to Ready phase
			Eventually(func() splcommon.Phase {
				err := deployment.GetInstance(instanceName, shc)
				if err != nil {
					return splcommon.PhaseError
				}
				testenvInstance.Log.Info("Waiting for search head cluster STATUS to be ready", "instance", shc.ObjectMeta.Name, "Phase", shc.Status.Phase)
				return shc.Status.Phase
			}, deployment.GetTimeout(), PollInterval).Should(Equal(splcommon.PhaseReady))

			// In a steady state, we should stay in Ready and not flip-flop around
			Consistently(func() splcommon.Phase {
				_ = deployment.GetInstance(deployment.GetName(), shc)
				return shc.Status.Phase
			}, ConsistentDuration, ConsistentPollInterval).Should(Equal(splcommon.PhaseReady))

			// Verify MC Pod is Ready
			testenv.MCPodReady(testenvInstance.GetName(), deployment)

			// Verify RF SF is met
			Eventually(func() bool {
				rfSfStatus := testenv.CheckRFSF(testenvInstance.GetName(), deployment.GetName())
				testenvInstance.Log.Info("Verifying RF SF is met", "Status", rfSfStatus)
				return rfSfStatus
			}, deployment.GetTimeout(), PollInterval).Should(Equal(true))
		})
	})

	Context("Multisite cluster deployment (M1 - multisite indexer cluster)", func() {
		It("can deploy multisite indexers cluster", func() {

			siteCount := 3
			err := deployment.DeployMultisiteCluster(deployment.GetName(), 1, siteCount)
			Expect(err).To(Succeed(), "Unable to deploy cluster")

			// Ensure that the cluster-master goes to Ready phase
			cm := &enterprisev1.ClusterMaster{}
			Eventually(func() splcommon.Phase {
				err := deployment.GetInstance(deployment.GetName(), cm)
				if err != nil {
					return splcommon.PhaseError
				}
				testenvInstance.Log.Info("Waiting for cluster-master instance status to be ready", "instance", cm.ObjectMeta.Name, "Phase", cm.Status.Phase)
				dumpGetPods(testenvInstance.GetName())
				// Test ClusterMaster Phase to see if its ready
				return cm.Status.Phase
			}, deployment.GetTimeout(), PollInterval).Should(Equal(splcommon.PhaseReady))

			// In a steady state, cluster-master should stay in Ready and not flip-flop around
			Consistently(func() splcommon.Phase {
				_ = deployment.GetInstance(deployment.GetName(), cm)
				return cm.Status.Phase
			}, ConsistentDuration, ConsistentPollInterval).Should(Equal(splcommon.PhaseReady))

			// Ensure the indexers of all sites go to Ready phase
			siteIndexerMap := map[string][]string{}
			for site := 1; site <= siteCount; site++ {
				siteName := fmt.Sprintf("site%d", site)
				instanceName := fmt.Sprintf("%s-%s", deployment.GetName(), siteName)
				siteIndexerMap[siteName] = []string{fmt.Sprintf("splunk-%s-indexer-0", instanceName)}
				// Ensure indexers go to Ready phase
				idc := &enterprisev1.IndexerCluster{}
				Eventually(func() splcommon.Phase {
					err := deployment.GetInstance(instanceName, idc)
					if err != nil {
						return splcommon.PhaseError
					}
					testenvInstance.Log.Info("Waiting for indexer site instance status to be ready", "instance", instanceName, "Phase", idc.Status.Phase)
					dumpGetPods(testenvInstance.GetName())
					return idc.Status.Phase
				}, deployment.GetTimeout(), PollInterval).Should(Equal(splcommon.PhaseReady))

				// In a steady state, we should stay in Ready and not flip-flop around
				Consistently(func() splcommon.Phase {
					_ = deployment.GetInstance(instanceName, idc)
					return idc.Status.Phase
				}, ConsistentDuration, ConsistentPollInterval).Should(Equal(splcommon.PhaseReady))
			}

			// Ensure cluster configured as multisite
			Eventually(func() map[string][]string {
				podName := fmt.Sprintf("splunk-%s-cluster-master-0", deployment.GetName())
				stdin := "curl -ks -u admin:$(cat /mnt/splunk-secrets/password) https://localhost:8089/services/cluster/master/sites?output_mode=json"
				command := []string{"/bin/sh"}
				stdout, stderr, err := deployment.PodExecCommand(podName, command, stdin, false)
				if err != nil {
					testenvInstance.Log.Error(err, "Failed to execute command on pod", "pod", podName, "command", command)
					return map[string][]string{}
				}
				testenvInstance.Log.Info("Command executed on pod", "pod", podName, "command", command, "stdin", stdin, "stdout", stdout, "stderr", stderr)
				siteIndexerResponse := ClusterMasterSitesResponse{}
				json.Unmarshal([]byte(stdout), &siteIndexerResponse)
				siteIndexerStatus := map[string][]string{}
				for _, site := range siteIndexerResponse.Entries {
					siteIndexerStatus[site.Name] = []string{}
					for _, peer := range site.Content.Peers {
						siteIndexerStatus[site.Name] = append(siteIndexerStatus[site.Name], peer.ServerName)
					}
				}
				return siteIndexerStatus
			}, deployment.GetTimeout(), PollInterval).Should(Equal(siteIndexerMap))

			// Verify MC Pod is Ready
			testenv.MCPodReady(testenvInstance.GetName(), deployment)
<<<<<<< HEAD

			// Verify RF SF is met
			Eventually(func() bool {
				rfSfStatus := testenv.CheckRFSF(testenvInstance.GetName(), deployment.GetName())
				testenvInstance.Log.Info("Verifying RF SF is met", "Status", rfSfStatus)
				return rfSfStatus
			}, deployment.GetTimeout(), PollInterval).Should(Equal(true))
=======
>>>>>>> b324ae67
		})
	})
})<|MERGE_RESOLUTION|>--- conflicted
+++ resolved
@@ -137,11 +137,7 @@
 			testenv.MCPodReady(testenvInstance.GetName(), deployment)
 
 			// Verify RF SF is met
-			Eventually(func() bool {
-				rfSfStatus := testenv.CheckRFSF(testenvInstance.GetName(), deployment.GetName())
-				testenvInstance.Log.Info("Verifying RF SF is met", "Status", rfSfStatus)
-				return rfSfStatus
-			}, deployment.GetTimeout(), PollInterval).Should(Equal(true))
+			testenv.VerifyRFSFMet(deployment, testenvInstance)
 		})
 	})
 
@@ -241,11 +237,7 @@
 			testenv.MCPodReady(testenvInstance.GetName(), deployment)
 
 			// Verify RF SF is met
-			Eventually(func() bool {
-				rfSfStatus := testenv.CheckRFSF(testenvInstance.GetName(), deployment.GetName())
-				testenvInstance.Log.Info("Verifying RF SF is met", "Status", rfSfStatus)
-				return rfSfStatus
-			}, deployment.GetTimeout(), PollInterval).Should(Equal(true))
+			testenv.VerifyRFSFMet(deployment, testenvInstance)
 		})
 	})
 
@@ -325,16 +317,9 @@
 
 			// Verify MC Pod is Ready
 			testenv.MCPodReady(testenvInstance.GetName(), deployment)
-<<<<<<< HEAD
 
 			// Verify RF SF is met
-			Eventually(func() bool {
-				rfSfStatus := testenv.CheckRFSF(testenvInstance.GetName(), deployment.GetName())
-				testenvInstance.Log.Info("Verifying RF SF is met", "Status", rfSfStatus)
-				return rfSfStatus
-			}, deployment.GetTimeout(), PollInterval).Should(Equal(true))
-=======
->>>>>>> b324ae67
+			testenv.VerifyRFSFMet(deployment, testenvInstance)
 		})
 	})
 })
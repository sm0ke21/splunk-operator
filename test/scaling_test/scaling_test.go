--- conflicted
+++ resolved
@@ -25,10 +25,6 @@
 	. "github.com/onsi/gomega"
 
 	enterpriseApi "github.com/splunk/splunk-operator/api/v3"
-<<<<<<< HEAD
-	splcommon "github.com/splunk/splunk-operator/pkg/splunk/common"
-=======
->>>>>>> e6c314f5
 	"github.com/splunk/splunk-operator/test/testenv"
 )
 
@@ -85,17 +81,10 @@
 			Expect(err).To(Succeed(), "Failed to scale up Standalone")
 
 			// Ensure standalone is scaling up
-<<<<<<< HEAD
-			testenv.VerifyStandalonePhase(ctx, deployment, testcaseEnvInst, deployment.GetName(), splcommon.PhaseScalingUp)
-
-			// Wait for Standalone to be in READY status
-			testenv.VerifyStandalonePhase(ctx, deployment, testcaseEnvInst, deployment.GetName(), splcommon.PhaseReady)
-=======
 			testenv.VerifyStandalonePhase(ctx, deployment, testcaseEnvInst, deployment.GetName(), enterpriseApi.PhaseScalingUp)
 
 			// Wait for Standalone to be in READY status
 			testenv.VerifyStandalonePhase(ctx, deployment, testcaseEnvInst, deployment.GetName(), enterpriseApi.PhaseReady)
->>>>>>> e6c314f5
 
 			// Scale Down Standalone
 			testcaseEnvInst.Log.Info("Scaling Down Standalone CR")
@@ -110,11 +99,7 @@
 			Expect(err).To(Succeed(), "Failed to scale down Standalone")
 
 			// Ensure standalone is scaling down
-<<<<<<< HEAD
-			testenv.VerifyStandalonePhase(ctx, deployment, testcaseEnvInst, deployment.GetName(), splcommon.PhaseScalingDown)
-=======
 			testenv.VerifyStandalonePhase(ctx, deployment, testcaseEnvInst, deployment.GetName(), enterpriseApi.PhaseScalingDown)
->>>>>>> e6c314f5
 
 			// Wait for Standalone to be in READY status
 			testenv.StandaloneReady(ctx, deployment, deployment.GetName(), standalone, testcaseEnvInst)
@@ -154,11 +139,7 @@
 			Expect(err).To(Succeed(), "Failed to scale Search Head Cluster")
 
 			// Ensure Search Head cluster scales up and go to ScalingUp phase
-<<<<<<< HEAD
-			testenv.VerifySearchHeadClusterPhase(ctx, deployment, testcaseEnvInst, splcommon.PhaseScalingUp)
-=======
 			testenv.VerifySearchHeadClusterPhase(ctx, deployment, testcaseEnvInst, enterpriseApi.PhaseScalingUp)
->>>>>>> e6c314f5
 
 			// Scale indexers
 			scaledIndexerReplicas := defaultIndexerReplicas + 1
@@ -176,11 +157,7 @@
 			Expect(err).To(Succeed(), "Failed to scale Indxer Cluster")
 
 			// Ensure Indexer cluster scales up and go to ScalingUp phase
-<<<<<<< HEAD
-			testenv.VerifyIndexerClusterPhase(ctx, deployment, testcaseEnvInst, splcommon.PhaseScalingUp, idxcName)
-=======
 			testenv.VerifyIndexerClusterPhase(ctx, deployment, testcaseEnvInst, enterpriseApi.PhaseScalingUp, idxcName)
->>>>>>> e6c314f5
 
 			// Ensure Indexer cluster go to Ready phase
 			testenv.SingleSiteIndexersReady(ctx, deployment, testcaseEnvInst)
@@ -201,11 +178,8 @@
 			// Ensure Search Head Cluster go to Ready Phase
 			// Adding this check in the end as SHC take the longest time to scale up due recycle of SHC members
 			testenv.SearchHeadClusterReady(ctx, deployment, testcaseEnvInst)
-<<<<<<< HEAD
 
 			time.Sleep(60 * time.Second)
-=======
->>>>>>> e6c314f5
 
 			// Verify New SearchHead is added to Cluster Manager
 			searchHeadName := fmt.Sprintf(testenv.SearchHeadPod, deployment.GetName(), scaledSHReplicas-1)
@@ -251,11 +225,7 @@
 			Expect(err).To(Succeed(), "Failed to scale down Indxer Cluster")
 
 			// Ensure Indxer cluster scales Down and go to ScalingDown phase
-<<<<<<< HEAD
-			testenv.VerifyIndexerClusterPhase(ctx, deployment, testcaseEnvInst, splcommon.PhaseScalingDown, idxcName)
-=======
 			testenv.VerifyIndexerClusterPhase(ctx, deployment, testcaseEnvInst, enterpriseApi.PhaseScalingDown, idxcName)
->>>>>>> e6c314f5
 
 			// Ensure Indexer cluster go to Ready phase
 			testenv.SingleSiteIndexersReady(ctx, deployment, testcaseEnvInst)
@@ -329,11 +299,7 @@
 			Expect(err).To(Succeed(), "Failed to Scale Up Indexer Cluster")
 
 			// Ensure Indxer cluster scales up and go to ScalingUp phase
-<<<<<<< HEAD
-			testenv.VerifyIndexerClusterPhase(ctx, deployment, testcaseEnvInst, splcommon.PhaseScalingUp, idxcName)
-=======
 			testenv.VerifyIndexerClusterPhase(ctx, deployment, testcaseEnvInst, enterpriseApi.PhaseScalingUp, idxcName)
->>>>>>> e6c314f5
 
 			// Ensure Indexer cluster go to Ready phase
 			testenv.IndexersReady(ctx, deployment, testcaseEnvInst, siteCount)
@@ -387,11 +353,7 @@
 			Expect(err).To(Succeed(), "Failed to scale down Indxer Cluster")
 
 			// Ensure Indxer cluster scales Down and go to ScalingDown phase
-<<<<<<< HEAD
-			testenv.VerifyIndexerClusterPhase(ctx, deployment, testcaseEnvInst, splcommon.PhaseScalingDown, idxcName)
-=======
 			testenv.VerifyIndexerClusterPhase(ctx, deployment, testcaseEnvInst, enterpriseApi.PhaseScalingDown, idxcName)
->>>>>>> e6c314f5
 
 			// Ensure Indexer cluster go to Ready phase
 			testenv.IndexersReady(ctx, deployment, testcaseEnvInst, siteCount)

--- conflicted
+++ resolved
@@ -431,11 +431,7 @@
 }
 
 // newStandaloneWithLM creates and initializes CR for Standalone Kind with License Manager
-<<<<<<< HEAD
-func newStandaloneWithLM(name, ns string, licenseMasterName string) *enterpriseApi.Standalone {
-=======
 func newStandaloneWithLM(name, ns string, licenseManagerName string) *enterpriseApi.Standalone {
->>>>>>> 3db0c88d
 
 	new := enterpriseApi.Standalone{
 		TypeMeta: metav1.TypeMeta{
@@ -672,13 +668,8 @@
 	return &new
 }
 
-<<<<<<< HEAD
-// newLicenseMasterWithGivenSpec create and initializes CR for License Manager Kind with Given Spec
-func newLicenseMasterWithGivenSpec(name, ns string, spec enterpriseApi.LicenseMasterSpec) *enterpriseApi.LicenseMaster {
-=======
 // newLicenseManagerWithGivenSpec create and initializes CR for License Manager Kind with Given Spec
 func newLicenseManagerWithGivenSpec(name, ns string, spec enterpriseApi.LicenseMasterSpec) *enterpriseApi.LicenseMaster {
->>>>>>> 3db0c88d
 	new := enterpriseApi.LicenseMaster{
 		TypeMeta: metav1.TypeMeta{
 			Kind: "LicenseMaster",

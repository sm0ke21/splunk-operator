--- conflicted
+++ resolved
@@ -2,15 +2,12 @@
 
 import (
 	"fmt"
-	splcommon "github.com/splunk/splunk-operator/pkg/splunk/common"
 	"strings"
 
-<<<<<<< HEAD
-	enterpriseApi "github.com/splunk/splunk-operator/pkg/apis/enterprise/v2"
+	splcommon "github.com/splunk/splunk-operator/pkg/splunk/common"
+
+	enterpriseApi "github.com/splunk/splunk-operator/pkg/apis/enterprise/v3"
 	corev1 "k8s.io/api/core/v1"
-=======
-	enterpriseApi "github.com/splunk/splunk-operator/pkg/apis/enterprise/v3"
->>>>>>> 3db0c88d
 	logf "sigs.k8s.io/controller-runtime/pkg/log"
 )
 
@@ -55,11 +52,7 @@
 // GetPodAppStatus Get the app install status and version number
 func GetPodAppStatus(deployment *Deployment, podName string, ns string, appname string, clusterWideInstall bool) (string, string, error) {
 	// For clusterwide install do not check for versions on deployer and cluster-manager as the apps arent installed there
-<<<<<<< HEAD
-	if clusterWideInstall && (strings.Contains(podName, "-cluster-master-") || strings.Contains(podName, "-deployer-")) {
-=======
 	if clusterWideInstall && (strings.Contains(podName, splcommon.TestClusterManagerDashed) || strings.Contains(podName, splcommon.TestDeployerDashed)) {
->>>>>>> 3db0c88d
 		logf.Log.Info("Pod skipped as install is Cluter-wide", "PodName", podName)
 		return "", "", nil
 	}

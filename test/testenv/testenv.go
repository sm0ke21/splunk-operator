// Copyright (c) 2018-2022 Splunk Inc. All rights reserved.

//
// Licensed under the Apache License, Version 2.0 (the "License");
// you may not use this file except in compliance with the License.
// You may obtain a copy of the License at
//
// 	http://www.apache.org/licenses/LICENSE-2.0
//
// Unless required by applicable law or agreed to in writing, software
// distributed under the License is distributed on an "AS IS" BASIS,
// WITHOUT WARRANTIES OR CONDITIONS OF ANY KIND, either express or implied.
// See the License for the specific language governing permissions and
// limitations under the License.

package testenv

import (
	"context"
	"flag"
	"fmt"
	"os"
	"time"

	splcommon "github.com/splunk/splunk-operator/pkg/splunk/common"

	"github.com/go-logr/logr"
	"github.com/onsi/ginkgo"
	ginkgoconfig "github.com/onsi/ginkgo/config"
	appsv1 "k8s.io/api/apps/v1"
	corev1 "k8s.io/api/core/v1"
	"k8s.io/apimachinery/pkg/api/errors"
	metav1 "k8s.io/apimachinery/pkg/apis/meta/v1"
	wait "k8s.io/apimachinery/pkg/util/wait"
	"k8s.io/client-go/kubernetes/scheme"
	"sigs.k8s.io/controller-runtime/pkg/client"
	"sigs.k8s.io/controller-runtime/pkg/client/config"
	logf "sigs.k8s.io/controller-runtime/pkg/log"
	"sigs.k8s.io/controller-runtime/pkg/log/zap"
	"sigs.k8s.io/controller-runtime/pkg/manager"
	"sigs.k8s.io/controller-runtime/pkg/manager/signals"

	enterpriseApi "github.com/splunk/splunk-operator/api/v3"
)

const (
	defaultOperatorImage = "splunk/splunk-operator"
	defaultSplunkImage   = "splunk/splunk:latest"

	// defaultTestTimeout is the max timeout in seconds before async test failed.
	defaultTestTimeout = 6000

	// PollInterval specifies the polling interval
	PollInterval = 5 * time.Second

	// ConsistentPollInterval is the interval to use to consistently check a state is stable
	ConsistentPollInterval = 200 * time.Millisecond

	// ConsistentDuration is use to check a state is stable
	ConsistentDuration = 2000 * time.Millisecond

	// DefaultTimeout is the max timeout before we failed.
	DefaultTimeout = 5 * time.Minute

	// SearchHeadPod Template String for search head pod
	SearchHeadPod = "splunk-%s-shc-search-head-%d"

	// DeployerPod Template String for deployer pod
	DeployerPod = "splunk-%s-shc-deployer-0"

	// StandalonePod Template String for standalone pod
	StandalonePod = "splunk-%s-standalone-%d"

	// LicenseManagerPod Template String for standalone pod
	LicenseManagerPod = "splunk-%s-" + splcommon.LicenseManager + "-%d"

	// IndexerPod Template String for indexer pod
	IndexerPod = "splunk-%s-idxc-indexer-%d"

	// PVCString Template String for PVC
	PVCString = "pvc-%s-splunk-%s-%s-%d"

	// MonitoringConsoleSts Monitoring Console Statefulset Template
	MonitoringConsoleSts = "splunk-%s-monitoring-console"

	// MonitoringConsolePod Monitoring Console Pod Template String
	MonitoringConsolePod = "splunk-%s-monitoring-console-%d"

	// ClusterManagerPod ClusterMaster Pod Template String
	ClusterManagerPod = "splunk-%s-" + splcommon.ClusterManager + "-0"

	// MultiSiteIndexerPod Indexer Pod Template String
	MultiSiteIndexerPod = "splunk-%s-site%d-indexer-%d"

	// NamespaceScopedSecretObjectName Name Space Scoped Secret object Template
	NamespaceScopedSecretObjectName = "splunk-%s-secret"

	// VersionedSecretName Versioned Secret object Template
	VersionedSecretName = "splunk-%s-%s-secret-v%d"

	// ClusterMasterServiceName Cluster Manager Service Template String
	ClusterMasterServiceName = splcommon.TestClusterManager + "-service"

	// DeployerServiceName Cluster Manager Service Template String
	DeployerServiceName = "splunk-%s-shc-deployer-service"
)

var (
	metricsHost              = "0.0.0.0"
	metricsPort              = 8383
	specifiedOperatorImage   = defaultOperatorImage
	specifiedSplunkImage     = defaultSplunkImage
	specifiedSkipTeardown    = false
	specifiedLicenseFilePath = ""
	specifiedTestTimeout     = defaultTestTimeout
	specifiedCommitHash      = ""
)

//HTTPCodes Response codes for http request
var HTTPCodes = map[string]string{
	"Ok":           "HTTP/1.1 200 OK",
	"Forbidden":    "HTTP/1.1 403 Forbidden",
	"Unauthorized": "HTTP/1.1 401 Unauthorized",
}

type cleanupFunc func() error

// TestEnv represents a namespaced-isolated k8s cluster environment (aka virtual k8s cluster) to run tests against
type TestEnv struct {
	kubeAPIServer      string
	name               string
	namespace          string
	serviceAccountName string
	roleName           string
	roleBindingName    string
	operatorName       string
	operatorImage      string
	splunkImage        string
	initialized        bool
	SkipTeardown       bool
	licenseFilePath    string
	licenseCMName      string
	s3IndexSecret      string
	kubeClient         client.Client
	Log                logr.Logger
	cleanupFuncs       []cleanupFunc
	debug              string
}

func init() {
	l := zap.New(zap.WriteTo(ginkgo.GinkgoWriter), zap.UseDevMode(true))
	l.WithName("testenv")
	logf.SetLogger(l)

	flag.StringVar(&specifiedLicenseFilePath, "license-file", "", "Enterprise license file to use")
	flag.StringVar(&specifiedOperatorImage, "operator-image", defaultOperatorImage, "Splunk Operator image to use")
	flag.StringVar(&specifiedSplunkImage, "splunk-image", defaultSplunkImage, "Splunk Enterprise (splunkd) image to use")
	flag.BoolVar(&specifiedSkipTeardown, "skip-teardown", false, "True to skip tearing down the test env after use")
	flag.IntVar(&specifiedTestTimeout, "test-timeout", defaultTestTimeout, "Max test timeout in seconds to use")
	flag.StringVar(&specifiedCommitHash, "commit-hash", "", "commit hash string to use as part of the name")
}

// GetKubeClient returns the kube client to talk to kube-apiserver
func (testenv *TestEnv) GetKubeClient() client.Client {
	return testenv.kubeClient
}

// NewDefaultTestEnv creates a default test environment
func NewDefaultTestEnv(name string) (*TestEnv, error) {
	return NewTestEnv(name, specifiedCommitHash, specifiedOperatorImage, specifiedSplunkImage, specifiedLicenseFilePath)
}

// NewTestEnv creates a new test environment to run tests againsts
func NewTestEnv(name, commitHash, operatorImage, splunkImage, licenseFilePath string) (*TestEnv, error) {
	var envName string
	if commitHash == "" {
		envName = name
	} else {
		envName = commitHash + "-" + name
	}

	// The name are used in various resource label and there is a 63 char limit. Do our part to make sure we do not exceed that limit
	if len(envName) > 24 {
		return nil, fmt.Errorf("both %s and %s combined have exceeded 24 chars", name, commitHash)
	}

	testenv := &TestEnv{
		name:               envName,
		namespace:          envName,
		serviceAccountName: envName,
		roleName:           envName,
		roleBindingName:    envName,
		operatorName:       "splunk-op-" + envName,
		operatorImage:      operatorImage,
		splunkImage:        splunkImage,
		SkipTeardown:       specifiedSkipTeardown,
		licenseCMName:      envName,
		licenseFilePath:    licenseFilePath,
		s3IndexSecret:      "splunk-s3-index-" + envName,
		debug:              os.Getenv("DEBUG"),
	}

	testenv.Log = logf.Log.WithValues("testenv", testenv.name)

	// Scheme
	enterpriseApi.SchemeBuilder.AddToScheme(scheme.Scheme)

	// Get a config to talk to the apiserver
	cfg, err := config.GetConfig()
	if err != nil {
		return nil, err
	}

	testenv.kubeAPIServer = cfg.Host
	testenv.Log.Info("Using kube-apiserver\n", "kube-apiserver", cfg.Host)

	metricsAddr := fmt.Sprintf("%s:%d", metricsHost, metricsPort+ginkgoconfig.GinkgoConfig.ParallelNode)

	kubeManager, err := manager.New(cfg, manager.Options{
		Scheme:             scheme.Scheme,
		MetricsBindAddress: metricsAddr,
	})
	if err != nil {
		return nil, err
	}

	testenv.kubeClient = kubeManager.GetClient()
	if testenv.kubeClient == nil {
		return nil, fmt.Errorf("kubeClient is nil")
	}

	// We need to start the manager to setup the cache. Otherwise, we have to
	// use apireader instead of kubeclient when retrieving resources
	go func() {
		err := kubeManager.Start(signals.SetupSignalHandler())
		if err != nil {
			panic("Unable to start kube manager. Error: " + err.Error())
		}
	}()

	/*if err := testenv.setup(); err != nil {
		// teardown() should still be invoked
		return nil, err
	} */

	return testenv, nil
}

//GetName returns the name of the testenv
func (testenv *TestEnv) GetName() string {
	return testenv.name
}

func (testenv *TestEnv) setup() error {
	testenv.Log.Info("testenv initializing.\n")

	var err error
	err = testenv.createNamespace()
	if err != nil {
		return err
	}

	err = testenv.createSA()
	if err != nil {
		return err
	}
<<<<<<< HEAD
	/*
		err = testenv.createRole()
		if err != nil {
			return err
		}
=======
>>>>>>> 4adbfdb4

	err = testenv.createRole()
	if err != nil {
		return err
	}

	err = testenv.createRoleBinding()
	if err != nil {
		return err
	}

	err = testenv.createOperator()
	if err != nil {
		return err
	}

<<<<<<< HEAD
		err = testenv.createOperator()
		if err != nil {
			return err
		}
	*/
=======
>>>>>>> 4adbfdb4
	// Create s3 secret object for index test
	testenv.createIndexSecret()

	if testenv.licenseFilePath != "" {
		err = testenv.createLicenseConfigMap()
		if err != nil {
			return err
		}
	}
	testenv.initialized = true
	testenv.Log.Info("testenv initialized.\n", "namespace", testenv.namespace, "operatorImage", testenv.operatorImage, "splunkImage", testenv.splunkImage)
	return nil
}

// Teardown cleanup the resources use in this testenv
func (testenv *TestEnv) Teardown() error {

	if testenv.SkipTeardown && testenv.debug == "True" {
		testenv.Log.Info("testenv teardown is skipped!\n")
		return nil
	}

	testenv.initialized = false

	for fn, err := testenv.popCleanupFunc(); err == nil; fn, err = testenv.popCleanupFunc() {
		cleanupErr := fn()
		if cleanupErr != nil {
			testenv.Log.Error(cleanupErr, "CleanupFunc returns an error. Attempt to continue.\n")
		}
	}

	testenv.Log.Info("testenv deleted.\n")
	return nil
}

func (testenv *TestEnv) pushCleanupFunc(fn cleanupFunc) {
	testenv.cleanupFuncs = append(testenv.cleanupFuncs, fn)
}

func (testenv *TestEnv) popCleanupFunc() (cleanupFunc, error) {
	if len(testenv.cleanupFuncs) == 0 {
		return nil, fmt.Errorf("cleanupFuncs is empty")
	}

	fn := testenv.cleanupFuncs[len(testenv.cleanupFuncs)-1]
	testenv.cleanupFuncs = testenv.cleanupFuncs[:len(testenv.cleanupFuncs)-1]

	return fn, nil
}

func (testenv *TestEnv) createNamespace() error {

	namespace := &corev1.Namespace{
		ObjectMeta: metav1.ObjectMeta{
			Name: testenv.namespace,
		},
	}

	err := testenv.GetKubeClient().Create(context.TODO(), namespace)
	if err != nil {
		return err
	}

	// Cleanup the namespace when we teardown this testenv
	testenv.pushCleanupFunc(func() error {
		err := testenv.GetKubeClient().Delete(context.TODO(), namespace)
		if err != nil {
			testenv.Log.Error(err, "Unable to delete namespace")
			return err
		}
		if err = wait.PollImmediate(PollInterval, DefaultTimeout, func() (bool, error) {
			key := client.ObjectKey{Name: testenv.namespace, Namespace: testenv.namespace}
			ns := &corev1.Namespace{}
			err := testenv.GetKubeClient().Get(context.TODO(), key, ns)
			if errors.IsNotFound(err) {
				return true, nil
			}
			if ns.Status.Phase == corev1.NamespaceTerminating {
				return false, nil
			}

			return true, nil
		}); err != nil {
			testenv.Log.Error(err, "Unable to delete namespace")
			return err
		}

		return nil
	})

	if err := wait.PollImmediate(PollInterval, DefaultTimeout, func() (bool, error) {
		key := client.ObjectKey{Name: testenv.namespace}
		ns := &corev1.Namespace{}
		err := testenv.GetKubeClient().Get(context.TODO(), key, ns)
		if err != nil {
			// Try again
			if errors.IsNotFound(err) {
				return false, nil
			}
			return false, err
		}
		if ns.Status.Phase == corev1.NamespaceActive {
			return true, nil
		}

		return false, nil
	}); err != nil {
		testenv.Log.Error(err, "Unable to get namespace")
		return err
	}

	return nil
}

func (testenv *TestEnv) createSA() error {
	sa := &corev1.ServiceAccount{
		ObjectMeta: metav1.ObjectMeta{
			Name:      testenv.serviceAccountName,
			Namespace: testenv.namespace,
		},
	}

	err := testenv.GetKubeClient().Create(context.TODO(), sa)
	if err != nil {
		testenv.Log.Error(err, "Unable to create service account")
		return err
	}

	testenv.pushCleanupFunc(func() error {
		err := testenv.GetKubeClient().Delete(context.TODO(), sa)
		if err != nil {
			testenv.Log.Error(err, "Unable to delete service account")
			return err
		}
		return nil
	})

	return nil
}

func (testenv *TestEnv) createRole() error {
	role := newRole(testenv.roleName, testenv.namespace)

	err := testenv.GetKubeClient().Create(context.TODO(), role)
	if err != nil {
		testenv.Log.Error(err, "Unable to create role")
		return err
	}

	testenv.pushCleanupFunc(func() error {
		err := testenv.GetKubeClient().Delete(context.TODO(), role)
		if err != nil {
			testenv.Log.Error(err, "Unable to delete role")
			return err
		}
		return nil
	})

	return nil
}

func (testenv *TestEnv) createRoleBinding() error {
	binding := newRoleBinding(testenv.roleBindingName, testenv.serviceAccountName, testenv.namespace, testenv.roleName)

	err := testenv.GetKubeClient().Create(context.TODO(), binding)
	if err != nil {
		testenv.Log.Error(err, "Unable to create rolebinding")
		return err
	}

	testenv.pushCleanupFunc(func() error {
		err := testenv.GetKubeClient().Delete(context.TODO(), binding)
		if err != nil {
			testenv.Log.Error(err, "Unable to delete rolebinding")
			return err
		}
		return nil
	})

	return nil
}

func (testenv *TestEnv) createOperator() error {
	//op := newOperator(testenv.operatorName, testenv.namespace, testenv.serviceAccountName, testenv.operatorImage, testenv.splunkImage, "nil")
	op := newOperator(testenv.operatorName, testenv.namespace, testenv.serviceAccountName, testenv.operatorImage, testenv.splunkImage)
	err := testenv.GetKubeClient().Create(context.TODO(), op)
	if err != nil {
		testenv.Log.Error(err, "Unable to create operator")
		return err
	}

	testenv.pushCleanupFunc(func() error {
		err := testenv.GetKubeClient().Delete(context.TODO(), op)
		if err != nil {
			testenv.Log.Error(err, "Unable to delete operator")
			return err
		}
		return nil
	})

	if err := wait.PollImmediate(PollInterval, DefaultTimeout, func() (bool, error) {
		key := client.ObjectKey{Name: testenv.operatorName, Namespace: testenv.namespace}
		deployment := &appsv1.Deployment{}
		err := testenv.GetKubeClient().Get(context.TODO(), key, deployment)
		if err != nil {
			return false, err
		}

		DumpGetPods(testenv.namespace)
		if deployment.Status.UpdatedReplicas < deployment.Status.Replicas {
			return false, nil
		}

		if deployment.Status.ReadyReplicas < *op.Spec.Replicas {
			return false, nil
		}

		return true, nil
	}); err != nil {
		testenv.Log.Error(err, "Unable to create operator")
		return err
	}
	return nil
}

// CreateLicenseConfigMap sets the license file path and create config map.
// Required if license file path is not present during TestEnv initialization
func (testenv *TestEnv) CreateLicenseConfigMap(path string) error {
	testenv.licenseFilePath = path
	err := testenv.createLicenseConfigMap()
	return err
}

func (testenv *TestEnv) createLicenseConfigMap() error {
	lic, err := newLicenseConfigMap(testenv.licenseCMName, testenv.namespace, testenv.licenseFilePath)
	if err != nil {
		return err
	}

	// Check if config map already exists
	key := client.ObjectKey{Name: testenv.namespace, Namespace: testenv.namespace}
	err = testenv.GetKubeClient().Get(context.TODO(), key, lic)

	if err != nil {
		testenv.Log.Info("No Existing license config map not found. Creating a new License Configmap", "Name", testenv.namespace)
	} else {
		testenv.Log.Info("Existing license config map found.", "License Config Map Name", testenv.namespace)
		return nil
	}

	// Create a new licese config map
	err = testenv.GetKubeClient().Create(context.TODO(), lic)
	if err != nil {
		testenv.Log.Error(err, "Unable to create license configmap")
		return err
	}

	testenv.Log.Info("New License Config Map created.", "License Config Map Name", testenv.namespace)

	testenv.pushCleanupFunc(func() error {
		err := testenv.GetKubeClient().Delete(context.TODO(), lic)
		if err != nil {
			testenv.Log.Error(err, "Unable to delete license configmap ")
			return err
		}
		return nil
	})

	return nil
}

// Create a service account config
func newServiceAccount(ns string, serviceAccountName string) *corev1.ServiceAccount {
	new := corev1.ServiceAccount{
		TypeMeta: metav1.TypeMeta{
			Kind: "ServiceAccount",
		},
		ObjectMeta: metav1.ObjectMeta{
			Name:      serviceAccountName,
			Namespace: ns,
		},
	}

	return &new
}

// CreateServiceAccount Create a service account with given name
func (testenv *TestEnv) CreateServiceAccount(name string) error {
	serviceAccountConfig := newServiceAccount(testenv.namespace, name)
	if err := testenv.GetKubeClient().Create(context.TODO(), serviceAccountConfig); err != nil {
		testenv.Log.Error(err, "Unable to create service account")
		return err
	}

	testenv.pushCleanupFunc(func() error {
		err := testenv.GetKubeClient().Delete(context.TODO(), serviceAccountConfig)
		if err != nil {
			testenv.Log.Error(err, "Unable to delete service account")
			return err
		}
		return nil
	})
	return nil
}

// CreateIndexSecret create secret object
func (testenv *TestEnv) createIndexSecret() error {
	secretName := testenv.s3IndexSecret
	ns := testenv.namespace
	data := map[string][]byte{"s3_access_key": []byte(os.Getenv("AWS_ACCESS_KEY_ID")),
		"s3_secret_key": []byte(os.Getenv("AWS_SECRET_ACCESS_KEY"))}
	secret := newSecretSpec(ns, secretName, data)
	if err := testenv.GetKubeClient().Create(context.TODO(), secret); err != nil {
		testenv.Log.Error(err, "Unable to create s3 index secret object")
		return err
	}

	testenv.pushCleanupFunc(func() error {
		err := testenv.GetKubeClient().Delete(context.TODO(), secret)
		if err != nil {
			testenv.Log.Error(err, "Unable to delete s3 index secret object")
			return err
		}
		return nil
	})
	return nil
}

// GetIndexSecretName return index secret object name
func (testenv *TestEnv) GetIndexSecretName() string {
	return testenv.s3IndexSecret
}

/*
// NewDeployment creates a new deployment
func (testenv *TestEnv) NewDeployment(name string) (*Deployment, error) {
	d := Deployment{
		name:              testenv.GetName() + "-" + name,
		testenv:           testenv,
		testTimeoutInSecs: time.Duration(specifiedTestTimeout) * time.Second,
	}

	return &d, nil
}
*/

// GetLMConfigMap Return name of license config map
func (testenv *TestEnv) GetLMConfigMap() string {
	return testenv.licenseCMName
}<|MERGE_RESOLUTION|>--- conflicted
+++ resolved
@@ -264,15 +264,8 @@
 	if err != nil {
 		return err
 	}
-<<<<<<< HEAD
-	/*
-		err = testenv.createRole()
-		if err != nil {
-			return err
-		}
-=======
->>>>>>> 4adbfdb4
-
+	
+/*
 	err = testenv.createRole()
 	if err != nil {
 		return err
@@ -287,15 +280,8 @@
 	if err != nil {
 		return err
 	}
-
-<<<<<<< HEAD
-		err = testenv.createOperator()
-		if err != nil {
-			return err
-		}
 	*/
-=======
->>>>>>> 4adbfdb4
+
 	// Create s3 secret object for index test
 	testenv.createIndexSecret()
 

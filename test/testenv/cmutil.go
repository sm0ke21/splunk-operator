--- conflicted
+++ resolved
@@ -17,7 +17,6 @@
 import (
 	"encoding/json"
 	"fmt"
-	splcommon "github.com/splunk/splunk-operator/pkg/splunk/common"
 
 	splcommon "github.com/splunk/splunk-operator/pkg/splunk/common"
 
@@ -204,13 +203,8 @@
 	return false
 }
 
-<<<<<<< HEAD
-// RollingRestartEndpointResponse is represtentation of /services/cluster/manager/info endpiont
-type RollingRestartEndpointResponse struct {
-=======
 // ClusterMasterInfoEndpointResponse is represtentation of /services/cluster/manager/info endpoint
 type ClusterMasterInfoEndpointResponse struct {
->>>>>>> f4dbdcef
 	Entry []struct {
 		Content struct {
 			RollingRestartFlag bool              `json:"rolling_restart_flag"`

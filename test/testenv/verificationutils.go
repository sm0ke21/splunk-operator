// Copyright (c) 2018-2021 Splunk Inc. All rights reserved.
//
// Licensed under the Apache License, Version 2.0 (the "License");
// you may not use this file except in compliance with the License.
// You may obtain a copy of the License at
//
//  http://www.apache.org/licenses/LICENSE-2.0
//
// Unless required by applicable law or agreed to in writing, software
// distributed under the License is distributed on an "AS IS" BASIS,
// WITHOUT WARRANTIES OR CONDITIONS OF ANY KIND, either express or implied.
// See the License for the specific language governing permissions and
// limitations under the License.

package testenv

import (
	"bytes"
	"context"
	"encoding/json"
	"fmt"
	"os/exec"
	"strings"
	"time"

	gomega "github.com/onsi/gomega"

	enterpriseApi "github.com/splunk/splunk-operator/api/v3"
	splcommon "github.com/splunk/splunk-operator/pkg/splunk/common"
	logf "sigs.k8s.io/controller-runtime/pkg/log"
)

// PodDetailsStruct captures output of kubectl get pods podname -o json
type PodDetailsStruct struct {
	Spec struct {
		Containers []struct {
			Resources struct {
				Limits struct {
					CPU    string `json:"cpu"`
					Memory string `json:"memory"`
				} `json:"limits"`
			} `json:"resources"`
		}
		ServiceAccount     string `json:"serviceAccount"`
		ServiceAccountName string `json:"serviceAccountName"`
	}

	Status struct {
		ContainerStatuses []struct {
			ContainerID string `json:"containerID"`
			Image       string `json:"image"`
			ImageID     string `json:"imageID"`
		} `json:"containerStatuses"`
		HostIP string `json:"hostIP"`
		Phase  string `json:"phase"`
		PodIP  string `json:"podIP"`
		PodIPs []struct {
			IP string `json:"ip"`
		} `json:"podIPs"`
	} `json:"status"`
}

// VerifyMonitoringConsoleReady verify Monitoring Console CR is in Ready Status and does not flip-flop
func VerifyMonitoringConsoleReady(ctx context.Context, deployment *Deployment, mcName string, monitoringConsole *enterpriseApi.MonitoringConsole, testenvInstance *TestEnv) {
	gomega.Eventually(func() splcommon.Phase {
		err := deployment.GetInstance(ctx, mcName, monitoringConsole)
		if err != nil {
			return splcommon.PhaseError
		}
		testenvInstance.Log.Info("Waiting for Monitoring Console phase to be ready", "instance", monitoringConsole.ObjectMeta.Name, "Phase", monitoringConsole.Status.Phase)
		DumpGetPods(testenvInstance.GetName())
<<<<<<< HEAD
		// CSPL-1532 - MC Resets after becoming READY. Remove the if block when bug is fixed.
		if monitoringConsole.Status.Phase == splcommon.PhaseReady {
			testenvInstance.Log.Info("After Monitoring Console Phase goes to Ready Phase in some instances it flips back to Pending/Updating. Adding Static Wait to avoid this situtaion")
			time.Sleep(10 * time.Second)
			err := deployment.GetInstance(ctx, mcName, monitoringConsole)
			if err != nil {
				return splcommon.PhaseError
			}
			testenvInstance.Log.Info("Waiting for Monitoring Console phase to be ready", "instance", monitoringConsole.ObjectMeta.Name, "Phase", monitoringConsole.Status.Phase)
		}
=======
>>>>>>> fb5315c6
		return monitoringConsole.Status.Phase
	}, deployment.GetTimeout(), PollInterval).Should(gomega.Equal(splcommon.PhaseReady))

	// In a steady state, we should stay in Ready and not flip-flop around
	gomega.Consistently(func() splcommon.Phase {
		_ = deployment.GetInstance(ctx, mcName, monitoringConsole)
		return monitoringConsole.Status.Phase
	}, ConsistentDuration, ConsistentPollInterval).Should(gomega.Equal(splcommon.PhaseReady))
}

// StandaloneReady verify Standalone is in ReadyStatus and does not flip-flop
func StandaloneReady(ctx context.Context, deployment *Deployment, deploymentName string, standalone *enterpriseApi.Standalone, testenvInstance *TestEnv) {
	gomega.Eventually(func() splcommon.Phase {
		err := deployment.GetInstance(ctx, deploymentName, standalone)
		if err != nil {
			return splcommon.PhaseError
		}
		testenvInstance.Log.Info("Waiting for Standalone phase to be ready", "instance", standalone.ObjectMeta.Name, "Phase", standalone.Status.Phase)
		DumpGetPods(testenvInstance.GetName())
		return standalone.Status.Phase
	}, deployment.GetTimeout(), PollInterval).Should(gomega.Equal(splcommon.PhaseReady))

	// In a steady state, we should stay in Ready and not flip-flop around
	gomega.Consistently(func() splcommon.Phase {
		_ = deployment.GetInstance(ctx, deployment.GetName(), standalone)
		return standalone.Status.Phase
	}, ConsistentDuration, ConsistentPollInterval).Should(gomega.Equal(splcommon.PhaseReady))
}

// SearchHeadClusterReady verify SHC is in READY status and does not flip-flop
func SearchHeadClusterReady(ctx context.Context, deployment *Deployment, testenvInstance *TestEnv) {
	shc := &enterpriseApi.SearchHeadCluster{}
	instanceName := fmt.Sprintf("%s-shc", deployment.GetName())
	gomega.Eventually(func() splcommon.Phase {
		err := deployment.GetInstance(ctx, instanceName, shc)
		if err != nil {
			return splcommon.PhaseError
		}
		testenvInstance.Log.Info("Waiting for Search head cluster phase to be ready", "instance", shc.ObjectMeta.Name, "Phase", shc.Status.Phase)
		DumpGetPods(testenvInstance.GetName())
		return shc.Status.Phase
	}, deployment.GetTimeout(), PollInterval).Should(gomega.Equal(splcommon.PhaseReady))

	gomega.Eventually(func() splcommon.Phase {
		err := deployment.GetInstance(ctx, instanceName, shc)
		if err != nil {
			return splcommon.PhaseError
		}
		testenvInstance.Log.Info("Waiting for Deployer phase to be ready", "instance", shc.ObjectMeta.Name, "Phase", shc.Status.DeployerPhase)
		DumpGetPods(testenvInstance.GetName())
		return shc.Status.DeployerPhase
	}, deployment.GetTimeout(), PollInterval).Should(gomega.Equal(splcommon.PhaseReady))

	gomega.Eventually(func() splcommon.Phase {
		err := deployment.GetInstance(ctx, instanceName, shc)
		if err != nil {
			return splcommon.PhaseError
		}
		testenvInstance.Log.Info("Waiting for Search Head Cluster phase to be ready", "instance", shc.ObjectMeta.Name, "Phase", shc.Status.Phase)
		DumpGetPods(testenvInstance.GetName())
		return shc.Status.Phase
	}, deployment.GetTimeout(), PollInterval).Should(gomega.Equal(splcommon.PhaseReady))

	// In a steady state, we should stay in Ready and not flip-flop around
	gomega.Consistently(func() splcommon.Phase {
		_ = deployment.GetInstance(ctx, deployment.GetName(), shc)
		return shc.Status.Phase
	}, ConsistentDuration, ConsistentPollInterval).Should(gomega.Equal(splcommon.PhaseReady))
}

// SingleSiteIndexersReady verify single site indexers go to ready state
func SingleSiteIndexersReady(ctx context.Context, deployment *Deployment, testenvInstance *TestEnv) {
	idc := &enterpriseApi.IndexerCluster{}
	instanceName := fmt.Sprintf("%s-idxc", deployment.GetName())
	gomega.Eventually(func() splcommon.Phase {
		err := deployment.GetInstance(ctx, instanceName, idc)
		if err != nil {
			return splcommon.PhaseError
		}
		testenvInstance.Log.Info("Waiting for indexer instance's phase to be ready", "instance", instanceName, "Phase", idc.Status.Phase)
		DumpGetPods(testenvInstance.GetName())
		return idc.Status.Phase
	}, deployment.GetTimeout(), PollInterval).Should(gomega.Equal(splcommon.PhaseReady))

	// In a steady state, we should stay in Ready and not flip-flop around
	gomega.Consistently(func() splcommon.Phase {
		_ = deployment.GetInstance(ctx, instanceName, idc)
		return idc.Status.Phase
	}, ConsistentDuration, ConsistentPollInterval).Should(gomega.Equal(splcommon.PhaseReady))
}

// ClusterManagerReady verify Cluster Manager Instance is in ready status
func ClusterManagerReady(ctx context.Context, deployment *Deployment, testenvInstance *TestEnv) {
	// Ensure that the cluster-manager goes to Ready phase
	cm := &enterpriseApi.ClusterMaster{}
	gomega.Eventually(func() splcommon.Phase {
		err := deployment.GetInstance(ctx, deployment.GetName(), cm)
		if err != nil {
			return splcommon.PhaseError
		}
		testenvInstance.Log.Info("Waiting for "+splcommon.ClusterManager+" phase to be ready", "instance", cm.ObjectMeta.Name, "Phase", cm.Status.Phase)
		DumpGetPods(testenvInstance.GetName())
		// Test ClusterManager Phase to see if its ready
		return cm.Status.Phase
	}, deployment.GetTimeout(), PollInterval).Should(gomega.Equal(splcommon.PhaseReady))

	// In a steady state, cluster-manager should stay in Ready and not flip-flop around
	gomega.Consistently(func() splcommon.Phase {
		_ = deployment.GetInstance(ctx, deployment.GetName(), cm)
		return cm.Status.Phase
	}, ConsistentDuration, ConsistentPollInterval).Should(gomega.Equal(splcommon.PhaseReady))
}

// IndexersReady verify indexers of all sites go to ready state
func IndexersReady(ctx context.Context, deployment *Deployment, testenvInstance *TestEnv, siteCount int) {
	siteIndexerMap := map[string][]string{}
	for site := 1; site <= siteCount; site++ {
		siteName := fmt.Sprintf("site%d", site)
		instanceName := fmt.Sprintf("%s-%s", deployment.GetName(), siteName)
		siteIndexerMap[siteName] = []string{fmt.Sprintf("splunk-%s-indexer-0", instanceName)}
		// Ensure indexers go to Ready phase
		idc := &enterpriseApi.IndexerCluster{}
		gomega.Eventually(func() splcommon.Phase {
			err := deployment.GetInstance(ctx, instanceName, idc)
			if err != nil {
				return splcommon.PhaseError
			}
			testenvInstance.Log.Info("Waiting for indexer site instance phase to be ready", "instance", instanceName, "Phase", idc.Status.Phase)
			DumpGetPods(testenvInstance.GetName())
			return idc.Status.Phase
		}, deployment.GetTimeout(), PollInterval).Should(gomega.Equal(splcommon.PhaseReady))

		// In a steady state, we should stay in Ready and not flip-flop around
		gomega.Consistently(func() splcommon.Phase {
			_ = deployment.GetInstance(ctx, instanceName, idc)
			return idc.Status.Phase
		}, ConsistentDuration, ConsistentPollInterval).Should(gomega.Equal(splcommon.PhaseReady))
	}
}

// IndexerClusterMultisiteStatus verify indexer Cluster is configured as multisite
func IndexerClusterMultisiteStatus(ctx context.Context, deployment *Deployment, testenvInstance *TestEnv, siteCount int) {
	siteIndexerMap := map[string][]string{}
	for site := 1; site <= siteCount; site++ {
		siteName := fmt.Sprintf("site%d", site)
		instanceName := fmt.Sprintf("%s-%s", deployment.GetName(), siteName)
		siteIndexerMap[siteName] = []string{fmt.Sprintf("splunk-%s-indexer-0", instanceName)}
	}
	gomega.Eventually(func() map[string][]string {
		podName := fmt.Sprintf(ClusterManagerPod, deployment.GetName())
		stdin := "curl -ks -u admin:$(cat /mnt/splunk-secrets/password) " + splcommon.LocalURLClusterManagerGetSite
		command := []string{"/bin/sh"}
		stdout, stderr, err := deployment.PodExecCommand(ctx, podName, command, stdin, false)
		if err != nil {
			testenvInstance.Log.Error(err, "Failed to execute command", "on pod", podName, "command", command)
			return map[string][]string{}
		}
		testenvInstance.Log.Info("Command executed", "on pod", podName, "command", command, "stdin", stdin, "stdout", stdout, "stderr", stderr)
		siteIndexerResponse := ClusterMasterSitesResponse{}
		json.Unmarshal([]byte(stdout), &siteIndexerResponse)
		siteIndexerStatus := map[string][]string{}
		for _, site := range siteIndexerResponse.Entries {
			siteIndexerStatus[site.Name] = []string{}
			for _, peer := range site.Content.Peers {
				siteIndexerStatus[site.Name] = append(siteIndexerStatus[site.Name], peer.ServerName)
			}
		}
		return siteIndexerStatus
	}, deployment.GetTimeout(), PollInterval).Should(gomega.Equal(siteIndexerMap))
}

// VerifyRFSFMet verify RF SF is met on cluster manager
func VerifyRFSFMet(ctx context.Context, deployment *Deployment, testenvInstance *TestEnv) {
	gomega.Eventually(func() bool {
		rfSfStatus := CheckRFSF(ctx, deployment)
		testenvInstance.Log.Info("Verifying RF SF is met", "Status", rfSfStatus)
		return rfSfStatus
	}, deployment.GetTimeout(), PollInterval).Should(gomega.Equal(true))
}

// VerifyNoDisconnectedSHPresentOnCM is present on cluster manager
func VerifyNoDisconnectedSHPresentOnCM(ctx context.Context, deployment *Deployment, testenvInstance *TestEnv) {
	gomega.Consistently(func() bool {
		shStatus := CheckSearchHeadRemoved(ctx, deployment)
		testenvInstance.Log.Info("Verifying no Search Head in DISCONNECTED state present on Cluster Manager", "Status", shStatus)
		return shStatus
	}, ConsistentDuration, ConsistentPollInterval).Should(gomega.Equal(true))
}

// VerifyNoSHCInNamespace verify no SHC is present in namespace
func VerifyNoSHCInNamespace(deployment *Deployment, testenvInstance *TestEnv) {
	gomega.Eventually(func() bool {
		shcStatus := SHCInNamespace(testenvInstance.GetName())
		testenvInstance.Log.Info("Verifying no Search Head Cluster is present in namespace", "Status", shcStatus)
		return shcStatus
	}, deployment.GetTimeout(), PollInterval).Should(gomega.Equal(false))
}

// LicenseManagerReady verify LM is in ready status and does not flip flop
func LicenseManagerReady(ctx context.Context, deployment *Deployment, testenvInstance *TestEnv) {
	licenseMaster := &enterpriseApi.LicenseMaster{}

	testenvInstance.Log.Info("Verifying License Manager becomes READY")
	gomega.Eventually(func() splcommon.Phase {
		err := deployment.GetInstance(ctx, deployment.GetName(), licenseMaster)
		if err != nil {
			return splcommon.PhaseError
		}
		testenvInstance.Log.Info("Waiting for License Manager instance status to be ready",
			"instance", licenseMaster.ObjectMeta.Name, "Phase", licenseMaster.Status.Phase)
		DumpGetPods(testenvInstance.GetName())

		return licenseMaster.Status.Phase
	}, deployment.GetTimeout(), PollInterval).Should(gomega.Equal(splcommon.PhaseReady))

	// In a steady state, we should stay in Ready and not flip-flop around
	gomega.Consistently(func() splcommon.Phase {
		_ = deployment.GetInstance(ctx, deployment.GetName(), licenseMaster)
		return licenseMaster.Status.Phase
	}, ConsistentDuration, ConsistentPollInterval).Should(gomega.Equal(splcommon.PhaseReady))
}

// VerifyLMConfiguredOnPod verify LM is configured on given POD
func VerifyLMConfiguredOnPod(ctx context.Context, deployment *Deployment, podName string) {
	gomega.Consistently(func() bool {
		lmConfigured := CheckLicenseManagerConfigured(ctx, deployment, podName)
		return lmConfigured
	}, ConsistentDuration, ConsistentPollInterval).Should(gomega.Equal(true))
}

// VerifyServiceAccountConfiguredOnPod check if given service account is configured on given pod
func VerifyServiceAccountConfiguredOnPod(deployment *Deployment, ns string, podName string, serviceAccount string) {
	gomega.Consistently(func() bool {
		output, err := exec.Command("kubectl", "get", "pods", "-n", ns, podName, "-o", "json").Output()
		if err != nil {
			cmd := fmt.Sprintf("kubectl get pods -n %s %s -o json", ns, podName)
			logf.Log.Error(err, "Failed to execute command", "command", cmd)
			return false
		}
		restResponse := PodDetailsStruct{}
		err = json.Unmarshal([]byte(output), &restResponse)
		if err != nil {
			logf.Log.Error(err, "Failed to parse cluster Search heads")
			return false
		}
		logf.Log.Info("Service Account on Pod", "FOUND", restResponse.Spec.ServiceAccount, "EXPECTED", serviceAccount)
		return strings.Contains(serviceAccount, restResponse.Spec.ServiceAccount)
	}, ConsistentDuration, ConsistentPollInterval).Should(gomega.Equal(true))
}

// VerifyIndexFoundOnPod verify index found on a given POD
func VerifyIndexFoundOnPod(ctx context.Context, deployment *Deployment, podName string, indexName string) {
	gomega.Consistently(func() bool {
		indexFound, _ := GetIndexOnPod(ctx, deployment, podName, indexName)
		logf.Log.Info("Checking status of index on pod", "PODNAME", podName, "INDEX NAME", indexName, "STATUS", indexFound)
		return indexFound
	}, ConsistentDuration, ConsistentPollInterval).Should(gomega.Equal(true))
}

// VerifyIndexConfigsMatch verify index specific config
func VerifyIndexConfigsMatch(ctx context.Context, deployment *Deployment, podName string, indexName string, maxGlobalDataSizeMB int, maxGlobalRawDataSizeMB int) {
	gomega.Consistently(func() bool {
		indexFound, data := GetIndexOnPod(ctx, deployment, podName, indexName)
		logf.Log.Info("Checking status of index on pod", "PODNAME", podName, "INDEX NAME", indexName, "STATUS", indexFound)
		if indexFound {
			if data.Content.MaxGlobalDataSizeMB == maxGlobalDataSizeMB && data.Content.MaxGlobalRawDataSizeMB == maxGlobalRawDataSizeMB {
				logf.Log.Info("Checking index configs", "MaxGlobalDataSizeMB", data.Content.MaxGlobalDataSizeMB, "MaxGlobalRawDataSizeMB", data.Content.MaxGlobalRawDataSizeMB)
				return true
			}
		}
		return false
	}, ConsistentDuration, ConsistentPollInterval).Should(gomega.Equal(true))
}

// VerifyIndexExistsOnS3 Verify Index Exists on S3
func VerifyIndexExistsOnS3(ctx context.Context, deployment *Deployment, indexName string, podName string) {
	gomega.Eventually(func() bool {
		indexFound := CheckPrefixExistsOnS3(indexName)
		logf.Log.Info("Checking Index on S3", "INDEX NAME", indexName, "STATUS", indexFound)
		// During testing found some false failure. Rolling index buckets again to ensure data is pushed to remote storage
		if !indexFound {
			logf.Log.Info("Index NOT found. Rolling buckets again", "Index Name", indexName)
			RollHotToWarm(ctx, deployment, podName, indexName)
		}
		return indexFound
	}, deployment.GetTimeout(), PollInterval).Should(gomega.Equal(true))
}

// VerifyRollingRestartFinished verify no rolling restart is active
func VerifyRollingRestartFinished(ctx context.Context, deployment *Deployment) {
	gomega.Eventually(func() bool {
		rollingRestartStatus := CheckRollingRestartStatus(ctx, deployment)
		logf.Log.Info("Rolling Restart Status", "Active", rollingRestartStatus)
		return rollingRestartStatus
	}, deployment.GetTimeout(), PollInterval).Should(gomega.Equal(true))
}

// VerifyConfOnPod Verify give conf and value on config file on pod
func VerifyConfOnPod(deployment *Deployment, namespace string, podName string, confFilePath string, config string, value string) {
	gomega.Consistently(func() bool {
		confLine, err := GetConfLineFromPod(podName, confFilePath, namespace, config, "", false)
		if err != nil {
			logf.Log.Error(err, "Failed to get config on pod")
			return false
		}
		if strings.Contains(confLine, config) && strings.Contains(confLine, value) {
			logf.Log.Info("Config found", "Config", config, "Value", value, "Conf Line", confLine)
			return true
		}
		logf.Log.Info("Config NOT found")
		return false
	}, ConsistentDuration, ConsistentPollInterval).Should(gomega.Equal(true))
}

// VerifySearchHeadClusterPhase verify the phase of SHC matches given phase
func VerifySearchHeadClusterPhase(ctx context.Context, deployment *Deployment, testenvInstance *TestEnv, phase splcommon.Phase) {
	gomega.Eventually(func() splcommon.Phase {
		shc := &enterpriseApi.SearchHeadCluster{}
		shcName := deployment.GetName() + "-shc"
		err := deployment.GetInstance(ctx, shcName, shc)
		if err != nil {
			return splcommon.PhaseError
		}
		testenvInstance.Log.Info("Waiting for Search Head Cluster Phase", "instance", shc.ObjectMeta.Name, "Expected", phase, "Phase", shc.Status.Phase)
		DumpGetPods(testenvInstance.GetName())
		return shc.Status.Phase
	}, deployment.GetTimeout(), PollInterval).Should(gomega.Equal(splcommon.PhaseScalingUp))
}

// VerifyIndexerClusterPhase verify the phase of idxc matches the given phase
func VerifyIndexerClusterPhase(ctx context.Context, deployment *Deployment, testenvInstance *TestEnv, phase splcommon.Phase, idxcName string) {
	gomega.Eventually(func() splcommon.Phase {
		idxc := &enterpriseApi.IndexerCluster{}
		err := deployment.GetInstance(ctx, idxcName, idxc)
		if err != nil {
			return splcommon.PhaseError
		}
		testenvInstance.Log.Info("Waiting for Indexer Cluster Phase", "instance", idxc.ObjectMeta.Name, "Expected", phase, "Phase", idxc.Status.Phase)
		DumpGetPods(testenvInstance.GetName())
		return idxc.Status.Phase
	}, deployment.GetTimeout(), PollInterval).Should(gomega.Equal(phase))
}

// VerifyStandalonePhase verify the phase of Standalone CR
func VerifyStandalonePhase(ctx context.Context, deployment *Deployment, testenvInstance *TestEnv, crName string, phase splcommon.Phase) {
	gomega.Eventually(func() splcommon.Phase {
		standalone := &enterpriseApi.Standalone{}
		err := deployment.GetInstance(ctx, deployment.GetName(), standalone)
		if err != nil {
			return splcommon.PhaseError
		}
		testenvInstance.Log.Info("Waiting for Standalone status", "instance", standalone.ObjectMeta.Name, "Expected", phase, " Actual Phase", standalone.Status.Phase)
		DumpGetPods(testenvInstance.GetName())
		return standalone.Status.Phase
	}, deployment.GetTimeout(), PollInterval).Should(gomega.Equal(phase))
}

// VerifyMonitoringConsolePhase verify the phase of Monitoring Console CR
func VerifyMonitoringConsolePhase(ctx context.Context, deployment *Deployment, testenvInstance *TestEnv, crName string, phase splcommon.Phase) {
	gomega.Eventually(func() splcommon.Phase {
		mc := &enterpriseApi.MonitoringConsole{}
		err := deployment.GetInstance(ctx, crName, mc)
		if err != nil {
			return splcommon.PhaseError
		}
		testenvInstance.Log.Info("Waiting for Monitoring Console CR status", "instance", mc.ObjectMeta.Name, "Expected", phase, " Actual Phase", mc.Status.Phase)
		DumpGetPods(testenvInstance.GetName())
		return mc.Status.Phase
	}, deployment.GetTimeout(), PollInterval).Should(gomega.Equal(phase))
}

// VerifyCPULimits verifies value of CPU limits is as expected
func VerifyCPULimits(deployment *Deployment, ns string, podName string, expectedCPULimits string) {
	gomega.Eventually(func() bool {
		output, err := exec.Command("kubectl", "get", "pods", "-n", ns, podName, "-o", "json").Output()
		if err != nil {
			cmd := fmt.Sprintf("kubectl get pods -n %s %s -o json", ns, podName)
			logf.Log.Error(err, "Failed to execute command", "command", cmd)
			return false
		}
		restResponse := PodDetailsStruct{}
		err = json.Unmarshal([]byte(output), &restResponse)
		if err != nil {
			logf.Log.Error(err, "Failed to parse JSON")
			return false
		}
		result := false

		for i := 0; i < len(restResponse.Spec.Containers); i++ {
			if strings.Contains(restResponse.Spec.Containers[0].Resources.Limits.CPU, expectedCPULimits) {
				result = true
				logf.Log.Info("Verifying CPU limits: ", "POD", podName, "FOUND", restResponse.Spec.Containers[0].Resources.Limits.CPU, "EXPECTED", expectedCPULimits)
			}
		}
		return result
	}, deployment.GetTimeout(), PollInterval).Should(gomega.Equal(true))
}

// VerifyClusterManagerPhase verify phase of cluster manager
func VerifyClusterManagerPhase(ctx context.Context, deployment *Deployment, testenvInstance *TestEnv, phase splcommon.Phase) {
	cm := &enterpriseApi.ClusterMaster{}
	gomega.Eventually(func() splcommon.Phase {
		err := deployment.GetInstance(ctx, deployment.GetName(), cm)
		if err != nil {
			return splcommon.PhaseError
		}
		testenvInstance.Log.Info("Waiting for"+splcommon.ClusterManager+"Phase", "instance", cm.ObjectMeta.Name, "Phase", cm.Status.Phase, "Expected", phase)
		DumpGetPods(testenvInstance.GetName())
		// Test ClusterManager Phase to see if its ready
		return cm.Status.Phase
	}, deployment.GetTimeout(), PollInterval).Should(gomega.Equal(phase))
}

// VerifySecretsOnPods Check whether the secret object info is mounted on given pods
// Set match to true or false to indicate desired +ve or -ve match
func VerifySecretsOnPods(ctx context.Context, deployment *Deployment, testenvInstance *TestEnv, verificationPods []string, data map[string][]byte, match bool) {
	for _, pod := range verificationPods {
		for secretKey, secretValue := range data {
			found := false
			currentValue := GetMountedKey(ctx, deployment, pod, secretKey)
			comparsion := bytes.Compare([]byte(currentValue), secretValue)
			if comparsion == 0 {
				found = true
				testenvInstance.Log.Info("Secret Values on POD Match", "Match Expected", match, "Pod Name ", pod, "Secret Key", secretKey, "Given Value of Key", string(secretValue), "Key Value found", currentValue)
			} else {
				testenvInstance.Log.Info("Secret Values on POD DONOT Match", "Match Expected", match, "Pod Name ", pod, "Secret Key", secretKey, "Given Value of Key", string(secretValue), "Key Value found", currentValue)
			}
			gomega.Expect(found).Should(gomega.Equal(match))
		}
	}
}

// VerifySecretsOnSecretObjects Compare secret value on passed in map to value present on secret object.
// Set match to true or false to indicate desired +ve or -ve match
func VerifySecretsOnSecretObjects(ctx context.Context, deployment *Deployment, testenvInstance *TestEnv, secretObjectNames []string, data map[string][]byte, match bool) {
	for _, secretName := range secretObjectNames {
		currentSecretData, err := GetSecretStruct(ctx, deployment, testenvInstance.GetName(), secretName)
		gomega.Expect(err).To(gomega.Succeed(), "Unable to get secret struct")
		for secretKey, secretValue := range data {
			found := false
			secretValueOnSecretObject := currentSecretData.Data[secretKey]
			comparsion := bytes.Compare(secretValueOnSecretObject, secretValue)
			if comparsion == 0 {
				testenvInstance.Log.Info("Secret Values on Secret Object Match", "Match Expected", match, "Secret Object Name", secretName, "Secret Key", secretKey, "Given Value of Key", string(secretValue), "Key Value found", string(secretValueOnSecretObject))
				found = true
			} else {
				testenvInstance.Log.Info("Secret Values on Secret Object DONOT match", "Match Expected", match, "Secret Object Name", secretName, "Secret Key", secretKey, "Given Value of Key", string(secretValue), "Key Value found", string(secretValueOnSecretObject))
			}
			gomega.Expect(found).Should(gomega.Equal(match))
		}
	}
}

// VerifySplunkServerConfSecrets Compare secret value on passed in map to value present on server.conf for given pods and secrets
// Set match to true or false to indicate desired +ve or -ve match
func VerifySplunkServerConfSecrets(ctx context.Context, deployment *Deployment, testenvInstance *TestEnv, verificationPods []string, data map[string][]byte, match bool) {
	for _, podName := range verificationPods {
		keysToMatch := GetKeysToMatch(podName)
		testenvInstance.Log.Info("Verificaton Keys Set", "Pod Name", podName, "Keys To Compare", keysToMatch)
		for _, secretName := range keysToMatch {
			found := false
			stanza := SecretKeytoServerConfStanza[secretName]
			_, value, err := GetSecretFromServerConf(ctx, deployment, podName, testenvInstance.GetName(), "pass4SymmKey", stanza)
			gomega.Expect(err).To(gomega.Succeed(), "Secret not found in conf file", "Secret Name", secretName)
			comparsion := strings.Compare(value, string(data[secretName]))
			if comparsion == 0 {
				testenvInstance.Log.Info("Secret Values on server.conf Match", "Match Expected", match, "Pod Name", podName, "Secret Key", secretName, "Given Value of Key", string(data[secretName]), "Key Value found", value)
				found = true
			} else {
				testenvInstance.Log.Info("Secret Values on server.conf DONOT MATCH", "Match Expected", match, "Pod Name", podName, "Secret Key", secretName, "Given Value of Key", string(data[secretName]), "Key Value found", value)
			}
			gomega.Expect(found).Should(gomega.Equal(match))
		}
	}
}

// VerifySplunkInputConfSecrets Compare secret value on passed in map to value present on input.conf for given indexer or standalone pods
// Set match to true or false to indicate desired +ve or -ve match
func VerifySplunkInputConfSecrets(deployment *Deployment, testenvInstance *TestEnv, verificationPods []string, data map[string][]byte, match bool) {
	secretName := "hec_token"
	for _, podName := range verificationPods {
		if strings.Contains(podName, "standalone") || strings.Contains(podName, "indexer") {
			found := false
			testenvInstance.Log.Info("Key Verificaton", "Pod Name", podName, "Key", secretName)
			stanza := SecretKeytoServerConfStanza[secretName]
			_, value, err := GetSecretFromInputsConf(deployment, podName, testenvInstance.GetName(), "token", stanza)
			gomega.Expect(err).To(gomega.Succeed(), "Secret not found in conf file", "Secret Name", secretName)
			comparsion := strings.Compare(value, string(data[secretName]))
			if comparsion == 0 {
				testenvInstance.Log.Info("Secret Values on input.conf Match", "Match Expected", match, "Pod Name", podName, "Secret Key", secretName, "Given Value of Key", string(data[secretName]), "Key Value found", value)
				found = true
			} else {
				testenvInstance.Log.Info("Secret Values on input.conf DONOT MATCH", "Match Expected", match, "Pod Name", podName, "Secret Key", secretName, "Given Value of Key", string(data[secretName]), "Key Value found", value)
			}
			gomega.Expect(found).Should(gomega.Equal(match))
		}
	}
}

// VerifySplunkSecretViaAPI check if keys can be used to access api i.e validate they are authentic
func VerifySplunkSecretViaAPI(ctx context.Context, deployment *Deployment, testenvInstance *TestEnv, verificationPods []string, data map[string][]byte, match bool) {
	var keysToMatch []string
	for _, podName := range verificationPods {
		if strings.Contains(podName, "standalone") || strings.Contains(podName, "indexer") {
			keysToMatch = []string{"password", "hec_token"}
		} else {
			keysToMatch = []string{"password"}
		}
		for _, secretName := range keysToMatch {
			validKey := false
			testenvInstance.Log.Info("Key Verificaton", "Pod Name", podName, "Key", secretName)
			validKey = CheckSecretViaAPI(ctx, deployment, podName, secretName, string(data[secretName]))
			gomega.Expect(validKey).Should(gomega.Equal(match))
		}
	}
}

// VerifyPVC verifies if PVC exists or not
func VerifyPVC(deployment *Deployment, testenvInstance *TestEnv, ns string, pvcName string, expectedToExist bool, verificationTimeout time.Duration) {
	gomega.Eventually(func() bool {
		pvcExists := false
		pvcsList := DumpGetPvcs(testenvInstance.GetName())
		for i := 0; i < len(pvcsList); i++ {
			if strings.EqualFold(pvcsList[i], pvcName) {
				pvcExists = true
				break
			}
		}
		testenvInstance.Log.Info("PVC Status Verified", "PVC", pvcName, "STATUS", pvcExists, "EXPECTED", expectedToExist)
		return pvcExists
	}, verificationTimeout, PollInterval).Should(gomega.Equal(expectedToExist))
}

// VerifyPVCsPerDeployment verifies for a given deployment if PVCs (etc and var) exists
func VerifyPVCsPerDeployment(deployment *Deployment, testenvInstance *TestEnv, deploymentType string, instances int, expectedtoExist bool, verificationTimeout time.Duration) {
	pvcKind := []string{"etc", "var"}
	for i := 0; i < instances; i++ {
		for _, pvcVolumeKind := range pvcKind {
			PvcName := fmt.Sprintf(PVCString, pvcVolumeKind, deployment.GetName(), deploymentType, i)
			VerifyPVC(deployment, testenvInstance, testenvInstance.GetName(), PvcName, expectedtoExist, verificationTimeout)
		}
	}
}

// VerifyAppInstalled verify that app of specific version is installed. Method assumes that app is installed in all CR's in namespace
func VerifyAppInstalled(ctx context.Context, deployment *Deployment, testenvInstance *TestEnv, ns string, pods []string, apps []string, versionCheck bool, statusCheck string, checkupdated bool, clusterWideInstall bool) {
	for _, podName := range pods {
		for _, appName := range apps {
			status, versionInstalled, err := GetPodAppStatus(ctx, deployment, podName, ns, appName, clusterWideInstall)
			logf.Log.Info("App details", "App", appName, "Status", status, "Version", versionInstalled, "Error", err)
			gomega.Expect(err).To(gomega.Succeed(), "Unable to get app status on pod ")
			comparison := strings.EqualFold(status, statusCheck)
			//Check the app is installed on specific pods and un-installed on others for cluster-wide install
			var check bool
			if clusterWideInstall {
				if strings.Contains(podName, "-indexer-") || strings.Contains(podName, "-search-head-") {
					check = true
					testenvInstance.Log.Info("App Install Check", "Pod", podName, "App", appName, "Expected", check, "Found", comparison, "Scope:cluster", clusterWideInstall)
					gomega.Expect(comparison).Should(gomega.Equal(check))
				}
			} else {
				// For local install check pods individually
				if strings.Contains(podName, "-indexer-") || strings.Contains(podName, "-search-head-") {
					check = false
				} else {
					check = true
				}
				testenvInstance.Log.Info("App Install Check", "Pod", podName, "App", appName, "Expected", check, "Found", comparison, "Scope:cluster", clusterWideInstall)
				gomega.Expect(comparison).Should(gomega.Equal(check))
			}

			if versionCheck {
				// For clusterwide install do not check for versions on deployer and cluster-manager as the apps arent installed there
				if !(clusterWideInstall && (strings.Contains(podName, splcommon.TestDeployerDashed) || strings.Contains(podName, splcommon.TestClusterManagerDashed))) {
					var expectedVersion string
					if checkupdated {
						expectedVersion = AppInfo[appName]["V2"]
					} else {
						expectedVersion = AppInfo[appName]["V1"]
					}
					testenvInstance.Log.Info("Verify app", "On pod", podName, "App name", appName, "Expected version", expectedVersion, "Version installed", versionInstalled, "Updated", checkupdated)
					gomega.Expect(versionInstalled).Should(gomega.Equal(expectedVersion))
				}
			}
		}
	}
}

// VerifyAppsCopied verify that apps are copied to correct location based on POD. Set checkAppDirectory false to verify app is not copied.
func VerifyAppsCopied(ctx context.Context, deployment *Deployment, testenvInstance *TestEnv, ns string, pods []string, apps []string, checkAppDirectory bool, clusterWideInstall bool) {
	for _, podName := range pods {
		path := "etc/apps"
		//For cluster-wide install the apps are extracted to different locations
		if clusterWideInstall {
			if strings.Contains(podName, splcommon.ClusterManager) {
				path = splcommon.ManagerAppsLoc
			} else if strings.Contains(podName, splcommon.TestDeployerDashed) {
				path = splcommon.SHClusterAppsLoc
			} else if strings.Contains(podName, "-indexer-") {
				path = splcommon.PeerAppsLoc
			}
		}
		VerifyAppsInFolder(ctx, deployment, testenvInstance, ns, podName, apps, path, checkAppDirectory)
	}
}

// VerifyAppsInFolder verify that apps are present in folder. Set checkAppDirectory false to verify app is not copied.
func VerifyAppsInFolder(ctx context.Context, deployment *Deployment, testenvInstance *TestEnv, ns string, podName string, apps []string, path string, checkAppDirectory bool) {
	gomega.Eventually(func() bool {
		// Using checkAppDirectory here to get all files in case of negative check.  GetDirsOrFilesInPath  will return files/directory when checkAppDirecotry is FALSE
		appList, err := GetDirsOrFilesInPath(ctx, deployment, podName, path, checkAppDirectory)
		gomega.Expect(err).To(gomega.Succeed(), "Unable to get apps on pod", "Pod", podName)
		for _, app := range apps {
			folderName := app + "/"
			found := CheckStringInSlice(appList, folderName)
			logf.Log.Info("App check", "On pod", podName, "check app", folderName, "is in path", path, "Status", found)
			if found != checkAppDirectory {
				return false
			}
		}
		return true
	}, deployment.GetTimeout(), PollInterval).Should(gomega.Equal(true))
}

// VerifyAppsDownloadedByInitContainer verify that apps are downloaded by init container
func VerifyAppsDownloadedByInitContainer(ctx context.Context, deployment *Deployment, testenvInstance *TestEnv, ns string, pods []string, apps []string, path string) {
	for _, podName := range pods {
		appList, err := GetDirsOrFilesInPath(ctx, deployment, podName, path, false)
		gomega.Expect(err).To(gomega.Succeed(), "Unable to get apps on pod", "Pod", podName)
		for _, app := range apps {
			found := CheckStringInSlice(appList, app)
			testenvInstance.Log.Info("App status", "Pod", podName, "App", app, "Status", found)
			gomega.Expect(found).Should(gomega.Equal(true))
		}
	}
}

// VerifyPodsInMCConfigMap checks if given pod names are present in given KEY of given MC's Config Map
func VerifyPodsInMCConfigMap(ctx context.Context, deployment *Deployment, testenvInstance *TestEnv, pods []string, key string, mcName string, expected bool) {
	// Get contents of MC config map
	mcConfigMap, err := GetMCConfigMap(ctx, deployment, testenvInstance.GetName(), mcName)
	gomega.Expect(err).To(gomega.Succeed(), "Unable to get MC config map")
	for _, podName := range pods {
		testenvInstance.Log.Info("Checking for POD on  MC Config Map", "POD Name", podName, "DATA", mcConfigMap.Data)
		gomega.Expect(expected).To(gomega.Equal(CheckPodNameInString(podName, mcConfigMap.Data[key])), "Verify Pod in MC Config Map. Pod Name %s.", podName)
	}
}

// VerifyPodsInMCConfigString checks if given pod names are present in given KEY of given MC's Config Map
func VerifyPodsInMCConfigString(ctx context.Context, deployment *Deployment, testenvInstance *TestEnv, pods []string, mcName string, expected bool, checkPodIP bool) {
	for _, podName := range pods {
		testenvInstance.Log.Info("Checking pod configured in MC POD Peers String", "Pod Name", podName)
		var found bool
		if checkPodIP {
			podIP := GetPodIP(testenvInstance.GetName(), podName)
			found = CheckPodNameOnMC(testenvInstance.GetName(), mcName, podIP)
		} else {
			found = CheckPodNameOnMC(testenvInstance.GetName(), mcName, podName)
		}
		gomega.Expect(expected).To(gomega.Equal(found), "Verify Pod in MC Config String. Pod Name %s.", podName)
	}
}

// VerifyClusterManagerBundlePush verify that bundle push was pushed on all indexers
func VerifyClusterManagerBundlePush(ctx context.Context, deployment *Deployment, testenvInstance *TestEnv, ns string, replicas int, previousBundleHash string) {
	gomega.Eventually(func() bool {
		// Get Bundle status and check that each pod has successfully deployed the latest bundle
		clusterMasterBundleStatus := ClusterManagerBundlePushstatus(ctx, deployment, previousBundleHash)
		if len(clusterMasterBundleStatus) < replicas {
			testenvInstance.Log.Info("Bundle push on Pod not complete on all pods", "Pod with bundle push", clusterMasterBundleStatus)
			return false
		}
		clusterPodNames := DumpGetPods(testenvInstance.GetName())
		for _, podName := range clusterPodNames {
			if strings.Contains(podName, "-indexer-") {
				if _, present := clusterMasterBundleStatus[podName]; present {
					if clusterMasterBundleStatus[podName] != "Up" {
						testenvInstance.Log.Info("Bundle push on Pod not complete", "Pod Name", podName, "Status", clusterMasterBundleStatus[podName])
						return false
					}
				} else {
					testenvInstance.Log.Info("Bundle push not found on pod", "Podname", podName)
					return false
				}
			}
		}
		return true
	}, deployment.GetTimeout(), PollInterval).Should(gomega.Equal(true))
}

// VerifyDeployerBundlePush verify that bundle push was pushed on all search heads
func VerifyDeployerBundlePush(ctx context.Context, deployment *Deployment, testenvInstance *TestEnv, ns string, replicas int) {
	gomega.Eventually(func() bool {
		deployerAppPushStatus := DeployerBundlePushstatus(ctx, deployment, ns)
		if len(deployerAppPushStatus) == 0 {
			testenvInstance.Log.Info("Bundle push not complete on all pods")
			return false
		}
		for appName, val := range deployerAppPushStatus {
			if val < replicas {
				testenvInstance.Log.Info("Bundle push not complete on all pods for", "AppName", appName)
				return false
			}
		}
		return true
	}, deployment.GetTimeout(), PollInterval).Should(gomega.Equal(true))
}<|MERGE_RESOLUTION|>--- conflicted
+++ resolved
@@ -69,19 +69,6 @@
 		}
 		testenvInstance.Log.Info("Waiting for Monitoring Console phase to be ready", "instance", monitoringConsole.ObjectMeta.Name, "Phase", monitoringConsole.Status.Phase)
 		DumpGetPods(testenvInstance.GetName())
-<<<<<<< HEAD
-		// CSPL-1532 - MC Resets after becoming READY. Remove the if block when bug is fixed.
-		if monitoringConsole.Status.Phase == splcommon.PhaseReady {
-			testenvInstance.Log.Info("After Monitoring Console Phase goes to Ready Phase in some instances it flips back to Pending/Updating. Adding Static Wait to avoid this situtaion")
-			time.Sleep(10 * time.Second)
-			err := deployment.GetInstance(ctx, mcName, monitoringConsole)
-			if err != nil {
-				return splcommon.PhaseError
-			}
-			testenvInstance.Log.Info("Waiting for Monitoring Console phase to be ready", "instance", monitoringConsole.ObjectMeta.Name, "Phase", monitoringConsole.Status.Phase)
-		}
-=======
->>>>>>> fb5315c6
 		return monitoringConsole.Status.Phase
 	}, deployment.GetTimeout(), PollInterval).Should(gomega.Equal(splcommon.PhaseReady))
 

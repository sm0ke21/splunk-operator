// Copyright (c) 2018-2022 Splunk Inc. All rights reserved.

//
// Licensed under the Apache License, Version 2.0 (the "License");
// you may not use this file except in compliance with the License.
// You may obtain a copy of the License at
//
//  http://www.apache.org/licenses/LICENSE-2.0
//
// Unless required by applicable law or agreed to in writing, software
// distributed under the License is distributed on an "AS IS" BASIS,
// WITHOUT WARRANTIES OR CONDITIONS OF ANY KIND, either express or implied.
// See the License for the specific language governing permissions and
// limitations under the License.

package testenv

import (
	"bytes"
	"context"
	"encoding/json"
	"fmt"
	"os/exec"
	"strings"
	"time"

	gomega "github.com/onsi/gomega"

	enterpriseApi "github.com/splunk/splunk-operator/api/v3"
	splcommon "github.com/splunk/splunk-operator/pkg/splunk/common"
	logf "sigs.k8s.io/controller-runtime/pkg/log"
)

// PodDetailsStruct captures output of kubectl get pods podname -o json
type PodDetailsStruct struct {
	Spec struct {
		Containers []struct {
			Resources struct {
				Limits struct {
					CPU    string `json:"cpu"`
					Memory string `json:"memory"`
				} `json:"limits"`
			} `json:"resources"`
		}
		ServiceAccount     string `json:"serviceAccount"`
		ServiceAccountName string `json:"serviceAccountName"`
	}

	Status struct {
		ContainerStatuses []struct {
			ContainerID string `json:"containerID"`
			Image       string `json:"image"`
			ImageID     string `json:"imageID"`
		} `json:"containerStatuses"`
		HostIP string `json:"hostIP"`
		Phase  string `json:"phase"`
		PodIP  string `json:"podIP"`
		PodIPs []struct {
			IP string `json:"ip"`
		} `json:"podIPs"`
		StartTime string `json:"startTime"`
	} `json:"status"`
}

// VerifyMonitoringConsoleReady verify Monitoring Console CR is in Ready Status and does not flip-flop
func VerifyMonitoringConsoleReady(ctx context.Context, deployment *Deployment, mcName string, monitoringConsole *enterpriseApi.MonitoringConsole, testenvInstance *TestCaseEnv) {
	gomega.Eventually(func() enterpriseApi.Phase {
		err := deployment.GetInstance(ctx, mcName, monitoringConsole)
		if err != nil {
			return enterpriseApi.PhaseError
		}
		testenvInstance.Log.Info("Waiting for Monitoring Console phase to be ready", "instance", monitoringConsole.ObjectMeta.Name, "Phase", monitoringConsole.Status.Phase)
		DumpGetPods(testenvInstance.GetName())
		DumpGetTopPods(testenvInstance.GetName())
		DumpGetTopNodes()
		return monitoringConsole.Status.Phase
	}, deployment.GetTimeout(), PollInterval).Should(gomega.Equal(enterpriseApi.PhaseReady))

	// In a steady state, we should stay in Ready and not flip-flop around
	gomega.Consistently(func() enterpriseApi.Phase {
		_ = deployment.GetInstance(ctx, mcName, monitoringConsole)
		return monitoringConsole.Status.Phase
	}, ConsistentDuration, ConsistentPollInterval).Should(gomega.Equal(enterpriseApi.PhaseReady))
}

// StandaloneReady verify Standalone is in ReadyStatus and does not flip-flop
func StandaloneReady(ctx context.Context, deployment *Deployment, deploymentName string, standalone *enterpriseApi.Standalone, testenvInstance *TestCaseEnv) {
	gomega.Eventually(func() enterpriseApi.Phase {
		err := deployment.GetInstance(ctx, deploymentName, standalone)
		if err != nil {
			return enterpriseApi.PhaseError
		}
		testenvInstance.Log.Info("Waiting for Standalone phase to be ready", "instance", standalone.ObjectMeta.Name, "Phase", standalone.Status.Phase)
		DumpGetPods(testenvInstance.GetName())
		DumpGetTopPods(testenvInstance.GetName())
		DumpGetTopNodes()
		return standalone.Status.Phase
	}, deployment.GetTimeout(), PollInterval).Should(gomega.Equal(enterpriseApi.PhaseReady))

	// In a steady state, we should stay in Ready and not flip-flop around
	gomega.Consistently(func() enterpriseApi.Phase {
		_ = deployment.GetInstance(ctx, deployment.GetName(), standalone)
		return standalone.Status.Phase
	}, ConsistentDuration, ConsistentPollInterval).Should(gomega.Equal(enterpriseApi.PhaseReady))
}

// SearchHeadClusterReady verify SHC is in READY status and does not flip-flop
func SearchHeadClusterReady(ctx context.Context, deployment *Deployment, testenvInstance *TestCaseEnv) {
	shc := &enterpriseApi.SearchHeadCluster{}
	instanceName := fmt.Sprintf("%s-shc", deployment.GetName())
	gomega.Eventually(func() enterpriseApi.Phase {
		err := deployment.GetInstance(ctx, instanceName, shc)
		if err != nil {
			return enterpriseApi.PhaseError
		}
		testenvInstance.Log.Info("Waiting for Search head cluster phase to be ready", "instance", shc.ObjectMeta.Name, "Phase", shc.Status.Phase)
		DumpGetPods(testenvInstance.GetName())
		DumpGetTopPods(testenvInstance.GetName())
		DumpGetTopNodes()
		return shc.Status.Phase
	}, deployment.GetTimeout(), PollInterval).Should(gomega.Equal(enterpriseApi.PhaseReady))

	gomega.Eventually(func() enterpriseApi.Phase {
		err := deployment.GetInstance(ctx, instanceName, shc)
		if err != nil {
			return enterpriseApi.PhaseError
		}
		testenvInstance.Log.Info("Waiting for Deployer phase to be ready", "instance", shc.ObjectMeta.Name, "Phase", shc.Status.DeployerPhase)
		DumpGetPods(testenvInstance.GetName())
		DumpGetTopPods(testenvInstance.GetName())
		DumpGetTopNodes()
		return shc.Status.DeployerPhase
	}, deployment.GetTimeout(), PollInterval).Should(gomega.Equal(enterpriseApi.PhaseReady))

	gomega.Eventually(func() enterpriseApi.Phase {
		err := deployment.GetInstance(ctx, instanceName, shc)
		if err != nil {
			return enterpriseApi.PhaseError
		}
		testenvInstance.Log.Info("Waiting for Search Head Cluster phase to be ready", "instance", shc.ObjectMeta.Name, "Phase", shc.Status.Phase)
		DumpGetPods(testenvInstance.GetName())
		DumpGetTopPods(testenvInstance.GetName())
		DumpGetTopNodes()
		return shc.Status.Phase
	}, deployment.GetTimeout(), PollInterval).Should(gomega.Equal(enterpriseApi.PhaseReady))

	// In a steady state, we should stay in Ready and not flip-flop around
	gomega.Consistently(func() enterpriseApi.Phase {
		_ = deployment.GetInstance(ctx, deployment.GetName(), shc)
		testenvInstance.Log.Info("Check for Consistency Search Head Cluster phase to be ready", "instance", shc.ObjectMeta.Name, "Phase", shc.Status.Phase)
		return shc.Status.Phase
	}, ConsistentDuration, ConsistentPollInterval).Should(gomega.Equal(enterpriseApi.PhaseReady))
}

// SingleSiteIndexersReady verify single site indexers go to ready state
func SingleSiteIndexersReady(ctx context.Context, deployment *Deployment, testenvInstance *TestCaseEnv) {
	idc := &enterpriseApi.IndexerCluster{}
	instanceName := fmt.Sprintf("%s-idxc", deployment.GetName())
	gomega.Eventually(func() enterpriseApi.Phase {
		err := deployment.GetInstance(ctx, instanceName, idc)
		if err != nil {
			return enterpriseApi.PhaseError
		}
		testenvInstance.Log.Info("Waiting for indexer instance's phase to be ready", "instance", instanceName, "Phase", idc.Status.Phase)
		DumpGetPods(testenvInstance.GetName())
		DumpGetTopPods(testenvInstance.GetName())
		DumpGetTopNodes()
		return idc.Status.Phase
	}, deployment.GetTimeout(), PollInterval).Should(gomega.Equal(enterpriseApi.PhaseReady))

	// In a steady state, we should stay in Ready and not flip-flop around
	gomega.Consistently(func() enterpriseApi.Phase {
		_ = deployment.GetInstance(ctx, instanceName, idc)
		testenvInstance.Log.Info("Check for Consistency indexer instance's phase to be ready", "instance", instanceName, "Phase", idc.Status.Phase)
		return idc.Status.Phase
	}, ConsistentDuration, ConsistentPollInterval).Should(gomega.Equal(enterpriseApi.PhaseReady))
}

// ClusterManagerReady verify Cluster Manager Instance is in ready status
func ClusterManagerReady(ctx context.Context, deployment *Deployment, testenvInstance *TestCaseEnv) {
	// Ensure that the cluster-manager goes to Ready phase
<<<<<<< HEAD
	cm := &enterpriseApi.ClusterManager{}
	gomega.Eventually(func() splcommon.Phase {
=======
	cm := &enterpriseApi.ClusterMaster{}
	gomega.Eventually(func() enterpriseApi.Phase {
>>>>>>> 3eaa2130
		err := deployment.GetInstance(ctx, deployment.GetName(), cm)
		if err != nil {
			return enterpriseApi.PhaseError
		}
		testenvInstance.Log.Info("Waiting for cluster-manager phase to be ready", "instance", cm.ObjectMeta.Name, "Phase", cm.Status.Phase)
		DumpGetPods(testenvInstance.GetName())
		DumpGetTopPods(testenvInstance.GetName())
		DumpGetTopNodes()
		// Test ClusterManager Phase to see if its ready
		return cm.Status.Phase
	}, deployment.GetTimeout(), PollInterval).Should(gomega.Equal(enterpriseApi.PhaseReady))

	// In a steady state, cluster-manager should stay in Ready and not flip-flop around
	gomega.Consistently(func() enterpriseApi.Phase {
		_ = deployment.GetInstance(ctx, deployment.GetName(), cm)
		testenvInstance.Log.Info("Check for Consistency cluster-manager phase to be ready", "instance", cm.ObjectMeta.Name, "Phase", cm.Status.Phase)
		return cm.Status.Phase
	}, ConsistentDuration, ConsistentPollInterval).Should(gomega.Equal(splcommon.PhaseReady))
}

// ClusterMasterReady verify Cluster Master Instance is in ready status
func ClusterMasterReady(ctx context.Context, deployment *Deployment, testenvInstance *TestCaseEnv) {
	// Ensure that the cluster-master goes to Ready phase
	cm := &enterpriseApi.ClusterMaster{}
	gomega.Eventually(func() splcommon.Phase {
		err := deployment.GetInstance(ctx, deployment.GetName(), cm)
		if err != nil {
			return splcommon.PhaseError
		}
		testenvInstance.Log.Info("Waiting for cluster-master phase to be ready", "instance", cm.ObjectMeta.Name, "Phase", cm.Status.Phase)
		DumpGetPods(testenvInstance.GetName())
		DumpGetTopPods(testenvInstance.GetName())
		DumpGetTopNodes()
		// Test ClusterMaster Phase to see if its ready
		return cm.Status.Phase
	}, deployment.GetTimeout(), PollInterval).Should(gomega.Equal(splcommon.PhaseReady))

	// In a steady state, cluster-master should stay in Ready and not flip-flop around
	gomega.Consistently(func() splcommon.Phase {
		_ = deployment.GetInstance(ctx, deployment.GetName(), cm)
		testenvInstance.Log.Info("Check for Consistency cluster-master phase to be ready", "instance", cm.ObjectMeta.Name, "Phase", cm.Status.Phase)
		return cm.Status.Phase
	}, ConsistentDuration, ConsistentPollInterval).Should(gomega.Equal(enterpriseApi.PhaseReady))
}

// IndexersReady verify indexers of all sites go to ready state
func IndexersReady(ctx context.Context, deployment *Deployment, testenvInstance *TestCaseEnv, siteCount int) {
	siteIndexerMap := map[string][]string{}
	for site := 1; site <= siteCount; site++ {
		siteName := fmt.Sprintf("site%d", site)
		instanceName := fmt.Sprintf("%s-%s", deployment.GetName(), siteName)
		siteIndexerMap[siteName] = []string{fmt.Sprintf("splunk-%s-indexer-0", instanceName)}
		// Ensure indexers go to Ready phase
		idc := &enterpriseApi.IndexerCluster{}
		gomega.Eventually(func() enterpriseApi.Phase {
			err := deployment.GetInstance(ctx, instanceName, idc)
			if err != nil {
				return enterpriseApi.PhaseError
			}
			testenvInstance.Log.Info("Waiting for indexer site instance phase to be ready", "instance", instanceName, "Phase", idc.Status.Phase)
			DumpGetPods(testenvInstance.GetName())
			DumpGetTopPods(testenvInstance.GetName())
			DumpGetTopNodes()
			return idc.Status.Phase
		}, deployment.GetTimeout(), PollInterval).Should(gomega.Equal(enterpriseApi.PhaseReady))

		// In a steady state, we should stay in Ready and not flip-flop around
		gomega.Consistently(func() enterpriseApi.Phase {
			_ = deployment.GetInstance(ctx, instanceName, idc)
			testenvInstance.Log.Info("Check for Consistency indexer site instance phase to be ready", "instance", instanceName, "Phase", idc.Status.Phase)
			return idc.Status.Phase
		}, ConsistentDuration, ConsistentPollInterval).Should(gomega.Equal(enterpriseApi.PhaseReady))
	}
}

// IndexerClusterMultisiteStatus verify indexer Cluster is configured as multisite
func IndexerClusterMultisiteStatus(ctx context.Context, deployment *Deployment, testenvInstance *TestCaseEnv, siteCount int) {
	siteIndexerMap := map[string][]string{}
	for site := 1; site <= siteCount; site++ {
		siteName := fmt.Sprintf("site%d", site)
		instanceName := fmt.Sprintf("%s-%s", deployment.GetName(), siteName)
		siteIndexerMap[siteName] = []string{fmt.Sprintf("splunk-%s-indexer-0", instanceName)}
	}
	gomega.Eventually(func() map[string][]string {
		podName := fmt.Sprintf(ClusterManagerPod, deployment.GetName())
		stdin := "curl -ks -u admin:$(cat /mnt/splunk-secrets/password) https://localhost:8089/services/cluster/manager/sites?output_mode=json"
		command := []string{"/bin/sh"}
		stdout, stderr, err := deployment.PodExecCommand(ctx, podName, command, stdin, false)
		if err != nil {
			testenvInstance.Log.Error(err, "Failed to execute command", "on pod", podName, "command", command)
			return map[string][]string{}
		}
		testenvInstance.Log.Info("Command executed", "on pod", podName, "command", command, "stdin", stdin, "stdout", stdout, "stderr", stderr)
		siteIndexerResponse := ClusterManagerSitesResponse{}
		json.Unmarshal([]byte(stdout), &siteIndexerResponse)
		siteIndexerStatus := map[string][]string{}
		for _, site := range siteIndexerResponse.Entries {
			siteIndexerStatus[site.Name] = []string{}
			for _, peer := range site.Content.Peers {
				siteIndexerStatus[site.Name] = append(siteIndexerStatus[site.Name], peer.ServerName)
			}
		}
		return siteIndexerStatus
	}, deployment.GetTimeout(), PollInterval).Should(gomega.Equal(siteIndexerMap))
}

// VerifyRFSFMet verify RF SF is met on cluster manager
func VerifyRFSFMet(ctx context.Context, deployment *Deployment, testenvInstance *TestCaseEnv) {
	gomega.Eventually(func() bool {
		rfSfStatus := CheckRFSF(ctx, deployment)
		testenvInstance.Log.Info("Verifying RF SF is met", "Status", rfSfStatus)
		return rfSfStatus
	}, deployment.GetTimeout(), PollInterval).Should(gomega.Equal(true))
}

// VerifyNoDisconnectedSHPresentOnCM is present on cluster manager
func VerifyNoDisconnectedSHPresentOnCM(ctx context.Context, deployment *Deployment, testenvInstance *TestCaseEnv) {
	gomega.Consistently(func() bool {
		shStatus := CheckSearchHeadRemoved(ctx, deployment)
		testenvInstance.Log.Info("Verifying no Search Head in DISCONNECTED state present on Cluster Manager", "Status", shStatus)
		return shStatus
	}, ConsistentDuration, ConsistentPollInterval).Should(gomega.Equal(true))
}

// VerifyNoSHCInNamespace verify no SHC is present in namespace
func VerifyNoSHCInNamespace(deployment *Deployment, testenvInstance *TestCaseEnv) {
	gomega.Eventually(func() bool {
		shcStatus := SHCInNamespace(testenvInstance.GetName())
		testenvInstance.Log.Info("Verifying no Search Head Cluster is present in namespace", "Status", shcStatus)
		return shcStatus
	}, deployment.GetTimeout(), PollInterval).Should(gomega.Equal(false))
}

// LicenseManagerReady verify LM is in ready status and does not flip flop
func LicenseManagerReady(ctx context.Context, deployment *Deployment, testenvInstance *TestCaseEnv) {
	LicenseManager := &enterpriseApi.LicenseManager{}

	testenvInstance.Log.Info("Verifying License Manager becomes READY")
<<<<<<< HEAD
	gomega.Eventually(func() splcommon.Phase {
		err := deployment.GetInstance(ctx, deployment.GetName(), LicenseManager)
=======
	gomega.Eventually(func() enterpriseApi.Phase {
		err := deployment.GetInstance(ctx, deployment.GetName(), licenseMaster)
>>>>>>> 3eaa2130
		if err != nil {
			return enterpriseApi.PhaseError
		}
		testenvInstance.Log.Info("Waiting for License Manager instance status to be ready",
			"instance", LicenseManager.ObjectMeta.Name, "Phase", LicenseManager.Status.Phase)
		DumpGetPods(testenvInstance.GetName())
		DumpGetTopPods(testenvInstance.GetName())
		DumpGetTopNodes()

<<<<<<< HEAD
		return LicenseManager.Status.Phase
	}, deployment.GetTimeout(), PollInterval).Should(gomega.Equal(splcommon.PhaseReady))

	// In a steady state, we should stay in Ready and not flip-flop around
	gomega.Consistently(func() splcommon.Phase {
		_ = deployment.GetInstance(ctx, deployment.GetName(), LicenseManager)
		return LicenseManager.Status.Phase
	}, ConsistentDuration, ConsistentPollInterval).Should(gomega.Equal(splcommon.PhaseReady))
}

// LicenseMasterReady verify LM is in ready status and does not flip flop
func LicenseMasterReady(ctx context.Context, deployment *Deployment, testenvInstance *TestCaseEnv) {
	LicenseManager := &enterpriseApi.LicenseMaster{}

	testenvInstance.Log.Info("Verifying License Master becomes READY")
	gomega.Eventually(func() splcommon.Phase {
		err := deployment.GetInstance(ctx, deployment.GetName(), LicenseManager)
		if err != nil {
			return splcommon.PhaseError
		}
		testenvInstance.Log.Info("Waiting for License Master instance status to be ready",
			"instance", LicenseManager.ObjectMeta.Name, "Phase", LicenseManager.Status.Phase)
		DumpGetPods(testenvInstance.GetName())
		DumpGetTopPods(testenvInstance.GetName())
		DumpGetTopNodes()

		return LicenseManager.Status.Phase
	}, deployment.GetTimeout(), PollInterval).Should(gomega.Equal(splcommon.PhaseReady))

	// In a steady state, we should stay in Ready and not flip-flop around
	gomega.Consistently(func() splcommon.Phase {
		_ = deployment.GetInstance(ctx, deployment.GetName(), LicenseManager)
		return LicenseManager.Status.Phase
	}, ConsistentDuration, ConsistentPollInterval).Should(gomega.Equal(splcommon.PhaseReady))
=======
		return licenseMaster.Status.Phase
	}, deployment.GetTimeout(), PollInterval).Should(gomega.Equal(enterpriseApi.PhaseReady))

	// In a steady state, we should stay in Ready and not flip-flop around
	gomega.Consistently(func() enterpriseApi.Phase {
		_ = deployment.GetInstance(ctx, deployment.GetName(), licenseMaster)
		return licenseMaster.Status.Phase
	}, ConsistentDuration, ConsistentPollInterval).Should(gomega.Equal(enterpriseApi.PhaseReady))
>>>>>>> 3eaa2130
}

// VerifyLMConfiguredOnPod verify LM is configured on given POD
func VerifyLMConfiguredOnPod(ctx context.Context, deployment *Deployment, podName string) {
	gomega.Consistently(func() bool {
		lmConfigured := CheckLicenseManagerConfigured(ctx, deployment, podName)
		return lmConfigured
	}, ConsistentDuration, ConsistentPollInterval).Should(gomega.Equal(true))
}

// VerifyServiceAccountConfiguredOnPod check if given service account is configured on given pod
func VerifyServiceAccountConfiguredOnPod(deployment *Deployment, ns string, podName string, serviceAccount string) {
	gomega.Consistently(func() bool {
		output, err := exec.Command("kubectl", "get", "pods", "-n", ns, podName, "-o", "json").Output()
		if err != nil {
			cmd := fmt.Sprintf("kubectl get pods -n %s %s -o json", ns, podName)
			logf.Log.Error(err, "Failed to execute command", "command", cmd)
			return false
		}
		restResponse := PodDetailsStruct{}
		err = json.Unmarshal([]byte(output), &restResponse)
		if err != nil {
			logf.Log.Error(err, "Failed to parse cluster Search heads")
			return false
		}
		logf.Log.Info("Service Account on Pod", "FOUND", restResponse.Spec.ServiceAccount, "EXPECTED", serviceAccount)
		return strings.Contains(serviceAccount, restResponse.Spec.ServiceAccount)
	}, ConsistentDuration, ConsistentPollInterval).Should(gomega.Equal(true))
}

// VerifyIndexFoundOnPod verify index found on a given POD
func VerifyIndexFoundOnPod(ctx context.Context, deployment *Deployment, podName string, indexName string) {
	gomega.Consistently(func() bool {
		indexFound, _ := GetIndexOnPod(ctx, deployment, podName, indexName)
		logf.Log.Info("Checking status of index on pod", "PODNAME", podName, "INDEX NAME", indexName, "STATUS", indexFound)
		return indexFound
	}, ConsistentDuration, ConsistentPollInterval).Should(gomega.Equal(true))
}

// VerifyIndexConfigsMatch verify index specific config
func VerifyIndexConfigsMatch(ctx context.Context, deployment *Deployment, podName string, indexName string, maxGlobalDataSizeMB int, maxGlobalRawDataSizeMB int) {
	gomega.Consistently(func() bool {
		indexFound, data := GetIndexOnPod(ctx, deployment, podName, indexName)
		logf.Log.Info("Checking status of index on pod", "PODNAME", podName, "INDEX NAME", indexName, "STATUS", indexFound)
		if indexFound {
			if data.Content.MaxGlobalDataSizeMB == maxGlobalDataSizeMB && data.Content.MaxGlobalRawDataSizeMB == maxGlobalRawDataSizeMB {
				logf.Log.Info("Checking index configs", "MaxGlobalDataSizeMB", data.Content.MaxGlobalDataSizeMB, "MaxGlobalRawDataSizeMB", data.Content.MaxGlobalRawDataSizeMB)
				return true
			}
		}
		return false
	}, ConsistentDuration, ConsistentPollInterval).Should(gomega.Equal(true))
}

// VerifyIndexExistsOnS3 Verify Index Exists on S3
func VerifyIndexExistsOnS3(ctx context.Context, deployment *Deployment, indexName string, podName string) {
	gomega.Eventually(func() bool {
		indexFound := CheckPrefixExistsOnS3(indexName)
		logf.Log.Info("Checking Index on S3", "INDEX NAME", indexName, "STATUS", indexFound)
		// During testing found some false failure. Rolling index buckets again to ensure data is pushed to remote storage
		if !indexFound {
			logf.Log.Info("Index NOT found. Rolling buckets again", "Index Name", indexName)
			RollHotToWarm(ctx, deployment, podName, indexName)
		}
		return indexFound
	}, deployment.GetTimeout(), PollInterval).Should(gomega.Equal(true))
}

// VerifyRollingRestartFinished verify no rolling restart is active
func VerifyRollingRestartFinished(ctx context.Context, deployment *Deployment) {
	gomega.Eventually(func() bool {
		rollingRestartStatus := CheckRollingRestartStatus(ctx, deployment)
		logf.Log.Info("Rolling Restart Status", "Active", rollingRestartStatus)
		return rollingRestartStatus
	}, deployment.GetTimeout(), PollInterval).Should(gomega.Equal(true))
}

// VerifyConfOnPod Verify give conf and value on config file on pod
func VerifyConfOnPod(deployment *Deployment, namespace string, podName string, confFilePath string, config string, value string) {
	gomega.Consistently(func() bool {
		confLine, err := GetConfLineFromPod(podName, confFilePath, namespace, config, "", false)
		if err != nil {
			logf.Log.Error(err, "Failed to get config on pod")
			return false
		}
		if strings.Contains(confLine, config) && strings.Contains(confLine, value) {
			logf.Log.Info("Config found", "Config", config, "Value", value, "Conf Line", confLine)
			return true
		}
		logf.Log.Info("Config NOT found")
		return false
	}, ConsistentDuration, ConsistentPollInterval).Should(gomega.Equal(true))
}

// VerifySearchHeadClusterPhase verify the phase of SHC matches given phase
func VerifySearchHeadClusterPhase(ctx context.Context, deployment *Deployment, testenvInstance *TestCaseEnv, phase enterpriseApi.Phase) {
	gomega.Eventually(func() enterpriseApi.Phase {
		shc := &enterpriseApi.SearchHeadCluster{}
		shcName := deployment.GetName() + "-shc"
		err := deployment.GetInstance(ctx, shcName, shc)
		if err != nil {
			return enterpriseApi.PhaseError
		}
		testenvInstance.Log.Info("Waiting for Search Head Cluster Phase", "instance", shc.ObjectMeta.Name, "Expected", phase, "Phase", shc.Status.Phase)
		DumpGetPods(testenvInstance.GetName())
		DumpGetTopPods(testenvInstance.GetName())
		DumpGetTopNodes()
		return shc.Status.Phase
	}, deployment.GetTimeout(), PollInterval).Should(gomega.Equal(enterpriseApi.PhaseScalingUp))
}

// VerifyIndexerClusterPhase verify the phase of idxc matches the given phase
func VerifyIndexerClusterPhase(ctx context.Context, deployment *Deployment, testenvInstance *TestCaseEnv, phase enterpriseApi.Phase, idxcName string) {
	gomega.Eventually(func() enterpriseApi.Phase {
		idxc := &enterpriseApi.IndexerCluster{}
		err := deployment.GetInstance(ctx, idxcName, idxc)
		if err != nil {
			return enterpriseApi.PhaseError
		}
		testenvInstance.Log.Info("Waiting for Indexer Cluster Phase", "instance", idxc.ObjectMeta.Name, "Expected", phase, "Phase", idxc.Status.Phase)
		DumpGetPods(testenvInstance.GetName())
		DumpGetTopPods(testenvInstance.GetName())
		DumpGetTopNodes()
		return idxc.Status.Phase
	}, deployment.GetTimeout(), PollInterval).Should(gomega.Equal(phase))
}

// VerifyStandalonePhase verify the phase of Standalone CR
func VerifyStandalonePhase(ctx context.Context, deployment *Deployment, testenvInstance *TestCaseEnv, crName string, phase enterpriseApi.Phase) {
	gomega.Eventually(func() enterpriseApi.Phase {
		standalone := &enterpriseApi.Standalone{}
		err := deployment.GetInstance(ctx, deployment.GetName(), standalone)
		if err != nil {
			return enterpriseApi.PhaseError
		}
		testenvInstance.Log.Info("Waiting for Standalone status", "instance", standalone.ObjectMeta.Name, "Expected", phase, " Actual Phase", standalone.Status.Phase)
		DumpGetPods(testenvInstance.GetName())
		DumpGetTopPods(testenvInstance.GetName())
		DumpGetTopNodes()
		return standalone.Status.Phase
	}, deployment.GetTimeout(), PollInterval).Should(gomega.Equal(phase))
}

// VerifyMonitoringConsolePhase verify the phase of Monitoring Console CR
func VerifyMonitoringConsolePhase(ctx context.Context, deployment *Deployment, testenvInstance *TestCaseEnv, crName string, phase enterpriseApi.Phase) {
	gomega.Eventually(func() enterpriseApi.Phase {
		mc := &enterpriseApi.MonitoringConsole{}
		err := deployment.GetInstance(ctx, crName, mc)
		if err != nil {
			return enterpriseApi.PhaseError
		}
		testenvInstance.Log.Info("Waiting for Monitoring Console CR status", "instance", mc.ObjectMeta.Name, "Expected", phase, " Actual Phase", mc.Status.Phase)
		DumpGetPods(testenvInstance.GetName())
		DumpGetTopPods(testenvInstance.GetName())
		DumpGetTopNodes()
		return mc.Status.Phase
	}, deployment.GetTimeout(), PollInterval).Should(gomega.Equal(phase))
}

// GetResourceVersion get resource version id
func GetResourceVersion(ctx context.Context, deployment *Deployment, testenvInstance *TestCaseEnv, instance interface{}) string {
	var newResourceVersion string
	var err error

	switch cr := instance.(type) {
	case *enterpriseApi.Standalone:
		err = deployment.GetInstance(ctx, cr.Name, cr)
		newResourceVersion = cr.ResourceVersion
	case *enterpriseApi.LicenseManager:
		err = deployment.GetInstance(ctx, cr.Name, cr)
		newResourceVersion = cr.ResourceVersion
	case *enterpriseApi.IndexerCluster:
		err = deployment.GetInstance(ctx, cr.Name, cr)
		newResourceVersion = cr.ResourceVersion
	case *enterpriseApi.ClusterManager:
		err = deployment.GetInstance(ctx, cr.Name, cr)
		newResourceVersion = cr.ResourceVersion
	case *enterpriseApi.MonitoringConsole:
		err = deployment.GetInstance(ctx, cr.Name, cr)
		newResourceVersion = cr.ResourceVersion
	case *enterpriseApi.SearchHeadCluster:
		err = deployment.GetInstance(ctx, cr.Name, cr)
		newResourceVersion = cr.ResourceVersion
	default:
		return "-1"
	}
	if err != nil {
		return "-1"
	}
	return newResourceVersion
}

// VerifyCustomResourceVersionChanged verify the version id
func VerifyCustomResourceVersionChanged(ctx context.Context, deployment *Deployment, testenvInstance *TestCaseEnv, instance interface{}, resourceVersion string) {
	var kind string
	var newResourceVersion string
	var name string
	var err error

	gomega.Eventually(func() string {
		switch cr := instance.(type) {
		case *enterpriseApi.Standalone:
			err = deployment.GetInstance(ctx, cr.Name, cr)
			kind = cr.Kind
			newResourceVersion = cr.ResourceVersion
			name = cr.Name
		case *enterpriseApi.LicenseManager:
			err = deployment.GetInstance(ctx, cr.Name, cr)
			kind = cr.Kind
			newResourceVersion = cr.ResourceVersion
			name = cr.Name
		case *enterpriseApi.IndexerCluster:
			err = deployment.GetInstance(ctx, cr.Name, cr)
			kind = cr.Kind
			newResourceVersion = cr.ResourceVersion
			name = cr.Name
		case *enterpriseApi.ClusterManager:
			err = deployment.GetInstance(ctx, cr.Name, cr)
			kind = cr.Kind
			newResourceVersion = cr.ResourceVersion
			name = cr.Name
		case *enterpriseApi.MonitoringConsole:
			err = deployment.GetInstance(ctx, cr.Name, cr)
			kind = cr.Kind
			newResourceVersion = cr.ResourceVersion
			name = cr.Name
		case *enterpriseApi.SearchHeadCluster:
			err = deployment.GetInstance(ctx, cr.Name, cr)
			newResourceVersion = cr.ResourceVersion
			kind = cr.Kind
			name = cr.Name
		default:
			return "-1"
		}
		if err != nil {
			return "-1"
		}
		testenvInstance.Log.Info("Waiting for ", kind, " CR status", "instance", name, "Not Expected", resourceVersion, " Actual Resource Version", newResourceVersion)
		DumpGetPods(testenvInstance.GetName())
		DumpGetTopPods(testenvInstance.GetName())
		DumpGetTopNodes()
		return newResourceVersion
	}, deployment.GetTimeout(), PollInterval).ShouldNot(gomega.Equal(resourceVersion))
}

// VerifyCPULimits verifies value of CPU limits is as expected
func VerifyCPULimits(deployment *Deployment, ns string, podName string, expectedCPULimits string) {
	gomega.Eventually(func() bool {
		output, err := exec.Command("kubectl", "get", "pods", "-n", ns, podName, "-o", "json").Output()
		if err != nil {
			cmd := fmt.Sprintf("kubectl get pods -n %s %s -o json", ns, podName)
			logf.Log.Error(err, "Failed to execute command", "command", cmd)
			return false
		}
		restResponse := PodDetailsStruct{}
		err = json.Unmarshal([]byte(output), &restResponse)
		if err != nil {
			logf.Log.Error(err, "Failed to parse JSON")
			return false
		}
		result := false

		for i := 0; i < len(restResponse.Spec.Containers); i++ {
			if strings.Contains(restResponse.Spec.Containers[0].Resources.Limits.CPU, expectedCPULimits) {
				result = true
				logf.Log.Info("Verifying CPU limits: ", "POD", podName, "FOUND", restResponse.Spec.Containers[0].Resources.Limits.CPU, "EXPECTED", expectedCPULimits)
			}
		}
		return result
	}, deployment.GetTimeout(), PollInterval).Should(gomega.Equal(true))
}

// VerifyClusterManagerPhase verify phase of cluster manager
<<<<<<< HEAD
func VerifyClusterManagerPhase(ctx context.Context, deployment *Deployment, testenvInstance *TestCaseEnv, phase splcommon.Phase) {
	cm := &enterpriseApi.ClusterManager{}
	gomega.Eventually(func() splcommon.Phase {
=======
func VerifyClusterManagerPhase(ctx context.Context, deployment *Deployment, testenvInstance *TestCaseEnv, phase enterpriseApi.Phase) {
	cm := &enterpriseApi.ClusterMaster{}
	gomega.Eventually(func() enterpriseApi.Phase {
>>>>>>> 3eaa2130
		err := deployment.GetInstance(ctx, deployment.GetName(), cm)
		if err != nil {
			return enterpriseApi.PhaseError
		}
		testenvInstance.Log.Info("Waiting for cluster-manager Phase", "instance", cm.ObjectMeta.Name, "Phase", cm.Status.Phase, "Expected", phase)
		DumpGetPods(testenvInstance.GetName())
		DumpGetTopPods(testenvInstance.GetName())
		DumpGetTopNodes()
		// Test ClusterManager Phase to see if its ready
		return cm.Status.Phase
	}, deployment.GetTimeout(), PollInterval).Should(gomega.Equal(phase))
}

// VerifySecretsOnPods Check whether the secret object info is mounted on given pods
// Set match to true or false to indicate desired +ve or -ve match
func VerifySecretsOnPods(ctx context.Context, deployment *Deployment, testenvInstance *TestCaseEnv, verificationPods []string, data map[string][]byte, match bool) {
	for _, pod := range verificationPods {
		for secretKey, secretValue := range data {
			found := false
			currentValue := GetMountedKey(ctx, deployment, pod, secretKey)
			comparsion := bytes.Compare([]byte(currentValue), secretValue)
			if comparsion == 0 {
				found = true
				testenvInstance.Log.Info("Secret Values on POD Match", "Match Expected", match, "Pod Name ", pod, "Secret Key", secretKey, "Given Value of Key", string(secretValue), "Key Value found", currentValue)
			} else {
				testenvInstance.Log.Info("Secret Values on POD DONOT Match", "Match Expected", match, "Pod Name ", pod, "Secret Key", secretKey, "Given Value of Key", string(secretValue), "Key Value found", currentValue)
			}
			gomega.Expect(found).Should(gomega.Equal(match))
		}
	}
}

// VerifySecretsOnSecretObjects Compare secret value on passed in map to value present on secret object.
// Set match to true or false to indicate desired +ve or -ve match
func VerifySecretsOnSecretObjects(ctx context.Context, deployment *Deployment, testenvInstance *TestCaseEnv, secretObjectNames []string, data map[string][]byte, match bool) {
	for _, secretName := range secretObjectNames {
		currentSecretData, err := GetSecretStruct(ctx, deployment, testenvInstance.GetName(), secretName)
		gomega.Expect(err).To(gomega.Succeed(), "Unable to get secret struct")
		for secretKey, secretValue := range data {
			found := false
			secretValueOnSecretObject := currentSecretData.Data[secretKey]
			comparsion := bytes.Compare(secretValueOnSecretObject, secretValue)
			if comparsion == 0 {
				testenvInstance.Log.Info("Secret Values on Secret Object Match", "Match Expected", match, "Secret Object Name", secretName, "Secret Key", secretKey, "Given Value of Key", string(secretValue), "Key Value found", string(secretValueOnSecretObject))
				found = true
			} else {
				testenvInstance.Log.Info("Secret Values on Secret Object DONOT match", "Match Expected", match, "Secret Object Name", secretName, "Secret Key", secretKey, "Given Value of Key", string(secretValue), "Key Value found", string(secretValueOnSecretObject))
			}
			gomega.Expect(found).Should(gomega.Equal(match))
		}
	}
}

// VerifySplunkServerConfSecrets Compare secret value on passed in map to value present on server.conf for given pods and secrets
// Set match to true or false to indicate desired +ve or -ve match
func VerifySplunkServerConfSecrets(ctx context.Context, deployment *Deployment, testenvInstance *TestCaseEnv, verificationPods []string, data map[string][]byte, match bool) {
	for _, podName := range verificationPods {
		keysToMatch := GetKeysToMatch(podName)
		testenvInstance.Log.Info("Verificaton Keys Set", "Pod Name", podName, "Keys To Compare", keysToMatch)
		for _, secretName := range keysToMatch {
			found := false
			stanza := SecretKeytoServerConfStanza[secretName]
			_, value, err := GetSecretFromServerConf(ctx, deployment, podName, testenvInstance.GetName(), "pass4SymmKey", stanza)
			gomega.Expect(err).To(gomega.Succeed(), "Secret not found in conf file", "Secret Name", secretName)
			comparsion := strings.Compare(value, string(data[secretName]))
			if comparsion == 0 {
				testenvInstance.Log.Info("Secret Values on server.conf Match", "Match Expected", match, "Pod Name", podName, "Secret Key", secretName, "Given Value of Key", string(data[secretName]), "Key Value found", value)
				found = true
			} else {
				testenvInstance.Log.Info("Secret Values on server.conf DONOT MATCH", "Match Expected", match, "Pod Name", podName, "Secret Key", secretName, "Given Value of Key", string(data[secretName]), "Key Value found", value)
			}
			gomega.Expect(found).Should(gomega.Equal(match))
		}
	}
}

// VerifySplunkInputConfSecrets Compare secret value on passed in map to value present on input.conf for given indexer or standalone pods
// Set match to true or false to indicate desired +ve or -ve match
func VerifySplunkInputConfSecrets(deployment *Deployment, testenvInstance *TestCaseEnv, verificationPods []string, data map[string][]byte, match bool) {
	secretName := "hec_token"
	for _, podName := range verificationPods {
		if strings.Contains(podName, "standalone") || strings.Contains(podName, "indexer") {
			found := false
			testenvInstance.Log.Info("Key Verificaton", "Pod Name", podName, "Key", secretName)
			stanza := SecretKeytoServerConfStanza[secretName]
			_, value, err := GetSecretFromInputsConf(deployment, podName, testenvInstance.GetName(), "token", stanza)
			gomega.Expect(err).To(gomega.Succeed(), "Secret not found in conf file", "Secret Name", secretName)
			comparsion := strings.Compare(value, string(data[secretName]))
			if comparsion == 0 {
				testenvInstance.Log.Info("Secret Values on input.conf Match", "Match Expected", match, "Pod Name", podName, "Secret Key", secretName, "Given Value of Key", string(data[secretName]), "Key Value found", value)
				found = true
			} else {
				testenvInstance.Log.Info("Secret Values on input.conf DONOT MATCH", "Match Expected", match, "Pod Name", podName, "Secret Key", secretName, "Given Value of Key", string(data[secretName]), "Key Value found", value)
			}
			gomega.Expect(found).Should(gomega.Equal(match))
		}
	}
}

// VerifySplunkSecretViaAPI check if keys can be used to access api i.e validate they are authentic
func VerifySplunkSecretViaAPI(ctx context.Context, deployment *Deployment, testenvInstance *TestCaseEnv, verificationPods []string, data map[string][]byte, match bool) {
	var keysToMatch []string
	for _, podName := range verificationPods {
		if strings.Contains(podName, "standalone") || strings.Contains(podName, "indexer") {
			keysToMatch = []string{"password", "hec_token"}
		} else {
			keysToMatch = []string{"password"}
		}
		for _, secretName := range keysToMatch {
			validKey := false
			testenvInstance.Log.Info("Key Verificaton", "Pod Name", podName, "Key", secretName)
			validKey = CheckSecretViaAPI(ctx, deployment, podName, secretName, string(data[secretName]))
			gomega.Expect(validKey).Should(gomega.Equal(match))
		}
	}
}

// VerifyPVC verifies if PVC exists or not
func VerifyPVC(deployment *Deployment, testenvInstance *TestCaseEnv, ns string, pvcName string, expectedToExist bool, verificationTimeout time.Duration) {
	gomega.Eventually(func() bool {
		pvcExists := false
		pvcsList := DumpGetPvcs(testenvInstance.GetName())

		for i := 0; i < len(pvcsList); i++ {
			if strings.EqualFold(pvcsList[i], pvcName) {
				pvcExists = true
				break
			}
		}
		testenvInstance.Log.Info("PVC Status Verified", "PVC", pvcName, "STATUS", pvcExists, "EXPECTED", expectedToExist)
		return pvcExists
	}, verificationTimeout, PollInterval).Should(gomega.Equal(expectedToExist))
}

// VerifyPVCsPerDeployment verifies for a given deployment if PVCs (etc and var) exists
func VerifyPVCsPerDeployment(deployment *Deployment, testenvInstance *TestCaseEnv, deploymentType string, instances int, expectedtoExist bool, verificationTimeout time.Duration) {
	pvcKind := []string{"etc", "var"}
	for i := 0; i < instances; i++ {
		for _, pvcVolumeKind := range pvcKind {
			PvcName := fmt.Sprintf(PVCString, pvcVolumeKind, deployment.GetName(), deploymentType, i)
			VerifyPVC(deployment, testenvInstance, testenvInstance.GetName(), PvcName, expectedtoExist, verificationTimeout)
		}
	}
}

// VerifyAppInstalled verify that app of specific version is installed. Method assumes that app is installed in all CR's in namespace
func VerifyAppInstalled(ctx context.Context, deployment *Deployment, testenvInstance *TestCaseEnv, ns string, pods []string, apps []string, versionCheck bool, statusCheck string, checkupdated bool, clusterWideInstall bool) {
	for _, podName := range pods {
		for _, appName := range apps {
			status, versionInstalled, err := GetPodAppStatus(ctx, deployment, podName, ns, appName, clusterWideInstall)
			logf.Log.Info("App details", "App", appName, "Status", status, "Version", versionInstalled, "Error", err)
			gomega.Expect(err).To(gomega.Succeed(), "Unable to get app status on pod ")
			comparison := strings.EqualFold(status, statusCheck)
			//Check the app is installed on specific pods and un-installed on others for cluster-wide install
			var check bool
			if clusterWideInstall {
				if strings.Contains(podName, "-indexer-") || strings.Contains(podName, "-search-head-") {
					check = true
					testenvInstance.Log.Info("App Install Check", "Pod", podName, "App", appName, "Expected", check, "Found", comparison, "Scope:cluster", clusterWideInstall)
					gomega.Expect(comparison).Should(gomega.Equal(check))
				}
			} else {
				// For local install check pods individually
				if strings.Contains(podName, "-indexer-") || strings.Contains(podName, "-search-head-") {
					check = false
				} else {
					check = true
				}
				testenvInstance.Log.Info("App Install Check", "Pod", podName, "App", appName, "Expected", check, "Found", comparison, "Scope:cluster", clusterWideInstall)
				gomega.Expect(comparison).Should(gomega.Equal(check))
			}

			if versionCheck {
				// For clusterwide install do not check for versions on deployer and cluster-manager as the apps arent installed there
				if !(clusterWideInstall && (strings.Contains(podName, "-deployer-") || strings.Contains(podName, "-cluster-manager-") || strings.Contains(podName, splcommon.TestClusterManagerDashed))) {
					var expectedVersion string
					if checkupdated {
						expectedVersion = AppInfo[appName]["V2"]
					} else {
						expectedVersion = AppInfo[appName]["V1"]
					}
					testenvInstance.Log.Info("Verify app", "On pod", podName, "App name", appName, "Expected version", expectedVersion, "Version installed", versionInstalled, "Updated", checkupdated)
					gomega.Expect(versionInstalled).Should(gomega.Equal(expectedVersion))
				}
			}
		}
	}
}

// VerifyAppsCopied verify that apps are copied to correct location based on POD. Set checkAppDirectory false to verify app is not copied.
func VerifyAppsCopied(ctx context.Context, deployment *Deployment, testenvInstance *TestCaseEnv, ns string, pods []string, apps []string, checkAppDirectory bool, scope string) {

	for _, podName := range pods {
		path := "etc/apps"
		//For cluster-wide install the apps are extracted to different locations
		if scope == enterpriseApi.ScopeCluster {
			if strings.Contains(podName, "cluster-manager") || strings.Contains(podName, splcommon.ClusterManager) {
				path = splcommon.ManagerAppsLoc
			} else if strings.Contains(podName, "-deployer-") {
				path = splcommon.SHClusterAppsLoc
			} else if strings.Contains(podName, "-indexer-") {
				path = splcommon.PeerAppsLoc
			}
		}
		VerifyAppsInFolder(ctx, deployment, testenvInstance, ns, podName, apps, path, checkAppDirectory)
	}
}

// VerifyAppsInFolder verify that apps are present in folder. Set checkAppDirectory false to verify app is not copied.
func VerifyAppsInFolder(ctx context.Context, deployment *Deployment, testenvInstance *TestCaseEnv, ns string, podName string, apps []string, path string, checkAppDirectory bool) {
	gomega.Eventually(func() bool {
		// Using checkAppDirectory here to get all files in case of negative check.  GetDirsOrFilesInPath  will return files/directory when checkAppDirecotry is FALSE
		appList, err := GetDirsOrFilesInPath(ctx, deployment, podName, path, checkAppDirectory)
		gomega.Expect(err).To(gomega.Succeed(), "Unable to get apps on pod", "Pod", podName)
		for _, app := range apps {
			folderName := app + "/"
			found := CheckStringInSlice(appList, folderName)
			logf.Log.Info("App check", "On pod", podName, "check app", folderName, "is in path", path, "Status", found)
			if found != checkAppDirectory {
				return false
			}
		}
		return true
	}, deployment.GetTimeout(), PollInterval).Should(gomega.Equal(true))
}

// VerifyAppsDownloadedOnContainer verify that apps are downloaded by init container
func VerifyAppsDownloadedOnContainer(ctx context.Context, deployment *Deployment, testenvInstance *TestCaseEnv, ns string, pods []string, apps []string, path string) {

	for _, podName := range pods {
		appList, err := GetDirsOrFilesInPath(ctx, deployment, podName, path, false)
		gomega.Expect(err).To(gomega.Succeed(), "Unable to get apps on pod", "Pod", podName)
		for _, app := range apps {
			found := CheckStringInSlice(appList, app)
			testenvInstance.Log.Info("Check App files present on the pod", "Pod Name", podName, "App Name", app, "directory", path, "Status", found)
			gomega.Expect(found).Should(gomega.Equal(true))
		}
	}
}

// VerifyAppsPackageDeletedOnOperatorContainer verify that apps are deleted by container
func VerifyAppsPackageDeletedOnOperatorContainer(ctx context.Context, deployment *Deployment, testenvInstance *TestCaseEnv, ns string, pods []string, apps []string, path string) {
	for _, podName := range pods {
		for _, app := range apps {
			gomega.Eventually(func() bool {
				appList, err := GetOperatorDirsOrFilesInPath(ctx, deployment, podName, path, false)
				if err != nil {
					testenvInstance.Log.Error(err, "Unable to get apps on operator pod", "Pod", podName)
					return true
				}
				found := CheckStringInSlice(appList, app+"_")
				testenvInstance.Log.Info(fmt.Sprintf("Check App package deleted on the pod %s. App Name %s. Directory %s, Status %t", podName, app, path, found))
				return found
			}, deployment.GetTimeout(), PollInterval).Should(gomega.Equal(false))
		}
	}
}

// VerifyAppsPackageDeletedOnContainer verify that apps are deleted by container
func VerifyAppsPackageDeletedOnContainer(ctx context.Context, deployment *Deployment, testenvInstance *TestCaseEnv, ns string, pods []string, apps []string, path string) {
	for _, podName := range pods {
		for _, app := range apps {
			gomega.Eventually(func() bool {
				appList, err := GetDirsOrFilesInPath(ctx, deployment, podName, path, false)
				if err != nil {
					testenvInstance.Log.Error(err, "Unable to get apps on pod", "Pod", podName)
					return true
				}
				found := CheckStringInSlice(appList, app+"_")
				testenvInstance.Log.Info(fmt.Sprintf("Check App package deleted on the pod %s. App Name %s. Directory %s, Status %t", podName, app, path, found))
				return found
			}, deployment.GetTimeout(), PollInterval).Should(gomega.Equal(false))
		}
	}
}

// VerifyAppListPhase verify given app Phase has completed for the given list of apps for given CR Kind
func VerifyAppListPhase(ctx context.Context, deployment *Deployment, testenvInstance *TestCaseEnv, name string, crKind string, appSourceName string, phase enterpriseApi.AppPhaseType, appList []string) {
	if phase == enterpriseApi.PhaseDownload || phase == enterpriseApi.PhasePodCopy {
		for _, appName := range appList {
			testenvInstance.Log.Info(fmt.Sprintf("Check App Status for CR %s NAME %s APP NAME %s Expected Phase not to be %s", crKind, name, appName, phase))
			gomega.Eventually(func() enterpriseApi.AppPhaseType {
				appDeploymentInfo, err := GetAppDeploymentInfo(ctx, deployment, testenvInstance, name, crKind, appSourceName, appName)
				if err != nil {
					testenvInstance.Log.Error(err, "Failed to get app deployment info")
					return phase
				}
				testenvInstance.Log.Info(fmt.Sprintf("App State found for CR %s NAME %s APP NAME %s Expected Phase should not be %s", crKind, name, appName, phase), "Actual Phase", appDeploymentInfo.PhaseInfo.Phase, "App State", appDeploymentInfo)
				return appDeploymentInfo.PhaseInfo.Phase
			}, deployment.GetTimeout(), PollInterval).ShouldNot(gomega.Equal(phase))
		}
	} else {
		for _, appName := range appList {
			testenvInstance.Log.Info(fmt.Sprintf("Check App Status for CR %s NAME %s APP NAME %s Expected Phase %s", crKind, name, appName, phase))
			gomega.Eventually(func() enterpriseApi.AppPhaseType {
				appDeploymentInfo, err := GetAppDeploymentInfo(ctx, deployment, testenvInstance, name, crKind, appSourceName, appName)
				if err != nil {
					testenvInstance.Log.Error(err, "Failed to get app deployment info")
					return enterpriseApi.PhaseDownload
				}
				testenvInstance.Log.Info(fmt.Sprintf("App State found for CR %s NAME %s APP NAME %s Expected Phase %s", crKind, name, appName, phase), "Actual Phase", appDeploymentInfo.PhaseInfo.Phase, "App Phase Status", appDeploymentInfo.PhaseInfo.Status, "App State", appDeploymentInfo)
				if appDeploymentInfo.PhaseInfo.Status != enterpriseApi.AppPkgInstallComplete {
					testenvInstance.Log.Info("Phase Install Not Complete.", "Phase Found", appDeploymentInfo.PhaseInfo.Phase, "Phase Status Found", appDeploymentInfo.PhaseInfo.Status)
					return enterpriseApi.PhaseDownload
				}
				return appDeploymentInfo.PhaseInfo.Phase
			}, deployment.GetTimeout(), PollInterval).Should(gomega.Equal(phase))
		}
	}
}

// VerifyAppState verify given app state is in between states passed as parameters, i.e when Status is between 101 and 303 we would pass enterpriseApi.AppPkgInstallComplete and enterpriseApi.AppPkgPodCopyComplete
func VerifyAppState(ctx context.Context, deployment *Deployment, testenvInstance *TestCaseEnv, name string, crKind string, appSourceName string, appList []string, appStateFinal enterpriseApi.AppPhaseStatusType, appStateInitial enterpriseApi.AppPhaseStatusType) {
	for _, appName := range appList {
		gomega.Eventually(func() enterpriseApi.AppPhaseStatusType {
			appDeploymentInfo, _ := GetAppDeploymentInfo(ctx, deployment, testenvInstance, name, crKind, appSourceName, appName)
			return appDeploymentInfo.PhaseInfo.Status
		}, deployment.GetTimeout(), PollInterval).Should(gomega.BeNumerically("~", appStateFinal, appStateInitial)) //Check status value is between appStateInitial and appStateFinal
	}
}

// WaitForAppInstall waits until an app is correctly installed (having status equal to 303)
func WaitForAppInstall(ctx context.Context, deployment *Deployment, testenvInstance *TestCaseEnv, name string, crKind string, appSourceName string, appList []string) {
	for _, appName := range appList {
		gomega.Eventually(func() enterpriseApi.AppPhaseStatusType {
			appDeploymentInfo, _ := GetAppDeploymentInfo(ctx, deployment, testenvInstance, name, crKind, appSourceName, appName)
			return appDeploymentInfo.PhaseInfo.Status
		}, deployment.GetTimeout(), PollInterval).Should(gomega.BeEquivalentTo(enterpriseApi.AppPkgInstallComplete))
	}

}

// VerifyPodsInMCConfigMap checks if given pod names are present in given KEY of given MC's Config Map
func VerifyPodsInMCConfigMap(ctx context.Context, deployment *Deployment, testenvInstance *TestCaseEnv, pods []string, key string, mcName string, expected bool) {
	// Get contents of MC config map
	mcConfigMap, err := GetMCConfigMap(ctx, deployment, testenvInstance.GetName(), mcName)
	gomega.Expect(err).To(gomega.Succeed(), "Unable to get MC config map")
	for _, podName := range pods {
		testenvInstance.Log.Info("Checking for POD on  MC Config Map", "POD Name", podName, "DATA", mcConfigMap.Data)
		gomega.Expect(expected).To(gomega.Equal(CheckPodNameInString(podName, mcConfigMap.Data[key])), "Verify Pod in MC Config Map. Pod Name %s.", podName)
	}
}

// VerifyPodsInMCConfigString checks if given pod names are present in given KEY of given MC's Config Map
func VerifyPodsInMCConfigString(ctx context.Context, deployment *Deployment, testenvInstance *TestCaseEnv, pods []string, mcName string, expected bool, checkPodIP bool) {
	for _, podName := range pods {
		testenvInstance.Log.Info("Checking pod configured in MC POD Peers String", "Pod Name", podName)
		var found bool
		if checkPodIP {
			podIP := GetPodIP(testenvInstance.GetName(), podName)
			found = CheckPodNameOnMC(testenvInstance.GetName(), mcName, podIP)
		} else {
			found = CheckPodNameOnMC(testenvInstance.GetName(), mcName, podName)
		}
		gomega.Expect(expected).To(gomega.Equal(found), "Verify Pod in MC Config String. Pod Name %s.", podName)
	}
}

// VerifyClusterManagerBundlePush verify that bundle push was pushed on all indexers
func VerifyClusterManagerBundlePush(ctx context.Context, deployment *Deployment, testenvInstance *TestCaseEnv, ns string, replicas int, previousBundleHash string) {
	gomega.Eventually(func() bool {
		// Get Bundle status and check that each pod has successfully deployed the latest bundle
		clusterManagerBundleStatus := CMBundlePushstatus(ctx, deployment, previousBundleHash, "cmanager")
		if strings.Contains(deployment.GetName(), "master") {
			clusterManagerBundleStatus = CMBundlePushstatus(ctx, deployment, previousBundleHash, "cmaster")
		}
		if len(clusterManagerBundleStatus) < replicas {
			testenvInstance.Log.Info("Bundle push on Pod not complete on all pods", "Pod with bundle push", clusterManagerBundleStatus)
			return false
		}
		clusterPodNames := DumpGetPods(testenvInstance.GetName())
		DumpGetTopPods(testenvInstance.GetName())
		DumpGetTopNodes()
		for _, podName := range clusterPodNames {
			if strings.Contains(podName, "-indexer-") {
				if _, present := clusterManagerBundleStatus[podName]; present {
					if clusterManagerBundleStatus[podName] != "Up" {
						testenvInstance.Log.Info("Bundle push on Pod not complete", "Pod Name", podName, "Status", clusterManagerBundleStatus[podName])
						return false
					}
				} else {
					testenvInstance.Log.Info("Bundle push not found on pod", "Podname", podName)
					return false
				}
			}
		}
		return true
	}, deployment.GetTimeout(), PollInterval).Should(gomega.Equal(true))
}

// VerifyDeployerBundlePush verify that bundle push was pushed on all search heads
func VerifyDeployerBundlePush(ctx context.Context, deployment *Deployment, testenvInstance *TestCaseEnv, ns string, replicas int) {
	gomega.Eventually(func() bool {
		deployerAppPushStatus := DeployerBundlePushstatus(ctx, deployment, ns)
		if len(deployerAppPushStatus) == 0 {
			testenvInstance.Log.Info("Bundle push not complete on all pods")
			DumpGetPods(testenvInstance.GetName())
			DumpGetTopPods(testenvInstance.GetName())
			DumpGetTopNodes()
			return false
		}
		for appName, val := range deployerAppPushStatus {
			if val < replicas {
				testenvInstance.Log.Info("Bundle push not complete on all pods for", "AppName", appName)
				DumpGetPods(testenvInstance.GetName())
				DumpGetTopPods(testenvInstance.GetName())
				DumpGetTopNodes()
				return false
			}
		}
		return true
	}, deployment.GetTimeout(), PollInterval).Should(gomega.Equal(true))
}

// VerifyNoPodReset verify that no pod reset during App install using phase3 framework
func VerifyNoPodReset(ctx context.Context, deployment *Deployment, testenvInstance *TestCaseEnv, ns string, podStartTimeMap map[string]time.Time, podToSkip []string) {
	if podStartTimeMap == nil {
		testenvInstance.Log.Info("podStartTimeMap is empty. Skipping validation")
	} else {
		// Get current Age on all splunk pods and compare with previous
		currentSplunkPodAge := GetPodsStartTime(ns)
		for podName, currentpodAge := range currentSplunkPodAge {
			// Only compare if the pod was present in previous pod iteration
			testenvInstance.Log.Info("Checking Pod reset for Pod Name", "PodName", podName, "Current Pod Age", currentpodAge)
			if _, ok := podStartTimeMap[podName]; ok {
				// Check if pod needs to be skipped
				if !CheckStringInSlice(podToSkip, podName) {
					podReset := currentpodAge.Equal(podStartTimeMap[podName])
					gomega.Expect(podReset).To(gomega.Equal(true), "Pod reset was detected. Pod Name %s. Current Pod Start Time %d. Previous Pod Start Time %d", podName, currentpodAge, podStartTimeMap[podName])
				}
			}
		}
	}
}

// WaitForSplunkPodCleanup Wait for cleanup to happend
func WaitForSplunkPodCleanup(ctx context.Context, deployment *Deployment, testenvInstance *TestCaseEnv) {
	gomega.Eventually(func() int {
		testenvInstance.Log.Info("Waiting for Splunk Pods to be deleted before running test")
		return len(DumpGetPods(testenvInstance.GetName()))
	}, deployment.GetTimeout(), PollInterval).Should(gomega.Equal(0))
}

// WaitforAppInstallState Wait for App to reach state specified in conf file
func WaitforAppInstallState(ctx context.Context, deployment *Deployment, testenvInstance *TestCaseEnv, podNames []string, ns string, appName string, newState string, clusterWideInstall bool) {
	testenvInstance.Log.Info("Retrieve App state on pod")
	for _, podName := range podNames {
		gomega.Eventually(func() string {
			status, _, err := GetPodAppStatus(ctx, deployment, podName, ns, appName, clusterWideInstall)
			logf.Log.Info("App details", "App", appName, "Status", status, "Error", err, "podName", podName)
			return status
		}, deployment.GetTimeout(), PollInterval).Should(gomega.Equal(strings.ToUpper(newState)))
	}
}

// VerifyAppRepoState verify given app repo state is equal to given value for app for given CR Kind
func VerifyAppRepoState(ctx context.Context, deployment *Deployment, testenvInstance *TestCaseEnv, name string, crKind string, appSourceName string, repoValue int, appName string) {
	testenvInstance.Log.Info("Check for app repo state in CR")
	gomega.Eventually(func() int {
		appDeploymentInfo, err := GetAppDeploymentInfo(ctx, deployment, testenvInstance, name, crKind, appSourceName, appName)
		if err != nil {
			testenvInstance.Log.Error(err, "Failed to get app deployment info")
			return 0
		}
		testenvInstance.Log.Info(fmt.Sprintf("App State found for CR %s NAME %s APP NAME %s Expected repo value %d", crKind, name, appName, repoValue), "Actual Value", appDeploymentInfo.RepoState, "App State", appDeploymentInfo)
		return int(appDeploymentInfo.RepoState)
	}, deployment.GetTimeout(), PollInterval).Should(gomega.Equal(repoValue))
}

// VerifyIsDeploymentInProgressFlagIsSet verify IsDeploymentInProgress flag is set to true
func VerifyIsDeploymentInProgressFlagIsSet(ctx context.Context, deployment *Deployment, testenvInstance *TestCaseEnv, name string, crKind string) {
	testenvInstance.Log.Info("Check IsDeploymentInProgress Flag is set", "CR NAME", name, "CR Kind", crKind)
	gomega.Eventually(func() bool {
		isDeploymentInProgress, err := GetIsDeploymentInProgressFlag(ctx, deployment, testenvInstance, name, crKind)
		if err != nil {
			testenvInstance.Log.Error(err, "Failed to get isDeploymentInProgress Flag")
			return false
		}
		testenvInstance.Log.Info("IsDeploymentInProgress Flag status found", "CR NAME", name, "CR Kind", crKind, "IsDeploymentInProgress", isDeploymentInProgress)
		return isDeploymentInProgress
	}, deployment.GetTimeout(), PollInterval).Should(gomega.Equal(true))
}<|MERGE_RESOLUTION|>--- conflicted
+++ resolved
@@ -179,13 +179,8 @@
 // ClusterManagerReady verify Cluster Manager Instance is in ready status
 func ClusterManagerReady(ctx context.Context, deployment *Deployment, testenvInstance *TestCaseEnv) {
 	// Ensure that the cluster-manager goes to Ready phase
-<<<<<<< HEAD
 	cm := &enterpriseApi.ClusterManager{}
-	gomega.Eventually(func() splcommon.Phase {
-=======
-	cm := &enterpriseApi.ClusterMaster{}
-	gomega.Eventually(func() enterpriseApi.Phase {
->>>>>>> 3eaa2130
+	gomega.Eventually(func() enterpriseApi.Phase {
 		err := deployment.GetInstance(ctx, deployment.GetName(), cm)
 		if err != nil {
 			return enterpriseApi.PhaseError
@@ -203,17 +198,17 @@
 		_ = deployment.GetInstance(ctx, deployment.GetName(), cm)
 		testenvInstance.Log.Info("Check for Consistency cluster-manager phase to be ready", "instance", cm.ObjectMeta.Name, "Phase", cm.Status.Phase)
 		return cm.Status.Phase
-	}, ConsistentDuration, ConsistentPollInterval).Should(gomega.Equal(splcommon.PhaseReady))
+	}, ConsistentDuration, ConsistentPollInterval).Should(gomega.Equal(enterpriseApi.PhaseReady))
 }
 
 // ClusterMasterReady verify Cluster Master Instance is in ready status
 func ClusterMasterReady(ctx context.Context, deployment *Deployment, testenvInstance *TestCaseEnv) {
 	// Ensure that the cluster-master goes to Ready phase
 	cm := &enterpriseApi.ClusterMaster{}
-	gomega.Eventually(func() splcommon.Phase {
+	gomega.Eventually(func() enterpriseApi.Phase {
 		err := deployment.GetInstance(ctx, deployment.GetName(), cm)
 		if err != nil {
-			return splcommon.PhaseError
+			return enterpriseApi.PhaseError
 		}
 		testenvInstance.Log.Info("Waiting for cluster-master phase to be ready", "instance", cm.ObjectMeta.Name, "Phase", cm.Status.Phase)
 		DumpGetPods(testenvInstance.GetName())
@@ -221,10 +216,10 @@
 		DumpGetTopNodes()
 		// Test ClusterMaster Phase to see if its ready
 		return cm.Status.Phase
-	}, deployment.GetTimeout(), PollInterval).Should(gomega.Equal(splcommon.PhaseReady))
+	}, deployment.GetTimeout(), PollInterval).Should(gomega.Equal(enterpriseApi.PhaseReady))
 
 	// In a steady state, cluster-master should stay in Ready and not flip-flop around
-	gomega.Consistently(func() splcommon.Phase {
+	gomega.Consistently(func() enterpriseApi.Phase {
 		_ = deployment.GetInstance(ctx, deployment.GetName(), cm)
 		testenvInstance.Log.Info("Check for Consistency cluster-master phase to be ready", "instance", cm.ObjectMeta.Name, "Phase", cm.Status.Phase)
 		return cm.Status.Phase
@@ -324,13 +319,8 @@
 	LicenseManager := &enterpriseApi.LicenseManager{}
 
 	testenvInstance.Log.Info("Verifying License Manager becomes READY")
-<<<<<<< HEAD
-	gomega.Eventually(func() splcommon.Phase {
+	gomega.Eventually(func() enterpriseApi.Phase {
 		err := deployment.GetInstance(ctx, deployment.GetName(), LicenseManager)
-=======
-	gomega.Eventually(func() enterpriseApi.Phase {
-		err := deployment.GetInstance(ctx, deployment.GetName(), licenseMaster)
->>>>>>> 3eaa2130
 		if err != nil {
 			return enterpriseApi.PhaseError
 		}
@@ -340,15 +330,14 @@
 		DumpGetTopPods(testenvInstance.GetName())
 		DumpGetTopNodes()
 
-<<<<<<< HEAD
 		return LicenseManager.Status.Phase
-	}, deployment.GetTimeout(), PollInterval).Should(gomega.Equal(splcommon.PhaseReady))
+	}, deployment.GetTimeout(), PollInterval).Should(gomega.Equal(enterpriseApi.PhaseReady))
 
 	// In a steady state, we should stay in Ready and not flip-flop around
-	gomega.Consistently(func() splcommon.Phase {
+	gomega.Consistently(func() enterpriseApi.Phase {
 		_ = deployment.GetInstance(ctx, deployment.GetName(), LicenseManager)
 		return LicenseManager.Status.Phase
-	}, ConsistentDuration, ConsistentPollInterval).Should(gomega.Equal(splcommon.PhaseReady))
+	}, ConsistentDuration, ConsistentPollInterval).Should(gomega.Equal(enterpriseApi.PhaseReady))
 }
 
 // LicenseMasterReady verify LM is in ready status and does not flip flop
@@ -356,10 +345,10 @@
 	LicenseManager := &enterpriseApi.LicenseMaster{}
 
 	testenvInstance.Log.Info("Verifying License Master becomes READY")
-	gomega.Eventually(func() splcommon.Phase {
+	gomega.Eventually(func() enterpriseApi.Phase {
 		err := deployment.GetInstance(ctx, deployment.GetName(), LicenseManager)
 		if err != nil {
-			return splcommon.PhaseError
+			return enterpriseApi.PhaseError
 		}
 		testenvInstance.Log.Info("Waiting for License Master instance status to be ready",
 			"instance", LicenseManager.ObjectMeta.Name, "Phase", LicenseManager.Status.Phase)
@@ -368,23 +357,13 @@
 		DumpGetTopNodes()
 
 		return LicenseManager.Status.Phase
-	}, deployment.GetTimeout(), PollInterval).Should(gomega.Equal(splcommon.PhaseReady))
+	}, deployment.GetTimeout(), PollInterval).Should(gomega.Equal(enterpriseApi.PhaseReady))
 
 	// In a steady state, we should stay in Ready and not flip-flop around
-	gomega.Consistently(func() splcommon.Phase {
+	gomega.Consistently(func() enterpriseApi.Phase {
 		_ = deployment.GetInstance(ctx, deployment.GetName(), LicenseManager)
 		return LicenseManager.Status.Phase
-	}, ConsistentDuration, ConsistentPollInterval).Should(gomega.Equal(splcommon.PhaseReady))
-=======
-		return licenseMaster.Status.Phase
-	}, deployment.GetTimeout(), PollInterval).Should(gomega.Equal(enterpriseApi.PhaseReady))
-
-	// In a steady state, we should stay in Ready and not flip-flop around
-	gomega.Consistently(func() enterpriseApi.Phase {
-		_ = deployment.GetInstance(ctx, deployment.GetName(), licenseMaster)
-		return licenseMaster.Status.Phase
 	}, ConsistentDuration, ConsistentPollInterval).Should(gomega.Equal(enterpriseApi.PhaseReady))
->>>>>>> 3eaa2130
 }
 
 // VerifyLMConfiguredOnPod verify LM is configured on given POD
@@ -658,15 +637,9 @@
 }
 
 // VerifyClusterManagerPhase verify phase of cluster manager
-<<<<<<< HEAD
-func VerifyClusterManagerPhase(ctx context.Context, deployment *Deployment, testenvInstance *TestCaseEnv, phase splcommon.Phase) {
+func VerifyClusterManagerPhase(ctx context.Context, deployment *Deployment, testenvInstance *TestCaseEnv, phase enterpriseApi.Phase) {
 	cm := &enterpriseApi.ClusterManager{}
-	gomega.Eventually(func() splcommon.Phase {
-=======
-func VerifyClusterManagerPhase(ctx context.Context, deployment *Deployment, testenvInstance *TestCaseEnv, phase enterpriseApi.Phase) {
-	cm := &enterpriseApi.ClusterMaster{}
-	gomega.Eventually(func() enterpriseApi.Phase {
->>>>>>> 3eaa2130
+	gomega.Eventually(func() enterpriseApi.Phase {
 		err := deployment.GetInstance(ctx, deployment.GetName(), cm)
 		if err != nil {
 			return enterpriseApi.PhaseError

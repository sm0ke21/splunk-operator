// Copyright (c) 2018-2021 Splunk Inc. All rights reserved.
//
// Licensed under the Apache License, Version 2.0 (the "License");
// you may not use this file except in compliance with the License.
// You may obtain a copy of the License at
//
// 	http://www.apache.org/licenses/LICENSE-2.0
//
// Unless required by applicable law or agreed to in writing, software
// distributed under the License is distributed on an "AS IS" BASIS,
// WITHOUT WARRANTIES OR CONDITIONS OF ANY KIND, either express or implied.
// See the License for the specific language governing permissions and
// limitations under the License.

package testenv

import (
	"bytes"
	"encoding/json"
	"fmt"
	"os/exec"
	"strings"
	"time"

	gomega "github.com/onsi/gomega"

	enterpriseApi "github.com/splunk/splunk-operator/pkg/apis/enterprise/v3"
	splcommon "github.com/splunk/splunk-operator/pkg/splunk/common"
	logf "sigs.k8s.io/controller-runtime/pkg/log"
)

// PodDetailsStruct captures output of kubectl get pods podname -o json
type PodDetailsStruct struct {
	Spec struct {
		Containers []struct {
			Resources struct {
				Limits struct {
					CPU    string `json:"cpu"`
					Memory string `json:"memory"`
				} `json:"limits"`
			} `json:"resources"`
		}
		ServiceAccount     string `json:"serviceAccount"`
		ServiceAccountName string `json:"serviceAccountName"`
	}

	Status struct {
		ContainerStatuses []struct {
			ContainerID string `json:"containerID"`
			Image       string `json:"image"`
			ImageID     string `json:"imageID"`
		} `json:"containerStatuses"`
		HostIP string `json:"hostIP"`
		Phase  string `json:"phase"`
		PodIP  string `json:"podIP"`
		PodIPs []struct {
			IP string `json:"ip"`
		} `json:"podIPs"`
	} `json:"status"`
}

// VerifyMonitoringConsoleReady verify Monitoring Console CR is in Ready Status and does not flip-flop
func VerifyMonitoringConsoleReady(deployment *Deployment, mcName string, monitoringConsole *enterpriseApi.MonitoringConsole, testenvInstance *TestEnv) {
	gomega.Eventually(func() splcommon.Phase {
		err := deployment.GetInstance(mcName, monitoringConsole)
		if err != nil {
			return splcommon.PhaseError
		}
		testenvInstance.Log.Info("Waiting for Monitoring Console STATUS to be ready", "instance", monitoringConsole.ObjectMeta.Name, "Phase", monitoringConsole.Status.Phase)
		DumpGetPods(testenvInstance.GetName())
		return monitoringConsole.Status.Phase
	}, deployment.GetTimeout(), PollInterval).Should(gomega.Equal(splcommon.PhaseReady))

	// In a steady state, we should stay in Ready and not flip-flop around
	gomega.Consistently(func() splcommon.Phase {
		_ = deployment.GetInstance(mcName, monitoringConsole)
		return monitoringConsole.Status.Phase
	}, ConsistentDuration, ConsistentPollInterval).Should(gomega.Equal(splcommon.PhaseReady))
}

// StandaloneReady verify Standlone is in ReadyStatus and does not flip-flop
func StandaloneReady(deployment *Deployment, deploymentName string, standalone *enterpriseApi.Standalone, testenvInstance *TestEnv) {
	gomega.Eventually(func() splcommon.Phase {
		err := deployment.GetInstance(deploymentName, standalone)
		if err != nil {
			return splcommon.PhaseError
		}
		testenvInstance.Log.Info("Waiting for standalone STATUS to be ready", "instance", standalone.ObjectMeta.Name, "Phase", standalone.Status.Phase)
		DumpGetPods(testenvInstance.GetName())
		return standalone.Status.Phase
	}, deployment.GetTimeout(), PollInterval).Should(gomega.Equal(splcommon.PhaseReady))

	// In a steady state, we should stay in Ready and not flip-flop around
	gomega.Consistently(func() splcommon.Phase {
		_ = deployment.GetInstance(deployment.GetName(), standalone)
		return standalone.Status.Phase
	}, ConsistentDuration, ConsistentPollInterval).Should(gomega.Equal(splcommon.PhaseReady))
}

// SearchHeadClusterReady verify SHC is in READY status and does not flip-flop
func SearchHeadClusterReady(deployment *Deployment, testenvInstance *TestEnv) {
	shc := &enterpriseApi.SearchHeadCluster{}
	instanceName := fmt.Sprintf("%s-shc", deployment.GetName())
	gomega.Eventually(func() splcommon.Phase {
		err := deployment.GetInstance(instanceName, shc)
		if err != nil {
			return splcommon.PhaseError
		}
		testenvInstance.Log.Info("Waiting for search head cluster STATUS to be ready", "instance", shc.ObjectMeta.Name, "Phase", shc.Status.Phase)
		DumpGetPods(testenvInstance.GetName())
		return shc.Status.Phase
	}, deployment.GetTimeout(), PollInterval).Should(gomega.Equal(splcommon.PhaseReady))

	gomega.Eventually(func() splcommon.Phase {
		err := deployment.GetInstance(instanceName, shc)
		if err != nil {
			return splcommon.PhaseError
		}
		testenvInstance.Log.Info("Waiting for Deployer STATUS to be ready", "instance", shc.ObjectMeta.Name, "Phase", shc.Status.DeployerPhase)
		DumpGetPods(testenvInstance.GetName())
		return shc.Status.DeployerPhase
	}, deployment.GetTimeout(), PollInterval).Should(gomega.Equal(splcommon.PhaseReady))

	gomega.Eventually(func() splcommon.Phase {
		err := deployment.GetInstance(instanceName, shc)
		if err != nil {
			return splcommon.PhaseError
		}
		testenvInstance.Log.Info("Waiting for search head cluster STATUS to be ready", "instance", shc.ObjectMeta.Name, "Phase", shc.Status.Phase)
		DumpGetPods(testenvInstance.GetName())
		return shc.Status.Phase
	}, deployment.GetTimeout(), PollInterval).Should(gomega.Equal(splcommon.PhaseReady))

	// In a steady state, we should stay in Ready and not flip-flop around
	gomega.Consistently(func() splcommon.Phase {
		_ = deployment.GetInstance(deployment.GetName(), shc)
		return shc.Status.Phase
	}, ConsistentDuration, ConsistentPollInterval).Should(gomega.Equal(splcommon.PhaseReady))
}

// SingleSiteIndexersReady verify single site indexers go to ready state
func SingleSiteIndexersReady(deployment *Deployment, testenvInstance *TestEnv) {
	idc := &enterpriseApi.IndexerCluster{}
	instanceName := fmt.Sprintf("%s-idxc", deployment.GetName())
	gomega.Eventually(func() splcommon.Phase {
		err := deployment.GetInstance(instanceName, idc)
		if err != nil {
			return splcommon.PhaseError
		}
		testenvInstance.Log.Info("Waiting for indexer instance's status to be ready", "instance", instanceName, "Phase", idc.Status.Phase)
		DumpGetPods(testenvInstance.GetName())
		return idc.Status.Phase
	}, deployment.GetTimeout(), PollInterval).Should(gomega.Equal(splcommon.PhaseReady))

	// In a steady state, we should stay in Ready and not flip-flop around
	gomega.Consistently(func() splcommon.Phase {
		_ = deployment.GetInstance(instanceName, idc)
		return idc.Status.Phase
	}, ConsistentDuration, ConsistentPollInterval).Should(gomega.Equal(splcommon.PhaseReady))
}

// ClusterMasterReady verify Cluster Manager Instance is in ready status
func ClusterMasterReady(deployment *Deployment, testenvInstance *TestEnv) {
	// Ensure that the cluster-manager goes to Ready phase
	cm := &enterpriseApi.ClusterMaster{}
	gomega.Eventually(func() splcommon.Phase {
		err := deployment.GetInstance(deployment.GetName(), cm)
		if err != nil {
			return splcommon.PhaseError
		}
		testenvInstance.Log.Info("Waiting for "+splcommon.ClusterManager+"instance status to be ready", "instance", cm.ObjectMeta.Name, "Phase", cm.Status.Phase)
		DumpGetPods(testenvInstance.GetName())
		// Test ClusterMaster Phase to see if its ready
		return cm.Status.Phase
	}, deployment.GetTimeout(), PollInterval).Should(gomega.Equal(splcommon.PhaseReady))

	// In a steady state, cluster-manager should stay in Ready and not flip-flop around
	gomega.Consistently(func() splcommon.Phase {
		_ = deployment.GetInstance(deployment.GetName(), cm)
		return cm.Status.Phase
	}, ConsistentDuration, ConsistentPollInterval).Should(gomega.Equal(splcommon.PhaseReady))
}

// IndexersReady verify indexers of all sites go to ready state
func IndexersReady(deployment *Deployment, testenvInstance *TestEnv, siteCount int) {
	siteIndexerMap := map[string][]string{}
	for site := 1; site <= siteCount; site++ {
		siteName := fmt.Sprintf("site%d", site)
		instanceName := fmt.Sprintf("%s-%s", deployment.GetName(), siteName)
		siteIndexerMap[siteName] = []string{fmt.Sprintf("splunk-%s-indexer-0", instanceName)}
		// Ensure indexers go to Ready phase
		idc := &enterpriseApi.IndexerCluster{}
		gomega.Eventually(func() splcommon.Phase {
			err := deployment.GetInstance(instanceName, idc)
			if err != nil {
				return splcommon.PhaseError
			}
			testenvInstance.Log.Info("Waiting for indexer site instance status to be ready", "instance", instanceName, "Phase", idc.Status.Phase)
			DumpGetPods(testenvInstance.GetName())
			return idc.Status.Phase
		}, deployment.GetTimeout(), PollInterval).Should(gomega.Equal(splcommon.PhaseReady))

		// In a steady state, we should stay in Ready and not flip-flop around
		gomega.Consistently(func() splcommon.Phase {
			_ = deployment.GetInstance(instanceName, idc)
			return idc.Status.Phase
		}, ConsistentDuration, ConsistentPollInterval).Should(gomega.Equal(splcommon.PhaseReady))
	}
}

// IndexerClusterMultisiteStatus verify indexer Cluster is configured as multisite
func IndexerClusterMultisiteStatus(deployment *Deployment, testenvInstance *TestEnv, siteCount int) {
	siteIndexerMap := map[string][]string{}
	for site := 1; site <= siteCount; site++ {
		siteName := fmt.Sprintf("site%d", site)
		instanceName := fmt.Sprintf("%s-%s", deployment.GetName(), siteName)
		siteIndexerMap[siteName] = []string{fmt.Sprintf("splunk-%s-indexer-0", instanceName)}
	}
	gomega.Eventually(func() map[string][]string {
		podName := fmt.Sprintf(ClusterMasterPod, deployment.GetName())
		stdin := "curl -ks -u admin:$(cat /mnt/splunk-secrets/password) " + splcommon.LocalURLClusterManagerGetSite
		command := []string{"/bin/sh"}
		stdout, stderr, err := deployment.PodExecCommand(podName, command, stdin, false)
		if err != nil {
			testenvInstance.Log.Error(err, "Failed to execute command on pod", "pod", podName, "command", command)
			return map[string][]string{}
		}
		testenvInstance.Log.Info("Command executed on pod", "pod", podName, "command", command, "stdin", stdin, "stdout", stdout, "stderr", stderr)
		siteIndexerResponse := ClusterMasterSitesResponse{}
		json.Unmarshal([]byte(stdout), &siteIndexerResponse)
		siteIndexerStatus := map[string][]string{}
		for _, site := range siteIndexerResponse.Entries {
			siteIndexerStatus[site.Name] = []string{}
			for _, peer := range site.Content.Peers {
				siteIndexerStatus[site.Name] = append(siteIndexerStatus[site.Name], peer.ServerName)
			}
		}
		return siteIndexerStatus
	}, deployment.GetTimeout(), PollInterval).Should(gomega.Equal(siteIndexerMap))
}

// VerifyRFSFMet verify RF SF is met on cluster masterr
func VerifyRFSFMet(deployment *Deployment, testenvInstance *TestEnv) {
	gomega.Eventually(func() bool {
		rfSfStatus := CheckRFSF(deployment)
		testenvInstance.Log.Info("Verifying RF SF is met", "Status", rfSfStatus)
		return rfSfStatus
	}, deployment.GetTimeout(), PollInterval).Should(gomega.Equal(true))
}

// VerifyNoDisconnectedSHPresentOnCM is present on cluster manager
func VerifyNoDisconnectedSHPresentOnCM(deployment *Deployment, testenvInstance *TestEnv) {
	gomega.Consistently(func() bool {
		shStatus := CheckSearchHeadRemoved(deployment)
		testenvInstance.Log.Info("Verifying no SH in DISCONNECTED state present on CM", "Status", shStatus)
		return shStatus
	}, ConsistentDuration, ConsistentPollInterval).Should(gomega.Equal(true))
}

// VerifyNoSHCInNamespace verify no SHC is present in namespace
func VerifyNoSHCInNamespace(deployment *Deployment, testenvInstance *TestEnv) {
	gomega.Eventually(func() bool {
		shcStatus := SHCInNamespace(testenvInstance.GetName())
		testenvInstance.Log.Info("Verifying no SHC is present in namespace", "Status", shcStatus)
		return shcStatus
	}, deployment.GetTimeout(), PollInterval).Should(gomega.Equal(false))
}

// LicenseMasterReady verify LM is in ready status and does not flip flop
func LicenseMasterReady(deployment *Deployment, testenvInstance *TestEnv) {
	licenseMaster := &enterpriseApi.LicenseMaster{}

	testenvInstance.Log.Info("Verifying License Master becomes READY")
	gomega.Eventually(func() splcommon.Phase {
		err := deployment.GetInstance(deployment.GetName(), licenseMaster)
		if err != nil {
			return splcommon.PhaseError
		}
		testenvInstance.Log.Info("Waiting for License Master instance status to be ready",
			"instance", licenseMaster.ObjectMeta.Name, "Phase", licenseMaster.Status.Phase)
		DumpGetPods(testenvInstance.GetName())

		return licenseMaster.Status.Phase
	}, deployment.GetTimeout(), PollInterval).Should(gomega.Equal(splcommon.PhaseReady))

	// In a steady state, we should stay in Ready and not flip-flop around
	gomega.Consistently(func() splcommon.Phase {
		_ = deployment.GetInstance(deployment.GetName(), licenseMaster)
		return licenseMaster.Status.Phase
	}, ConsistentDuration, ConsistentPollInterval).Should(gomega.Equal(splcommon.PhaseReady))
}

// VerifyLMConfiguredOnPod verify LM is configured on given POD
func VerifyLMConfiguredOnPod(deployment *Deployment, podName string) {
	gomega.Consistently(func() bool {
		lmConfigured := CheckLicenseMasterConfigured(deployment, podName)
		return lmConfigured
	}, ConsistentDuration, ConsistentPollInterval).Should(gomega.Equal(true))
}

// VerifyServiceAccountConfiguredOnPod check if given service account is configured on given pod
func VerifyServiceAccountConfiguredOnPod(deployment *Deployment, ns string, podName string, serviceAccount string) {
	gomega.Consistently(func() bool {
		output, err := exec.Command("kubectl", "get", "pods", "-n", ns, podName, "-o", "json").Output()
		if err != nil {
			cmd := fmt.Sprintf("kubectl get pods -n %s %s -o json", ns, podName)
			logf.Log.Error(err, "Failed to execute command", "command", cmd)
			return false
		}
		restResponse := PodDetailsStruct{}
		err = json.Unmarshal([]byte(output), &restResponse)
		if err != nil {
			logf.Log.Error(err, "Failed to parse cluster searchheads")
			return false
		}
		logf.Log.Info("Service Account on Pod", "FOUND", restResponse.Spec.ServiceAccount, "EXPECTED", serviceAccount)
		return strings.Contains(serviceAccount, restResponse.Spec.ServiceAccount)
	}, ConsistentDuration, ConsistentPollInterval).Should(gomega.Equal(true))
}

// VerifyIndexFoundOnPod verify index found on a given POD
func VerifyIndexFoundOnPod(deployment *Deployment, podName string, indexName string) {
	gomega.Consistently(func() bool {
		indexFound, _ := GetIndexOnPod(deployment, podName, indexName)
		logf.Log.Info("Checking status of index on pod", "PODNAME", podName, "INDEX NAME", indexName, "STATUS", indexFound)
		return indexFound
	}, ConsistentDuration, ConsistentPollInterval).Should(gomega.Equal(true))
}

// VerifyIndexConfigsMatch verify index specific config
func VerifyIndexConfigsMatch(deployment *Deployment, podName string, indexName string, maxGlobalDataSizeMB int, maxGlobalRawDataSizeMB int) {
	gomega.Consistently(func() bool {
		indexFound, data := GetIndexOnPod(deployment, podName, indexName)
		logf.Log.Info("Checking status of index on pod", "PODNAME", podName, "INDEX NAME", indexName, "STATUS", indexFound)
		if indexFound {
			if data.Content.MaxGlobalDataSizeMB == maxGlobalDataSizeMB && data.Content.MaxGlobalRawDataSizeMB == maxGlobalRawDataSizeMB {
				logf.Log.Info("Checking index configs", "MaxGlobalDataSizeMB", data.Content.MaxGlobalDataSizeMB, "MaxGlobalRawDataSizeMB", data.Content.MaxGlobalRawDataSizeMB)
				return true
			}
		}
		return false
	}, ConsistentDuration, ConsistentPollInterval).Should(gomega.Equal(true))
}

// VerifyIndexExistsOnS3 Verify Index Exists on S3
func VerifyIndexExistsOnS3(deployment *Deployment, indexName string, podName string) {
	gomega.Eventually(func() bool {
		indexFound := CheckPrefixExistsOnS3(indexName)
		logf.Log.Info("Checking Index on S3", "INDEX NAME", indexName, "STATUS", indexFound)
		// During testing found some false failure. Rolling index buckets again to ensure data is pushed to remote storage
		if !indexFound {
			logf.Log.Info("Index NOT found. Rolling buckets again", "Index Name", indexName)
			RollHotToWarm(deployment, podName, indexName)
		}
		return indexFound
	}, deployment.GetTimeout(), PollInterval).Should(gomega.Equal(true))
}

// VerifyRollingRestartFinished verify no rolling restart is active
func VerifyRollingRestartFinished(deployment *Deployment) {
	gomega.Eventually(func() bool {
		rollingRestartStatus := CheckRollingRestartStatus(deployment)
		logf.Log.Info("Rolling Restart Status", "Active", rollingRestartStatus)
		return rollingRestartStatus
	}, deployment.GetTimeout(), PollInterval).Should(gomega.Equal(true))
}

// VerifyConfOnPod Verify give conf and value on config file on pod
func VerifyConfOnPod(deployment *Deployment, namespace string, podName string, confFilePath string, config string, value string) {
	gomega.Consistently(func() bool {
		confLine, err := GetConfLineFromPod(podName, confFilePath, namespace, config, "", false)
		if err != nil {
			logf.Log.Error(err, "Failed to get config on pod")
			return false
		}
		if strings.Contains(confLine, config) && strings.Contains(confLine, value) {
			logf.Log.Info("Config found", "Config", config, "Value", value, "Conf Line", confLine)
			return true
		}
		logf.Log.Info("Config NOT found")
		return false
	}, ConsistentDuration, ConsistentPollInterval).Should(gomega.Equal(true))
}

// VerifySearchHeadClusterPhase verify the phase of SHC matches given phase
func VerifySearchHeadClusterPhase(deployment *Deployment, testenvInstance *TestEnv, phase splcommon.Phase) {
	gomega.Eventually(func() splcommon.Phase {
		shc := &enterpriseApi.SearchHeadCluster{}
		shcName := deployment.GetName() + "-shc"
		err := deployment.GetInstance(shcName, shc)
		if err != nil {
			return splcommon.PhaseError
		}
		testenvInstance.Log.Info("Waiting for Search Head Cluster Phase", "instance", shc.ObjectMeta.Name, "Expected", phase, "Phase", shc.Status.Phase)
		DumpGetPods(testenvInstance.GetName())
		return shc.Status.Phase
	}, deployment.GetTimeout(), PollInterval).Should(gomega.Equal(splcommon.PhaseScalingUp))
}

// VerifyIndexerClusterPhase verify the phase of idxc matches the given phase
func VerifyIndexerClusterPhase(deployment *Deployment, testenvInstance *TestEnv, phase splcommon.Phase, idxcName string) {
	gomega.Eventually(func() splcommon.Phase {
		idxc := &enterpriseApi.IndexerCluster{}
		err := deployment.GetInstance(idxcName, idxc)
		if err != nil {
			return splcommon.PhaseError
		}
		testenvInstance.Log.Info("Waiting for Indexer Cluster Phase", "instance", idxc.ObjectMeta.Name, "Expected", phase, "Phase", idxc.Status.Phase)
		DumpGetPods(testenvInstance.GetName())
		return idxc.Status.Phase
	}, deployment.GetTimeout(), PollInterval).Should(gomega.Equal(phase))
}

// VerifyStandalonePhase verify the phase of Standalone CR
func VerifyStandalonePhase(deployment *Deployment, testenvInstance *TestEnv, crName string, phase splcommon.Phase) {
	gomega.Eventually(func() splcommon.Phase {
		standalone := &enterpriseApi.Standalone{}
		err := deployment.GetInstance(deployment.GetName(), standalone)
		if err != nil {
			return splcommon.PhaseError
		}
		testenvInstance.Log.Info("Waiting for standalone status", "instance", standalone.ObjectMeta.Name, "Expected", phase, " Actual Phase", standalone.Status.Phase)
		DumpGetPods(testenvInstance.GetName())
		return standalone.Status.Phase
	}, deployment.GetTimeout(), PollInterval).Should(gomega.Equal(phase))
}

// VerifyMonitoringConsolePhase verify the phase of Monitoring Console CR
func VerifyMonitoringConsolePhase(deployment *Deployment, testenvInstance *TestEnv, crName string, phase splcommon.Phase) {
	gomega.Eventually(func() splcommon.Phase {
		mc := &enterpriseApi.MonitoringConsole{}
		err := deployment.GetInstance(crName, mc)
		if err != nil {
			return splcommon.PhaseError
		}
		testenvInstance.Log.Info("Waiting for monitoring console CR status", "instance", mc.ObjectMeta.Name, "Expected", phase, " Actual Phase", mc.Status.Phase)
		DumpGetPods(testenvInstance.GetName())
		return mc.Status.Phase
	}, deployment.GetTimeout(), PollInterval).Should(gomega.Equal(phase))
}

// VerifyCPULimits verifies value of CPU limits is as expected
func VerifyCPULimits(deployment *Deployment, ns string, podName string, expectedCPULimits string) {
	gomega.Eventually(func() bool {
		output, err := exec.Command("kubectl", "get", "pods", "-n", ns, podName, "-o", "json").Output()
		if err != nil {
			cmd := fmt.Sprintf("kubectl get pods -n %s %s -o json", ns, podName)
			logf.Log.Error(err, "Failed to execute command", "command", cmd)
			return false
		}
		restResponse := PodDetailsStruct{}
		err = json.Unmarshal([]byte(output), &restResponse)
		if err != nil {
			logf.Log.Error(err, "Failed to parse JSON")
			return false
		}
		result := false

		for i := 0; i < len(restResponse.Spec.Containers); i++ {
			if strings.Contains(restResponse.Spec.Containers[0].Resources.Limits.CPU, expectedCPULimits) {
				result = true
				logf.Log.Info("Verifying CPU limits: ", "POD", podName, "FOUND", restResponse.Spec.Containers[0].Resources.Limits.CPU, "EXPECTED", expectedCPULimits)
			}
		}
		return result
	}, deployment.GetTimeout(), PollInterval).Should(gomega.Equal(true))
}

// VerifyClusterMasterPhase verify phase of cluster manager
func VerifyClusterMasterPhase(deployment *Deployment, testenvInstance *TestEnv, phase splcommon.Phase) {
	cm := &enterpriseApi.ClusterMaster{}
	gomega.Eventually(func() splcommon.Phase {
		err := deployment.GetInstance(deployment.GetName(), cm)
		if err != nil {
			return splcommon.PhaseError
		}
		testenvInstance.Log.Info("Waiting for"+splcommon.ClusterManager+"Phase", "instance", cm.ObjectMeta.Name, "Phase", cm.Status.Phase, "Expected", phase)
		DumpGetPods(testenvInstance.GetName())
		// Test ClusterMaster Phase to see if its ready
		return cm.Status.Phase
	}, deployment.GetTimeout(), PollInterval).Should(gomega.Equal(phase))
}

// VerifySecretsOnPods Check whether the secret object info is mounted on given pods
// Set match to true or false to indicate desired +ve or -ve match
func VerifySecretsOnPods(deployment *Deployment, testenvInstance *TestEnv, verificationPods []string, data map[string][]byte, match bool) {
	for _, pod := range verificationPods {
		for secretKey, secretValue := range data {
			found := false
			currentValue := GetMountedKey(deployment, pod, secretKey)
			comparsion := bytes.Compare([]byte(currentValue), secretValue)
			if comparsion == 0 {
				found = true
				testenvInstance.Log.Info("Secret Values on POD Match", "Match Expected", match, "Pod Name ", pod, "Secret Key", secretKey, "Given Value of Key", string(secretValue), "Key Value found", currentValue)
			} else {
				testenvInstance.Log.Info("Secret Values on POD DONOT Match", "Match Expected", match, "Pod Name ", pod, "Secret Key", secretKey, "Given Value of Key", string(secretValue), "Key Value found", currentValue)
			}
			gomega.Expect(found).Should(gomega.Equal(match))
		}
	}
}

// VerifySecretsOnSecretObjects Compare secret value on passed in map to value present on secret object.
// Set match to true or false to indicate desired +ve or -ve match
func VerifySecretsOnSecretObjects(deployment *Deployment, testenvInstance *TestEnv, secretObjectNames []string, data map[string][]byte, match bool) {
	for _, secretName := range secretObjectNames {
		currentSecretData, err := GetSecretStruct(deployment, testenvInstance.GetName(), secretName)
		gomega.Expect(err).To(gomega.Succeed(), "Unable to get secret struct")
		for secretKey, secretValue := range data {
			found := false
			secretValueOnSecretObject := currentSecretData.Data[secretKey]
			comparsion := bytes.Compare(secretValueOnSecretObject, secretValue)
			if comparsion == 0 {
				testenvInstance.Log.Info("Secret Values on Secret Object Match", "Match Expected", match, "Secret Object Name", secretName, "Secret Key", secretKey, "Given Value of Key", string(secretValue), "Key Value found", string(secretValueOnSecretObject))
				found = true
			} else {
				testenvInstance.Log.Info("Secret Values on Secret Object DONOT match", "Match Expected", match, "Secret Object Name", secretName, "Secret Key", secretKey, "Given Value of Key", string(secretValue), "Key Value found", string(secretValueOnSecretObject))
			}
			gomega.Expect(found).Should(gomega.Equal(match))
		}
	}
}

// VerifySplunkServerConfSecrets Compare secret value on passed in map to value present on server.conf for given pods and secrets
// Set match to true or false to indicate desired +ve or -ve match
func VerifySplunkServerConfSecrets(deployment *Deployment, testenvInstance *TestEnv, verificationPods []string, data map[string][]byte, match bool) {
	for _, podName := range verificationPods {
		keysToMatch := GetKeysToMatch(podName)
		testenvInstance.Log.Info("Verificaton Keys Set", "Pod Name", podName, "Keys To Compare", keysToMatch)
		for _, secretName := range keysToMatch {
			found := false
			stanza := SecretKeytoServerConfStanza[secretName]
			_, value, err := GetSecretFromServerConf(deployment, podName, testenvInstance.GetName(), "pass4SymmKey", stanza)
			gomega.Expect(err).To(gomega.Succeed(), "Secret not found in conf file", "Secret Name", secretName)
			comparsion := strings.Compare(value, string(data[secretName]))
			if comparsion == 0 {
				testenvInstance.Log.Info("Secret Values on server.conf Match", "Match Expected", match, "Pod Name", podName, "Secret Key", secretName, "Given Value of Key", string(data[secretName]), "Key Value found", value)
				found = true
			} else {
				testenvInstance.Log.Info("Secret Values on server.conf DONOT MATCH", "Match Expected", match, "Pod Name", podName, "Secret Key", secretName, "Given Value of Key", string(data[secretName]), "Key Value found", value)
			}
			gomega.Expect(found).Should(gomega.Equal(match))
		}
	}
}

// VerifySplunkInputConfSecrets Compare secret value on passed in map to value present on input.conf for given indexer or standalone pods
// Set match to true or false to indicate desired +ve or -ve match
func VerifySplunkInputConfSecrets(deployment *Deployment, testenvInstance *TestEnv, verificationPods []string, data map[string][]byte, match bool) {
	secretName := "hec_token"
	for _, podName := range verificationPods {
		if strings.Contains(podName, "standalone") || strings.Contains(podName, "indexer") {
			found := false
			testenvInstance.Log.Info("Key Verificaton", "Pod Name", podName, "Key", secretName)
			stanza := SecretKeytoServerConfStanza[secretName]
			_, value, err := GetSecretFromInputsConf(deployment, podName, testenvInstance.GetName(), "token", stanza)
			gomega.Expect(err).To(gomega.Succeed(), "Secret not found in conf file", "Secret Name", secretName)
			comparsion := strings.Compare(value, string(data[secretName]))
			if comparsion == 0 {
				testenvInstance.Log.Info("Secret Values on input.conf Match", "Match Expected", match, "Pod Name", podName, "Secret Key", secretName, "Given Value of Key", string(data[secretName]), "Key Value found", value)
				found = true
			} else {
				testenvInstance.Log.Info("Secret Values on input.conf DONOT MATCH", "Match Expected", match, "Pod Name", podName, "Secret Key", secretName, "Given Value of Key", string(data[secretName]), "Key Value found", value)
			}
			gomega.Expect(found).Should(gomega.Equal(match))
		}
	}
}

// VerifySplunkSecretViaAPI check if keys can be used to access api i.e validate they are authentic
func VerifySplunkSecretViaAPI(deployment *Deployment, testenvInstance *TestEnv, verificationPods []string, data map[string][]byte, match bool) {
	var keysToMatch []string
	for _, podName := range verificationPods {
		if strings.Contains(podName, "standalone") || strings.Contains(podName, "indexer") {
			keysToMatch = []string{"password", "hec_token"}
		} else {
			keysToMatch = []string{"password"}
		}
		for _, secretName := range keysToMatch {
			validKey := false
			testenvInstance.Log.Info("Key Verificaton", "Pod Name", podName, "Key", secretName)
			validKey = CheckSecretViaAPI(deployment, podName, secretName, string(data[secretName]))
			gomega.Expect(validKey).Should(gomega.Equal(match))
		}
	}
}

// VerifyPVC verifies if PVC exists or not
func VerifyPVC(deployment *Deployment, testenvInstance *TestEnv, ns string, pvcName string, expectedToExist bool, verificationTimeout time.Duration) {
	gomega.Eventually(func() bool {
		pvcExists := false
		pvcsList := DumpGetPvcs(testenvInstance.GetName())
		for i := 0; i < len(pvcsList); i++ {
			if strings.EqualFold(pvcsList[i], pvcName) {
				pvcExists = true
				break
			}
		}
		testenvInstance.Log.Info("PVC Status Verified", "PVC", pvcName, "STATUS", pvcExists, "EXPECTED", expectedToExist)
		return pvcExists
	}, verificationTimeout, PollInterval).Should(gomega.Equal(expectedToExist))
}

// VerifyPVCsPerDeployment verifies for a given deployment if PVCs (etc and var) exists
func VerifyPVCsPerDeployment(deployment *Deployment, testenvInstance *TestEnv, deploymentType string, instances int, expectedtoExist bool, verificationTimeout time.Duration) {
	pvcKind := []string{"etc", "var"}
	for i := 0; i < instances; i++ {
		for _, pvcVolumeKind := range pvcKind {
			PvcName := fmt.Sprintf(PVCString, pvcVolumeKind, deployment.GetName(), deploymentType, i)
			VerifyPVC(deployment, testenvInstance, testenvInstance.GetName(), PvcName, expectedtoExist, verificationTimeout)
		}
	}
}

// VerifyAppInstalled verify that app of specific version is installed. Method assumes that app is installed in all CR's in namespace
func VerifyAppInstalled(deployment *Deployment, testenvInstance *TestEnv, ns string, pods []string, apps []string, versionCheck bool, statusCheck string, checkupdated bool, clusterWideInstall bool) {
	for _, podName := range pods {
		if !strings.Contains(podName, "monitoring-console") {
			for _, appName := range apps {
				status, versionInstalled, err := GetPodAppStatus(deployment, podName, ns, appName, clusterWideInstall)
				logf.Log.Info("App info returned for app", "App-name", appName, "status", status, "versionInstalled", versionInstalled, "error", err)
				gomega.Expect(err).To(gomega.Succeed(), "Unable to get app status on pod ")
				comparison := strings.EqualFold(status, statusCheck)
				//Check the app is installed on specific pods and un-installed on others for cluster-wide install
				var check bool
				if clusterWideInstall {
					if strings.Contains(podName, "-indexer-") || strings.Contains(podName, "-search-head-") {
						check = true
						testenvInstance.Log.Info("App Install Check", "Pod Name", podName, "App Name", appName, "Expected", check, "Found", comparison, "Cluster Install Scope", clusterWideInstall)
						gomega.Expect(comparison).Should(gomega.Equal(check))
					}
				} else {
					// For local install check pods individually
					if strings.Contains(podName, "-indexer-") || strings.Contains(podName, "-search-head-") {
						check = false
					} else {
						check = true
					}
					testenvInstance.Log.Info("App Install Check", "Pod Name", podName, "App Name", appName, "Expected", check, "Found", comparison, "Cluster Install Scope", clusterWideInstall)
					gomega.Expect(comparison).Should(gomega.Equal(check))
				}

				if versionCheck {
					// For clusterwide install do not check for versions on deployer and cluster-manager as the apps arent installed there
					if !(clusterWideInstall && (strings.Contains(podName, splcommon.TestDeployerDashed) || strings.Contains(podName, splcommon.TestClusterManagerDashed))) {
						var expectedVersion string
						if checkupdated {
							expectedVersion = AppInfo[appName]["V2"]
						} else {
							expectedVersion = AppInfo[appName]["V1"]
						}
						testenvInstance.Log.Info("Verify app Version", "Pod Name", podName, "App Name", appName, "Expected Version", expectedVersion, "Version Installed", versionInstalled, "Updated", checkupdated)
						gomega.Expect(versionInstalled).Should(gomega.Equal(expectedVersion))
					}
				}
			}
		}
	}
}

// VerifyAppsCopied verify that apps are copied to correct location based on POD. Set checkAppDirectory false to verify app is not copied.
func VerifyAppsCopied(deployment *Deployment, testenvInstance *TestEnv, ns string, pods []string, apps []string, checkAppDirectory bool, clusterWideInstall bool) {
	for _, podName := range pods {
<<<<<<< HEAD
		path := "etc/apps"
		//For cluster-wide install the apps are extracted to different locations
		if clusterWideInstall {
			if strings.Contains(podName, "cluster-master") {
				path = "etc/master-apps/"
			} else if strings.Contains(podName, "-deployer-") {
				path = "etc/shcluster/apps"
			} else if strings.Contains(podName, "-indexer-") {
				path = "etc/slave-apps/"
=======
		if !strings.Contains(podName, "monitoring-console") {
			path := "etc/apps"
			//For cluster-wide install the apps are extracted to different locations
			if clusterWideInstall {
				if strings.Contains(podName, splcommon.ClusterManager) {
					path = splcommon.ManagerAppsLoc
				} else if strings.Contains(podName, splcommon.TestDeployerDashed) {
					path = splcommon.SHClusterAppsLoc
				} else if strings.Contains(podName, "-indexer-") {
					path = splcommon.PeerAppsLoc
				}
>>>>>>> f3414d07
			}
		}
		testenvInstance.Log.Info("Verifying App in Directory", "Directory Name", path, "Pod Name", podName)
		VerifyAppsInFolder(deployment, testenvInstance, ns, podName, apps, path, checkAppDirectory)
	}
}

// VerifyAppsInFolder verify that apps are present in folder. Set checkAppDirectory false to verify app is not copied.
func VerifyAppsInFolder(deployment *Deployment, testenvInstance *TestEnv, ns string, podName string, apps []string, path string, checkAppDirectory bool) {
	gomega.Eventually(func() bool {
		// Using checkAppDirectory here to get all files in case of negative check.  GetDirsOrFilesInPath  will return files/directory when checkAppDirecotry is FALSE
		appList, err := GetDirsOrFilesInPath(deployment, podName, path, checkAppDirectory)
		gomega.Expect(err).To(gomega.Succeed(), "Unable to get apps on pod", "Pod", podName)
		for _, app := range apps {
			folderName := app + "/"
			found := CheckStringInSlice(appList, folderName)
			logf.Log.Info("Check App in Directory", "Pod Name", podName, "App-name", folderName, "Path", path, "status", found)
			if found != checkAppDirectory {
				return false
			}
		}
		return true
	}, deployment.GetTimeout(), PollInterval).Should(gomega.Equal(true))
}

// VerifyAppsDownloadedByInitContainer verify that apps are downloaded by init container
func VerifyAppsDownloadedByInitContainer(deployment *Deployment, testenvInstance *TestEnv, ns string, pods []string, apps []string, path string) {
	for _, podName := range pods {
		appList, err := GetDirsOrFilesInPath(deployment, podName, path, false)
		gomega.Expect(err).To(gomega.Succeed(), "Unable to get apps on pod", "Pod", podName)
		for _, app := range apps {
			found := CheckStringInSlice(appList, app)
			testenvInstance.Log.Info("Check App directory downloaded by init container", "Pod Name", podName, "App Name", app, "Status", found)
			gomega.Expect(found).Should(gomega.Equal(true))
		}
	}
}

// VerifyPodsInMCConfigMap checks if given pod names are present in given KEY of given MC's Config Map
func VerifyPodsInMCConfigMap(deployment *Deployment, testenvInstance *TestEnv, pods []string, key string, mcName string, expected bool) {
	// Get contents of MC config map
	mcConfigMap, err := GetMCConfigMap(deployment, testenvInstance.GetName(), mcName)
	gomega.Expect(err).To(gomega.Succeed(), "Unable to get MC config map")
	for _, podName := range pods {
		testenvInstance.Log.Info("Checking for POD on  MC Config Map", "POD Name", podName, "DATA", mcConfigMap.Data)
		gomega.Expect(expected).To(gomega.Equal(CheckPodNameInString(podName, mcConfigMap.Data[key])), "Verify Pod in MC Config Map. Pod Name %s.", podName)
	}
}

// VerifyPodsInMCConfigString checks if given pod names are present in given KEY of given MC's Config Map
func VerifyPodsInMCConfigString(deployment *Deployment, testenvInstance *TestEnv, pods []string, mcName string, expected bool, checkPodIP bool) {
	for _, podName := range pods {
		testenvInstance.Log.Info("Checking pod configured in MC POD Peers String", "Pod Name", podName)
		var found bool
		if checkPodIP {
			podIP := GetPodIP(testenvInstance.GetName(), podName)
			found = CheckPodNameOnMC(testenvInstance.GetName(), mcName, podIP)
		} else {
			found = CheckPodNameOnMC(testenvInstance.GetName(), mcName, podName)
		}
		gomega.Expect(expected).To(gomega.Equal(found), "Verify Pod in MC Config String. Pod Name %s.", podName)
	}
}<|MERGE_RESOLUTION|>--- conflicted
+++ resolved
@@ -661,29 +661,15 @@
 // VerifyAppsCopied verify that apps are copied to correct location based on POD. Set checkAppDirectory false to verify app is not copied.
 func VerifyAppsCopied(deployment *Deployment, testenvInstance *TestEnv, ns string, pods []string, apps []string, checkAppDirectory bool, clusterWideInstall bool) {
 	for _, podName := range pods {
-<<<<<<< HEAD
 		path := "etc/apps"
 		//For cluster-wide install the apps are extracted to different locations
 		if clusterWideInstall {
-			if strings.Contains(podName, "cluster-master") {
-				path = "etc/master-apps/"
-			} else if strings.Contains(podName, "-deployer-") {
-				path = "etc/shcluster/apps"
+			if strings.Contains(podName, splcommon.ClusterManager) {
+				path = splcommon.ManagerAppsLoc
+			} else if strings.Contains(podName, splcommon.TestDeployerDashed) {
+				path = splcommon.SHClusterAppsLoc
 			} else if strings.Contains(podName, "-indexer-") {
-				path = "etc/slave-apps/"
-=======
-		if !strings.Contains(podName, "monitoring-console") {
-			path := "etc/apps"
-			//For cluster-wide install the apps are extracted to different locations
-			if clusterWideInstall {
-				if strings.Contains(podName, splcommon.ClusterManager) {
-					path = splcommon.ManagerAppsLoc
-				} else if strings.Contains(podName, splcommon.TestDeployerDashed) {
-					path = splcommon.SHClusterAppsLoc
-				} else if strings.Contains(podName, "-indexer-") {
-					path = splcommon.PeerAppsLoc
-				}
->>>>>>> f3414d07
+				path = splcommon.PeerAppsLoc
 			}
 		}
 		testenvInstance.Log.Info("Verifying App in Directory", "Directory Name", path, "Pod Name", podName)

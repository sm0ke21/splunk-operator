--- conflicted
+++ resolved
@@ -661,7 +661,6 @@
 // VerifyAppsCopied verify that apps are copied to correct location based on POD. Set checkAppDirectory false to verify app is not copied.
 func VerifyAppsCopied(deployment *Deployment, testenvInstance *TestEnv, ns string, pods []string, apps []string, checkAppDirectory bool, clusterWideInstall bool) {
 	for _, podName := range pods {
-<<<<<<< HEAD
 		path := "etc/apps"
 		//For cluster-wide install the apps are extracted to different locations
 		if clusterWideInstall {
@@ -671,19 +670,6 @@
 				path = splcommon.SHClusterAppsLoc
 			} else if strings.Contains(podName, "-indexer-") {
 				path = splcommon.PeerAppsLoc
-=======
-		if !strings.Contains(podName, "monitoring-console") {
-			path := "etc/apps"
-			//For cluster-wide install the apps are extracted to different locations
-			if clusterWideInstall {
-				if strings.Contains(podName, splcommon.ClusterManager) {
-					path = splcommon.ManagerAppsLoc
-				} else if strings.Contains(podName, splcommon.TestDeployerDashed) {
-					path = splcommon.SHClusterAppsLoc
-				} else if strings.Contains(podName, "-indexer-") {
-					path = splcommon.PeerAppsLoc
-				}
->>>>>>> f4dbdcef
 			}
 		}
 		testenvInstance.Log.Info("Verifying App in Directory", "Directory Name", path, "Pod Name", podName)
@@ -722,7 +708,6 @@
 	}
 }
 
-<<<<<<< HEAD
 // VerifyPodsInMCConfigMap checks if given pod names are present in given KEY of given MC's Config Map
 func VerifyPodsInMCConfigMap(deployment *Deployment, testenvInstance *TestEnv, pods []string, key string, mcName string, expected bool) {
 	// Get contents of MC config map
@@ -747,7 +732,8 @@
 		}
 		gomega.Expect(expected).To(gomega.Equal(found), "Verify Pod in MC Config String. Pod Name %s.", podName)
 	}
-=======
+}
+
 // VerifyClusterManagerBundlePush verify that bundle push was pushed on all indexers
 func VerifyClusterManagerBundlePush(deployment *Deployment, testenvInstance *TestEnv, ns string, replicas int, previousBundleHash string) {
 	gomega.Eventually(func() bool {
@@ -791,5 +777,4 @@
 		}
 		return true
 	}, deployment.GetTimeout(), PollInterval).Should(gomega.Equal(true))
->>>>>>> f4dbdcef
 }
// Copyright (c) 2018-2022 Splunk Inc. All rights reserved.

//
// Licensed under the Apache License, Version 2.0 (the "License");
// you may not use this file except in compliance with the License.
// You may obtain a copy of the License at
//
//  http://www.apache.org/licenses/LICENSE-2.0
//
// Unless required by applicable law or agreed to in writing, software
// distributed under the License is distributed on an "AS IS" BASIS,
// WITHOUT WARRANTIES OR CONDITIONS OF ANY KIND, either express or implied.
// See the License for the specific language governing permissions and
// limitations under the License.

package testenv

import (
	"bytes"
	"context"
	"encoding/json"
	"fmt"
	"os/exec"
	"strings"
	"time"

	gomega "github.com/onsi/gomega"

	enterpriseApi "github.com/splunk/splunk-operator/api/v3"
	splcommon "github.com/splunk/splunk-operator/pkg/splunk/common"
	logf "sigs.k8s.io/controller-runtime/pkg/log"
)

// PodDetailsStruct captures output of kubectl get pods podname -o json
type PodDetailsStruct struct {
	Spec struct {
		Containers []struct {
			Resources struct {
				Limits struct {
					CPU    string `json:"cpu"`
					Memory string `json:"memory"`
				} `json:"limits"`
			} `json:"resources"`
		}
		ServiceAccount     string `json:"serviceAccount"`
		ServiceAccountName string `json:"serviceAccountName"`
	}

	Status struct {
		ContainerStatuses []struct {
			ContainerID string `json:"containerID"`
			Image       string `json:"image"`
			ImageID     string `json:"imageID"`
		} `json:"containerStatuses"`
		HostIP string `json:"hostIP"`
		Phase  string `json:"phase"`
		PodIP  string `json:"podIP"`
		PodIPs []struct {
			IP string `json:"ip"`
		} `json:"podIPs"`
		StartTime string `json:"startTime"`
	} `json:"status"`
}

// VerifyMonitoringConsoleReady verify Monitoring Console CR is in Ready Status and does not flip-flop
func VerifyMonitoringConsoleReady(ctx context.Context, deployment *Deployment, mcName string, monitoringConsole *enterpriseApi.MonitoringConsole, testenvInstance *TestCaseEnv) {
<<<<<<< HEAD
	gomega.Eventually(func() splcommon.Phase {
=======
	gomega.Eventually(func() enterpriseApi.Phase {
>>>>>>> e6c314f5
		err := deployment.GetInstance(ctx, mcName, monitoringConsole)
		if err != nil {
			return enterpriseApi.PhaseError
		}
		testenvInstance.Log.Info("Waiting for Monitoring Console phase to be ready", "instance", monitoringConsole.ObjectMeta.Name, "Phase", monitoringConsole.Status.Phase)
		DumpGetPods(testenvInstance.GetName())
		DumpGetTopPods(testenvInstance.GetName())
		DumpGetTopNodes()
		return monitoringConsole.Status.Phase
	}, deployment.GetTimeout(), PollInterval).Should(gomega.Equal(enterpriseApi.PhaseReady))

	// In a steady state, we should stay in Ready and not flip-flop around
<<<<<<< HEAD
	gomega.Consistently(func() splcommon.Phase {
=======
	gomega.Consistently(func() enterpriseApi.Phase {
>>>>>>> e6c314f5
		_ = deployment.GetInstance(ctx, mcName, monitoringConsole)
		return monitoringConsole.Status.Phase
	}, ConsistentDuration, ConsistentPollInterval).Should(gomega.Equal(enterpriseApi.PhaseReady))
}

// StandaloneReady verify Standalone is in ReadyStatus and does not flip-flop
func StandaloneReady(ctx context.Context, deployment *Deployment, deploymentName string, standalone *enterpriseApi.Standalone, testenvInstance *TestCaseEnv) {
<<<<<<< HEAD
	gomega.Eventually(func() splcommon.Phase {
=======
	gomega.Eventually(func() enterpriseApi.Phase {
>>>>>>> e6c314f5
		err := deployment.GetInstance(ctx, deploymentName, standalone)
		if err != nil {
			return enterpriseApi.PhaseError
		}
		testenvInstance.Log.Info("Waiting for Standalone phase to be ready", "instance", standalone.ObjectMeta.Name, "Phase", standalone.Status.Phase)
		DumpGetPods(testenvInstance.GetName())
		DumpGetTopPods(testenvInstance.GetName())
		DumpGetTopNodes()
		return standalone.Status.Phase
	}, deployment.GetTimeout(), PollInterval).Should(gomega.Equal(enterpriseApi.PhaseReady))

	// In a steady state, we should stay in Ready and not flip-flop around
<<<<<<< HEAD
	gomega.Consistently(func() splcommon.Phase {
=======
	gomega.Consistently(func() enterpriseApi.Phase {
>>>>>>> e6c314f5
		_ = deployment.GetInstance(ctx, deployment.GetName(), standalone)
		return standalone.Status.Phase
	}, ConsistentDuration, ConsistentPollInterval).Should(gomega.Equal(enterpriseApi.PhaseReady))
}

// SearchHeadClusterReady verify SHC is in READY status and does not flip-flop
func SearchHeadClusterReady(ctx context.Context, deployment *Deployment, testenvInstance *TestCaseEnv) {
	shc := &enterpriseApi.SearchHeadCluster{}
	instanceName := fmt.Sprintf("%s-shc", deployment.GetName())
<<<<<<< HEAD
	gomega.Eventually(func() splcommon.Phase {
=======
	gomega.Eventually(func() enterpriseApi.Phase {
>>>>>>> e6c314f5
		err := deployment.GetInstance(ctx, instanceName, shc)
		if err != nil {
			return enterpriseApi.PhaseError
		}
		testenvInstance.Log.Info("Waiting for Search head cluster phase to be ready", "instance", shc.ObjectMeta.Name, "Phase", shc.Status.Phase)
		DumpGetPods(testenvInstance.GetName())
		DumpGetTopPods(testenvInstance.GetName())
		DumpGetTopNodes()
		return shc.Status.Phase
	}, deployment.GetTimeout(), PollInterval).Should(gomega.Equal(enterpriseApi.PhaseReady))

<<<<<<< HEAD
	gomega.Eventually(func() splcommon.Phase {
=======
	gomega.Eventually(func() enterpriseApi.Phase {
>>>>>>> e6c314f5
		err := deployment.GetInstance(ctx, instanceName, shc)
		if err != nil {
			return enterpriseApi.PhaseError
		}
		testenvInstance.Log.Info("Waiting for Deployer phase to be ready", "instance", shc.ObjectMeta.Name, "Phase", shc.Status.DeployerPhase)
		DumpGetPods(testenvInstance.GetName())
		DumpGetTopPods(testenvInstance.GetName())
		DumpGetTopNodes()
		return shc.Status.DeployerPhase
	}, deployment.GetTimeout(), PollInterval).Should(gomega.Equal(enterpriseApi.PhaseReady))

<<<<<<< HEAD
	gomega.Eventually(func() splcommon.Phase {
=======
	gomega.Eventually(func() enterpriseApi.Phase {
>>>>>>> e6c314f5
		err := deployment.GetInstance(ctx, instanceName, shc)
		if err != nil {
			return enterpriseApi.PhaseError
		}
		testenvInstance.Log.Info("Waiting for Search Head Cluster phase to be ready", "instance", shc.ObjectMeta.Name, "Phase", shc.Status.Phase)
		DumpGetPods(testenvInstance.GetName())
		DumpGetTopPods(testenvInstance.GetName())
		DumpGetTopNodes()
		return shc.Status.Phase
	}, deployment.GetTimeout(), PollInterval).Should(gomega.Equal(enterpriseApi.PhaseReady))

	// In a steady state, we should stay in Ready and not flip-flop around
<<<<<<< HEAD
	gomega.Consistently(func() splcommon.Phase {
=======
	gomega.Consistently(func() enterpriseApi.Phase {
>>>>>>> e6c314f5
		_ = deployment.GetInstance(ctx, deployment.GetName(), shc)
		testenvInstance.Log.Info("Check for Consistency Search Head Cluster phase to be ready", "instance", shc.ObjectMeta.Name, "Phase", shc.Status.Phase)
		return shc.Status.Phase
	}, ConsistentDuration, ConsistentPollInterval).Should(gomega.Equal(enterpriseApi.PhaseReady))
}

// SingleSiteIndexersReady verify single site indexers go to ready state
func SingleSiteIndexersReady(ctx context.Context, deployment *Deployment, testenvInstance *TestCaseEnv) {
	idc := &enterpriseApi.IndexerCluster{}
	instanceName := fmt.Sprintf("%s-idxc", deployment.GetName())
<<<<<<< HEAD
	gomega.Eventually(func() splcommon.Phase {
=======
	gomega.Eventually(func() enterpriseApi.Phase {
>>>>>>> e6c314f5
		err := deployment.GetInstance(ctx, instanceName, idc)
		if err != nil {
			return enterpriseApi.PhaseError
		}
		testenvInstance.Log.Info("Waiting for indexer instance's phase to be ready", "instance", instanceName, "Phase", idc.Status.Phase)
		DumpGetPods(testenvInstance.GetName())
		DumpGetTopPods(testenvInstance.GetName())
		DumpGetTopNodes()
		return idc.Status.Phase
	}, deployment.GetTimeout(), PollInterval).Should(gomega.Equal(enterpriseApi.PhaseReady))

	// In a steady state, we should stay in Ready and not flip-flop around
<<<<<<< HEAD
	gomega.Consistently(func() splcommon.Phase {
=======
	gomega.Consistently(func() enterpriseApi.Phase {
>>>>>>> e6c314f5
		_ = deployment.GetInstance(ctx, instanceName, idc)
		testenvInstance.Log.Info("Check for Consistency indexer instance's phase to be ready", "instance", instanceName, "Phase", idc.Status.Phase)
		return idc.Status.Phase
	}, ConsistentDuration, ConsistentPollInterval).Should(gomega.Equal(enterpriseApi.PhaseReady))
}

// ClusterManagerReady verify Cluster Manager Instance is in ready status
func ClusterManagerReady(ctx context.Context, deployment *Deployment, testenvInstance *TestCaseEnv) {
	// Ensure that the cluster-manager goes to Ready phase
	cm := &enterpriseApi.ClusterMaster{}
<<<<<<< HEAD
	gomega.Eventually(func() splcommon.Phase {
=======
	gomega.Eventually(func() enterpriseApi.Phase {
>>>>>>> e6c314f5
		err := deployment.GetInstance(ctx, deployment.GetName(), cm)
		if err != nil {
			return enterpriseApi.PhaseError
		}
		testenvInstance.Log.Info("Waiting for "+splcommon.ClusterManager+" phase to be ready", "instance", cm.ObjectMeta.Name, "Phase", cm.Status.Phase)
		DumpGetPods(testenvInstance.GetName())
		DumpGetTopPods(testenvInstance.GetName())
		DumpGetTopNodes()
		// Test ClusterManager Phase to see if its ready
		return cm.Status.Phase
	}, deployment.GetTimeout(), PollInterval).Should(gomega.Equal(enterpriseApi.PhaseReady))

	// In a steady state, cluster-manager should stay in Ready and not flip-flop around
<<<<<<< HEAD
	gomega.Consistently(func() splcommon.Phase {
=======
	gomega.Consistently(func() enterpriseApi.Phase {
>>>>>>> e6c314f5
		_ = deployment.GetInstance(ctx, deployment.GetName(), cm)
		testenvInstance.Log.Info("Check for Consistency "+splcommon.ClusterManager+" phase to be ready", "instance", cm.ObjectMeta.Name, "Phase", cm.Status.Phase)
		return cm.Status.Phase
	}, ConsistentDuration, ConsistentPollInterval).Should(gomega.Equal(enterpriseApi.PhaseReady))
}

// IndexersReady verify indexers of all sites go to ready state
func IndexersReady(ctx context.Context, deployment *Deployment, testenvInstance *TestCaseEnv, siteCount int) {
	siteIndexerMap := map[string][]string{}
	for site := 1; site <= siteCount; site++ {
		siteName := fmt.Sprintf("site%d", site)
		instanceName := fmt.Sprintf("%s-%s", deployment.GetName(), siteName)
		siteIndexerMap[siteName] = []string{fmt.Sprintf("splunk-%s-indexer-0", instanceName)}
		// Ensure indexers go to Ready phase
		idc := &enterpriseApi.IndexerCluster{}
<<<<<<< HEAD
		gomega.Eventually(func() splcommon.Phase {
=======
		gomega.Eventually(func() enterpriseApi.Phase {
>>>>>>> e6c314f5
			err := deployment.GetInstance(ctx, instanceName, idc)
			if err != nil {
				return enterpriseApi.PhaseError
			}
			testenvInstance.Log.Info("Waiting for indexer site instance phase to be ready", "instance", instanceName, "Phase", idc.Status.Phase)
			DumpGetPods(testenvInstance.GetName())
			DumpGetTopPods(testenvInstance.GetName())
			DumpGetTopNodes()
			return idc.Status.Phase
		}, deployment.GetTimeout(), PollInterval).Should(gomega.Equal(enterpriseApi.PhaseReady))

		// In a steady state, we should stay in Ready and not flip-flop around
<<<<<<< HEAD
		gomega.Consistently(func() splcommon.Phase {
=======
		gomega.Consistently(func() enterpriseApi.Phase {
>>>>>>> e6c314f5
			_ = deployment.GetInstance(ctx, instanceName, idc)
			testenvInstance.Log.Info("Check for Consistency indexer site instance phase to be ready", "instance", instanceName, "Phase", idc.Status.Phase)
			return idc.Status.Phase
		}, ConsistentDuration, ConsistentPollInterval).Should(gomega.Equal(enterpriseApi.PhaseReady))
	}
}

// IndexerClusterMultisiteStatus verify indexer Cluster is configured as multisite
func IndexerClusterMultisiteStatus(ctx context.Context, deployment *Deployment, testenvInstance *TestCaseEnv, siteCount int) {
	siteIndexerMap := map[string][]string{}
	for site := 1; site <= siteCount; site++ {
		siteName := fmt.Sprintf("site%d", site)
		instanceName := fmt.Sprintf("%s-%s", deployment.GetName(), siteName)
		siteIndexerMap[siteName] = []string{fmt.Sprintf("splunk-%s-indexer-0", instanceName)}
	}
	gomega.Eventually(func() map[string][]string {
		podName := fmt.Sprintf(ClusterManagerPod, deployment.GetName())
		stdin := "curl -ks -u admin:$(cat /mnt/splunk-secrets/password) " + splcommon.LocalURLClusterManagerGetSite
		command := []string{"/bin/sh"}
		stdout, stderr, err := deployment.PodExecCommand(ctx, podName, command, stdin, false)
		if err != nil {
			testenvInstance.Log.Error(err, "Failed to execute command", "on pod", podName, "command", command)
			return map[string][]string{}
		}
		testenvInstance.Log.Info("Command executed", "on pod", podName, "command", command, "stdin", stdin, "stdout", stdout, "stderr", stderr)
		siteIndexerResponse := ClusterMasterSitesResponse{}
		json.Unmarshal([]byte(stdout), &siteIndexerResponse)
		siteIndexerStatus := map[string][]string{}
		for _, site := range siteIndexerResponse.Entries {
			siteIndexerStatus[site.Name] = []string{}
			for _, peer := range site.Content.Peers {
				siteIndexerStatus[site.Name] = append(siteIndexerStatus[site.Name], peer.ServerName)
			}
		}
		return siteIndexerStatus
	}, deployment.GetTimeout(), PollInterval).Should(gomega.Equal(siteIndexerMap))
}

// VerifyRFSFMet verify RF SF is met on cluster manager
func VerifyRFSFMet(ctx context.Context, deployment *Deployment, testenvInstance *TestCaseEnv) {
	gomega.Eventually(func() bool {
		rfSfStatus := CheckRFSF(ctx, deployment)
		testenvInstance.Log.Info("Verifying RF SF is met", "Status", rfSfStatus)
		return rfSfStatus
	}, deployment.GetTimeout(), PollInterval).Should(gomega.Equal(true))
}

// VerifyNoDisconnectedSHPresentOnCM is present on cluster manager
func VerifyNoDisconnectedSHPresentOnCM(ctx context.Context, deployment *Deployment, testenvInstance *TestCaseEnv) {
	gomega.Consistently(func() bool {
		shStatus := CheckSearchHeadRemoved(ctx, deployment)
		testenvInstance.Log.Info("Verifying no Search Head in DISCONNECTED state present on Cluster Manager", "Status", shStatus)
		return shStatus
	}, ConsistentDuration, ConsistentPollInterval).Should(gomega.Equal(true))
}

// VerifyNoSHCInNamespace verify no SHC is present in namespace
func VerifyNoSHCInNamespace(deployment *Deployment, testenvInstance *TestCaseEnv) {
	gomega.Eventually(func() bool {
		shcStatus := SHCInNamespace(testenvInstance.GetName())
		testenvInstance.Log.Info("Verifying no Search Head Cluster is present in namespace", "Status", shcStatus)
		return shcStatus
	}, deployment.GetTimeout(), PollInterval).Should(gomega.Equal(false))
}

// LicenseManagerReady verify LM is in ready status and does not flip flop
func LicenseManagerReady(ctx context.Context, deployment *Deployment, testenvInstance *TestCaseEnv) {
	licenseMaster := &enterpriseApi.LicenseMaster{}

	testenvInstance.Log.Info("Verifying License Manager becomes READY")
<<<<<<< HEAD
	gomega.Eventually(func() splcommon.Phase {
=======
	gomega.Eventually(func() enterpriseApi.Phase {
>>>>>>> e6c314f5
		err := deployment.GetInstance(ctx, deployment.GetName(), licenseMaster)
		if err != nil {
			return enterpriseApi.PhaseError
		}
		testenvInstance.Log.Info("Waiting for License Manager instance status to be ready",
			"instance", licenseMaster.ObjectMeta.Name, "Phase", licenseMaster.Status.Phase)
		DumpGetPods(testenvInstance.GetName())
		DumpGetTopPods(testenvInstance.GetName())
		DumpGetTopNodes()

		return licenseMaster.Status.Phase
	}, deployment.GetTimeout(), PollInterval).Should(gomega.Equal(enterpriseApi.PhaseReady))

	// In a steady state, we should stay in Ready and not flip-flop around
<<<<<<< HEAD
	gomega.Consistently(func() splcommon.Phase {
=======
	gomega.Consistently(func() enterpriseApi.Phase {
>>>>>>> e6c314f5
		_ = deployment.GetInstance(ctx, deployment.GetName(), licenseMaster)
		return licenseMaster.Status.Phase
	}, ConsistentDuration, ConsistentPollInterval).Should(gomega.Equal(enterpriseApi.PhaseReady))
}

// VerifyLMConfiguredOnPod verify LM is configured on given POD
func VerifyLMConfiguredOnPod(ctx context.Context, deployment *Deployment, podName string) {
	gomega.Consistently(func() bool {
		lmConfigured := CheckLicenseManagerConfigured(ctx, deployment, podName)
		return lmConfigured
	}, ConsistentDuration, ConsistentPollInterval).Should(gomega.Equal(true))
}

// VerifyServiceAccountConfiguredOnPod check if given service account is configured on given pod
func VerifyServiceAccountConfiguredOnPod(deployment *Deployment, ns string, podName string, serviceAccount string) {
	gomega.Consistently(func() bool {
		output, err := exec.Command("kubectl", "get", "pods", "-n", ns, podName, "-o", "json").Output()
		if err != nil {
			cmd := fmt.Sprintf("kubectl get pods -n %s %s -o json", ns, podName)
			logf.Log.Error(err, "Failed to execute command", "command", cmd)
			return false
		}
		restResponse := PodDetailsStruct{}
		err = json.Unmarshal([]byte(output), &restResponse)
		if err != nil {
			logf.Log.Error(err, "Failed to parse cluster Search heads")
			return false
		}
		logf.Log.Info("Service Account on Pod", "FOUND", restResponse.Spec.ServiceAccount, "EXPECTED", serviceAccount)
		return strings.Contains(serviceAccount, restResponse.Spec.ServiceAccount)
	}, ConsistentDuration, ConsistentPollInterval).Should(gomega.Equal(true))
}

// VerifyIndexFoundOnPod verify index found on a given POD
func VerifyIndexFoundOnPod(ctx context.Context, deployment *Deployment, podName string, indexName string) {
	gomega.Consistently(func() bool {
		indexFound, _ := GetIndexOnPod(ctx, deployment, podName, indexName)
		logf.Log.Info("Checking status of index on pod", "PODNAME", podName, "INDEX NAME", indexName, "STATUS", indexFound)
		return indexFound
	}, ConsistentDuration, ConsistentPollInterval).Should(gomega.Equal(true))
}

// VerifyIndexConfigsMatch verify index specific config
func VerifyIndexConfigsMatch(ctx context.Context, deployment *Deployment, podName string, indexName string, maxGlobalDataSizeMB int, maxGlobalRawDataSizeMB int) {
	gomega.Consistently(func() bool {
		indexFound, data := GetIndexOnPod(ctx, deployment, podName, indexName)
		logf.Log.Info("Checking status of index on pod", "PODNAME", podName, "INDEX NAME", indexName, "STATUS", indexFound)
		if indexFound {
			if data.Content.MaxGlobalDataSizeMB == maxGlobalDataSizeMB && data.Content.MaxGlobalRawDataSizeMB == maxGlobalRawDataSizeMB {
				logf.Log.Info("Checking index configs", "MaxGlobalDataSizeMB", data.Content.MaxGlobalDataSizeMB, "MaxGlobalRawDataSizeMB", data.Content.MaxGlobalRawDataSizeMB)
				return true
			}
		}
		return false
	}, ConsistentDuration, ConsistentPollInterval).Should(gomega.Equal(true))
}

// VerifyIndexExistsOnS3 Verify Index Exists on S3
func VerifyIndexExistsOnS3(ctx context.Context, deployment *Deployment, indexName string, podName string) {
	gomega.Eventually(func() bool {
		indexFound := CheckPrefixExistsOnS3(indexName)
		logf.Log.Info("Checking Index on S3", "INDEX NAME", indexName, "STATUS", indexFound)
		// During testing found some false failure. Rolling index buckets again to ensure data is pushed to remote storage
		if !indexFound {
			logf.Log.Info("Index NOT found. Rolling buckets again", "Index Name", indexName)
			RollHotToWarm(ctx, deployment, podName, indexName)
		}
		return indexFound
	}, deployment.GetTimeout(), PollInterval).Should(gomega.Equal(true))
}

// VerifyRollingRestartFinished verify no rolling restart is active
func VerifyRollingRestartFinished(ctx context.Context, deployment *Deployment) {
	gomega.Eventually(func() bool {
		rollingRestartStatus := CheckRollingRestartStatus(ctx, deployment)
		logf.Log.Info("Rolling Restart Status", "Active", rollingRestartStatus)
		return rollingRestartStatus
	}, deployment.GetTimeout(), PollInterval).Should(gomega.Equal(true))
}

// VerifyConfOnPod Verify give conf and value on config file on pod
func VerifyConfOnPod(deployment *Deployment, namespace string, podName string, confFilePath string, config string, value string) {
	gomega.Consistently(func() bool {
		confLine, err := GetConfLineFromPod(podName, confFilePath, namespace, config, "", false)
		if err != nil {
			logf.Log.Error(err, "Failed to get config on pod")
			return false
		}
		if strings.Contains(confLine, config) && strings.Contains(confLine, value) {
			logf.Log.Info("Config found", "Config", config, "Value", value, "Conf Line", confLine)
			return true
		}
		logf.Log.Info("Config NOT found")
		return false
	}, ConsistentDuration, ConsistentPollInterval).Should(gomega.Equal(true))
}

// VerifySearchHeadClusterPhase verify the phase of SHC matches given phase
<<<<<<< HEAD
func VerifySearchHeadClusterPhase(ctx context.Context, deployment *Deployment, testenvInstance *TestCaseEnv, phase splcommon.Phase) {
	gomega.Eventually(func() splcommon.Phase {
=======
func VerifySearchHeadClusterPhase(ctx context.Context, deployment *Deployment, testenvInstance *TestCaseEnv, phase enterpriseApi.Phase) {
	gomega.Eventually(func() enterpriseApi.Phase {
>>>>>>> e6c314f5
		shc := &enterpriseApi.SearchHeadCluster{}
		shcName := deployment.GetName() + "-shc"
		err := deployment.GetInstance(ctx, shcName, shc)
		if err != nil {
			return enterpriseApi.PhaseError
		}
		testenvInstance.Log.Info("Waiting for Search Head Cluster Phase", "instance", shc.ObjectMeta.Name, "Expected", phase, "Phase", shc.Status.Phase)
		DumpGetPods(testenvInstance.GetName())
		DumpGetTopPods(testenvInstance.GetName())
		DumpGetTopNodes()
		return shc.Status.Phase
	}, deployment.GetTimeout(), PollInterval).Should(gomega.Equal(enterpriseApi.PhaseScalingUp))
}

// VerifyIndexerClusterPhase verify the phase of idxc matches the given phase
<<<<<<< HEAD
func VerifyIndexerClusterPhase(ctx context.Context, deployment *Deployment, testenvInstance *TestCaseEnv, phase splcommon.Phase, idxcName string) {
	gomega.Eventually(func() splcommon.Phase {
=======
func VerifyIndexerClusterPhase(ctx context.Context, deployment *Deployment, testenvInstance *TestCaseEnv, phase enterpriseApi.Phase, idxcName string) {
	gomega.Eventually(func() enterpriseApi.Phase {
>>>>>>> e6c314f5
		idxc := &enterpriseApi.IndexerCluster{}
		err := deployment.GetInstance(ctx, idxcName, idxc)
		if err != nil {
			return enterpriseApi.PhaseError
		}
		testenvInstance.Log.Info("Waiting for Indexer Cluster Phase", "instance", idxc.ObjectMeta.Name, "Expected", phase, "Phase", idxc.Status.Phase)
		DumpGetPods(testenvInstance.GetName())
		DumpGetTopPods(testenvInstance.GetName())
		DumpGetTopNodes()
		return idxc.Status.Phase
	}, deployment.GetTimeout(), PollInterval).Should(gomega.Equal(phase))
}

// VerifyStandalonePhase verify the phase of Standalone CR
<<<<<<< HEAD
func VerifyStandalonePhase(ctx context.Context, deployment *Deployment, testenvInstance *TestCaseEnv, crName string, phase splcommon.Phase) {
	gomega.Eventually(func() splcommon.Phase {
=======
func VerifyStandalonePhase(ctx context.Context, deployment *Deployment, testenvInstance *TestCaseEnv, crName string, phase enterpriseApi.Phase) {
	gomega.Eventually(func() enterpriseApi.Phase {
>>>>>>> e6c314f5
		standalone := &enterpriseApi.Standalone{}
		err := deployment.GetInstance(ctx, deployment.GetName(), standalone)
		if err != nil {
			return enterpriseApi.PhaseError
		}
		testenvInstance.Log.Info("Waiting for Standalone status", "instance", standalone.ObjectMeta.Name, "Expected", phase, " Actual Phase", standalone.Status.Phase)
		DumpGetPods(testenvInstance.GetName())
		DumpGetTopPods(testenvInstance.GetName())
		DumpGetTopNodes()
		return standalone.Status.Phase
	}, deployment.GetTimeout(), PollInterval).Should(gomega.Equal(phase))
}

// VerifyMonitoringConsolePhase verify the phase of Monitoring Console CR
<<<<<<< HEAD
func VerifyMonitoringConsolePhase(ctx context.Context, deployment *Deployment, testenvInstance *TestCaseEnv, crName string, phase splcommon.Phase) {
	gomega.Eventually(func() splcommon.Phase {
=======
func VerifyMonitoringConsolePhase(ctx context.Context, deployment *Deployment, testenvInstance *TestCaseEnv, crName string, phase enterpriseApi.Phase) {
	gomega.Eventually(func() enterpriseApi.Phase {
>>>>>>> e6c314f5
		mc := &enterpriseApi.MonitoringConsole{}
		err := deployment.GetInstance(ctx, crName, mc)
		if err != nil {
			return enterpriseApi.PhaseError
		}
		testenvInstance.Log.Info("Waiting for Monitoring Console CR status", "instance", mc.ObjectMeta.Name, "Expected", phase, " Actual Phase", mc.Status.Phase)
		DumpGetPods(testenvInstance.GetName())
		DumpGetTopPods(testenvInstance.GetName())
		DumpGetTopNodes()
		return mc.Status.Phase
	}, deployment.GetTimeout(), PollInterval).Should(gomega.Equal(phase))
}

// GetResourceVersion get resource version id
func GetResourceVersion(ctx context.Context, deployment *Deployment, testenvInstance *TestCaseEnv, instance interface{}) string {
	var newResourceVersion string
	var err error

	switch cr := instance.(type) {
	case *enterpriseApi.Standalone:
		err = deployment.GetInstance(ctx, cr.Name, cr)
		newResourceVersion = cr.ResourceVersion
	case *enterpriseApi.LicenseMaster:
		err = deployment.GetInstance(ctx, cr.Name, cr)
		newResourceVersion = cr.ResourceVersion
	case *enterpriseApi.IndexerCluster:
		err = deployment.GetInstance(ctx, cr.Name, cr)
		newResourceVersion = cr.ResourceVersion
	case *enterpriseApi.ClusterMaster:
		err = deployment.GetInstance(ctx, cr.Name, cr)
		newResourceVersion = cr.ResourceVersion
	case *enterpriseApi.MonitoringConsole:
		err = deployment.GetInstance(ctx, cr.Name, cr)
		newResourceVersion = cr.ResourceVersion
	case *enterpriseApi.SearchHeadCluster:
		err = deployment.GetInstance(ctx, cr.Name, cr)
		newResourceVersion = cr.ResourceVersion
	default:
		return "-1"
	}
	if err != nil {
		return "-1"
	}
	return newResourceVersion
}

// VerifyCustomResourceVersionChanged verify the version id
func VerifyCustomResourceVersionChanged(ctx context.Context, deployment *Deployment, testenvInstance *TestCaseEnv, instance interface{}, resourceVersion string) {
	var kind string
	var newResourceVersion string
	var name string
	var err error

	gomega.Eventually(func() string {
		switch cr := instance.(type) {
		case *enterpriseApi.Standalone:
			err = deployment.GetInstance(ctx, cr.Name, cr)
			kind = cr.Kind
			newResourceVersion = cr.ResourceVersion
			name = cr.Name
		case *enterpriseApi.LicenseMaster:
			err = deployment.GetInstance(ctx, cr.Name, cr)
			kind = cr.Kind
			newResourceVersion = cr.ResourceVersion
			name = cr.Name
		case *enterpriseApi.IndexerCluster:
			err = deployment.GetInstance(ctx, cr.Name, cr)
			kind = cr.Kind
			newResourceVersion = cr.ResourceVersion
			name = cr.Name
		case *enterpriseApi.ClusterMaster:
			err = deployment.GetInstance(ctx, cr.Name, cr)
			kind = cr.Kind
			newResourceVersion = cr.ResourceVersion
			name = cr.Name
		case *enterpriseApi.MonitoringConsole:
			err = deployment.GetInstance(ctx, cr.Name, cr)
			kind = cr.Kind
			newResourceVersion = cr.ResourceVersion
			name = cr.Name
		case *enterpriseApi.SearchHeadCluster:
			err = deployment.GetInstance(ctx, cr.Name, cr)
			newResourceVersion = cr.ResourceVersion
			kind = cr.Kind
			name = cr.Name
		default:
			return "-1"
		}
		if err != nil {
			return "-1"
		}
		testenvInstance.Log.Info("Waiting for ", kind, " CR status", "instance", name, "Not Expected", resourceVersion, " Actual Resource Version", newResourceVersion)
		DumpGetPods(testenvInstance.GetName())
		DumpGetTopPods(testenvInstance.GetName())
		DumpGetTopNodes()
		return newResourceVersion
	}, deployment.GetTimeout(), PollInterval).ShouldNot(gomega.Equal(resourceVersion))
}

// VerifyCPULimits verifies value of CPU limits is as expected
func VerifyCPULimits(deployment *Deployment, ns string, podName string, expectedCPULimits string) {
	gomega.Eventually(func() bool {
		output, err := exec.Command("kubectl", "get", "pods", "-n", ns, podName, "-o", "json").Output()
		if err != nil {
			cmd := fmt.Sprintf("kubectl get pods -n %s %s -o json", ns, podName)
			logf.Log.Error(err, "Failed to execute command", "command", cmd)
			return false
		}
		restResponse := PodDetailsStruct{}
		err = json.Unmarshal([]byte(output), &restResponse)
		if err != nil {
			logf.Log.Error(err, "Failed to parse JSON")
			return false
		}
		result := false

		for i := 0; i < len(restResponse.Spec.Containers); i++ {
			if strings.Contains(restResponse.Spec.Containers[0].Resources.Limits.CPU, expectedCPULimits) {
				result = true
				logf.Log.Info("Verifying CPU limits: ", "POD", podName, "FOUND", restResponse.Spec.Containers[0].Resources.Limits.CPU, "EXPECTED", expectedCPULimits)
			}
		}
		return result
	}, deployment.GetTimeout(), PollInterval).Should(gomega.Equal(true))
}

// VerifyClusterManagerPhase verify phase of cluster manager
<<<<<<< HEAD
func VerifyClusterManagerPhase(ctx context.Context, deployment *Deployment, testenvInstance *TestCaseEnv, phase splcommon.Phase) {
	cm := &enterpriseApi.ClusterMaster{}
	gomega.Eventually(func() splcommon.Phase {
=======
func VerifyClusterManagerPhase(ctx context.Context, deployment *Deployment, testenvInstance *TestCaseEnv, phase enterpriseApi.Phase) {
	cm := &enterpriseApi.ClusterMaster{}
	gomega.Eventually(func() enterpriseApi.Phase {
>>>>>>> e6c314f5
		err := deployment.GetInstance(ctx, deployment.GetName(), cm)
		if err != nil {
			return enterpriseApi.PhaseError
		}
		testenvInstance.Log.Info("Waiting for"+splcommon.ClusterManager+"Phase", "instance", cm.ObjectMeta.Name, "Phase", cm.Status.Phase, "Expected", phase)
		DumpGetPods(testenvInstance.GetName())
		DumpGetTopPods(testenvInstance.GetName())
		DumpGetTopNodes()
		// Test ClusterManager Phase to see if its ready
		return cm.Status.Phase
	}, deployment.GetTimeout(), PollInterval).Should(gomega.Equal(phase))
}

// VerifySecretsOnPods Check whether the secret object info is mounted on given pods
// Set match to true or false to indicate desired +ve or -ve match
func VerifySecretsOnPods(ctx context.Context, deployment *Deployment, testenvInstance *TestCaseEnv, verificationPods []string, data map[string][]byte, match bool) {
	for _, pod := range verificationPods {
		for secretKey, secretValue := range data {
			found := false
			currentValue := GetMountedKey(ctx, deployment, pod, secretKey)
			comparsion := bytes.Compare([]byte(currentValue), secretValue)
			if comparsion == 0 {
				found = true
				testenvInstance.Log.Info("Secret Values on POD Match", "Match Expected", match, "Pod Name ", pod, "Secret Key", secretKey, "Given Value of Key", string(secretValue), "Key Value found", currentValue)
			} else {
				testenvInstance.Log.Info("Secret Values on POD DONOT Match", "Match Expected", match, "Pod Name ", pod, "Secret Key", secretKey, "Given Value of Key", string(secretValue), "Key Value found", currentValue)
			}
			gomega.Expect(found).Should(gomega.Equal(match))
		}
	}
}

// VerifySecretsOnSecretObjects Compare secret value on passed in map to value present on secret object.
// Set match to true or false to indicate desired +ve or -ve match
func VerifySecretsOnSecretObjects(ctx context.Context, deployment *Deployment, testenvInstance *TestCaseEnv, secretObjectNames []string, data map[string][]byte, match bool) {
	for _, secretName := range secretObjectNames {
		currentSecretData, err := GetSecretStruct(ctx, deployment, testenvInstance.GetName(), secretName)
		gomega.Expect(err).To(gomega.Succeed(), "Unable to get secret struct")
		for secretKey, secretValue := range data {
			found := false
			secretValueOnSecretObject := currentSecretData.Data[secretKey]
			comparsion := bytes.Compare(secretValueOnSecretObject, secretValue)
			if comparsion == 0 {
				testenvInstance.Log.Info("Secret Values on Secret Object Match", "Match Expected", match, "Secret Object Name", secretName, "Secret Key", secretKey, "Given Value of Key", string(secretValue), "Key Value found", string(secretValueOnSecretObject))
				found = true
			} else {
				testenvInstance.Log.Info("Secret Values on Secret Object DONOT match", "Match Expected", match, "Secret Object Name", secretName, "Secret Key", secretKey, "Given Value of Key", string(secretValue), "Key Value found", string(secretValueOnSecretObject))
			}
			gomega.Expect(found).Should(gomega.Equal(match))
		}
	}
}

// VerifySplunkServerConfSecrets Compare secret value on passed in map to value present on server.conf for given pods and secrets
// Set match to true or false to indicate desired +ve or -ve match
func VerifySplunkServerConfSecrets(ctx context.Context, deployment *Deployment, testenvInstance *TestCaseEnv, verificationPods []string, data map[string][]byte, match bool) {
	for _, podName := range verificationPods {
		keysToMatch := GetKeysToMatch(podName)
		testenvInstance.Log.Info("Verificaton Keys Set", "Pod Name", podName, "Keys To Compare", keysToMatch)
		for _, secretName := range keysToMatch {
			found := false
			stanza := SecretKeytoServerConfStanza[secretName]
			_, value, err := GetSecretFromServerConf(ctx, deployment, podName, testenvInstance.GetName(), "pass4SymmKey", stanza)
			gomega.Expect(err).To(gomega.Succeed(), "Secret not found in conf file", "Secret Name", secretName)
			comparsion := strings.Compare(value, string(data[secretName]))
			if comparsion == 0 {
				testenvInstance.Log.Info("Secret Values on server.conf Match", "Match Expected", match, "Pod Name", podName, "Secret Key", secretName, "Given Value of Key", string(data[secretName]), "Key Value found", value)
				found = true
			} else {
				testenvInstance.Log.Info("Secret Values on server.conf DONOT MATCH", "Match Expected", match, "Pod Name", podName, "Secret Key", secretName, "Given Value of Key", string(data[secretName]), "Key Value found", value)
			}
			gomega.Expect(found).Should(gomega.Equal(match))
		}
	}
}

// VerifySplunkInputConfSecrets Compare secret value on passed in map to value present on input.conf for given indexer or standalone pods
// Set match to true or false to indicate desired +ve or -ve match
func VerifySplunkInputConfSecrets(deployment *Deployment, testenvInstance *TestCaseEnv, verificationPods []string, data map[string][]byte, match bool) {
	secretName := "hec_token"
	for _, podName := range verificationPods {
		if strings.Contains(podName, "standalone") || strings.Contains(podName, "indexer") {
			found := false
			testenvInstance.Log.Info("Key Verificaton", "Pod Name", podName, "Key", secretName)
			stanza := SecretKeytoServerConfStanza[secretName]
			_, value, err := GetSecretFromInputsConf(deployment, podName, testenvInstance.GetName(), "token", stanza)
			gomega.Expect(err).To(gomega.Succeed(), "Secret not found in conf file", "Secret Name", secretName)
			comparsion := strings.Compare(value, string(data[secretName]))
			if comparsion == 0 {
				testenvInstance.Log.Info("Secret Values on input.conf Match", "Match Expected", match, "Pod Name", podName, "Secret Key", secretName, "Given Value of Key", string(data[secretName]), "Key Value found", value)
				found = true
			} else {
				testenvInstance.Log.Info("Secret Values on input.conf DONOT MATCH", "Match Expected", match, "Pod Name", podName, "Secret Key", secretName, "Given Value of Key", string(data[secretName]), "Key Value found", value)
			}
			gomega.Expect(found).Should(gomega.Equal(match))
		}
	}
}

// VerifySplunkSecretViaAPI check if keys can be used to access api i.e validate they are authentic
func VerifySplunkSecretViaAPI(ctx context.Context, deployment *Deployment, testenvInstance *TestCaseEnv, verificationPods []string, data map[string][]byte, match bool) {
	var keysToMatch []string
	for _, podName := range verificationPods {
		if strings.Contains(podName, "standalone") || strings.Contains(podName, "indexer") {
			keysToMatch = []string{"password", "hec_token"}
		} else {
			keysToMatch = []string{"password"}
		}
		for _, secretName := range keysToMatch {
			validKey := false
			testenvInstance.Log.Info("Key Verificaton", "Pod Name", podName, "Key", secretName)
			validKey = CheckSecretViaAPI(ctx, deployment, podName, secretName, string(data[secretName]))
			gomega.Expect(validKey).Should(gomega.Equal(match))
		}
	}
}

// VerifyPVC verifies if PVC exists or not
func VerifyPVC(deployment *Deployment, testenvInstance *TestCaseEnv, ns string, pvcName string, expectedToExist bool, verificationTimeout time.Duration) {
	gomega.Eventually(func() bool {
		pvcExists := false
		pvcsList := DumpGetPvcs(testenvInstance.GetName())
		for i := 0; i < len(pvcsList); i++ {
			if strings.EqualFold(pvcsList[i], pvcName) {
				pvcExists = true
				break
			}
		}
		testenvInstance.Log.Info("PVC Status Verified", "PVC", pvcName, "STATUS", pvcExists, "EXPECTED", expectedToExist)
		return pvcExists
	}, verificationTimeout, PollInterval).Should(gomega.Equal(expectedToExist))
}

// VerifyPVCsPerDeployment verifies for a given deployment if PVCs (etc and var) exists
func VerifyPVCsPerDeployment(deployment *Deployment, testenvInstance *TestCaseEnv, deploymentType string, instances int, expectedtoExist bool, verificationTimeout time.Duration) {
	pvcKind := []string{"etc", "var"}
	for i := 0; i < instances; i++ {
		for _, pvcVolumeKind := range pvcKind {
			PvcName := fmt.Sprintf(PVCString, pvcVolumeKind, deployment.GetName(), deploymentType, i)
			VerifyPVC(deployment, testenvInstance, testenvInstance.GetName(), PvcName, expectedtoExist, verificationTimeout)
		}
	}
}

// VerifyAppInstalled verify that app of specific version is installed. Method assumes that app is installed in all CR's in namespace
func VerifyAppInstalled(ctx context.Context, deployment *Deployment, testenvInstance *TestCaseEnv, ns string, pods []string, apps []string, versionCheck bool, statusCheck string, checkupdated bool, clusterWideInstall bool) {
	for _, podName := range pods {
		for _, appName := range apps {
			status, versionInstalled, err := GetPodAppStatus(ctx, deployment, podName, ns, appName, clusterWideInstall)
			logf.Log.Info("App details", "App", appName, "Status", status, "Version", versionInstalled, "Error", err)
			gomega.Expect(err).To(gomega.Succeed(), "Unable to get app status on pod ")
			comparison := strings.EqualFold(status, statusCheck)
			//Check the app is installed on specific pods and un-installed on others for cluster-wide install
			var check bool
			if clusterWideInstall {
				if strings.Contains(podName, "-indexer-") || strings.Contains(podName, "-search-head-") {
					check = true
					testenvInstance.Log.Info("App Install Check", "Pod", podName, "App", appName, "Expected", check, "Found", comparison, "Scope:cluster", clusterWideInstall)
					gomega.Expect(comparison).Should(gomega.Equal(check))
				}
			} else {
				// For local install check pods individually
				if strings.Contains(podName, "-indexer-") || strings.Contains(podName, "-search-head-") {
					check = false
				} else {
					check = true
				}
				testenvInstance.Log.Info("App Install Check", "Pod", podName, "App", appName, "Expected", check, "Found", comparison, "Scope:cluster", clusterWideInstall)
				gomega.Expect(comparison).Should(gomega.Equal(check))
			}

			if versionCheck {
				// For clusterwide install do not check for versions on deployer and cluster-manager as the apps arent installed there
				if !(clusterWideInstall && (strings.Contains(podName, splcommon.TestDeployerDashed) || strings.Contains(podName, splcommon.TestClusterManagerDashed))) {
					var expectedVersion string
					if checkupdated {
						expectedVersion = AppInfo[appName]["V2"]
					} else {
						expectedVersion = AppInfo[appName]["V1"]
					}
					testenvInstance.Log.Info("Verify app", "On pod", podName, "App name", appName, "Expected version", expectedVersion, "Version installed", versionInstalled, "Updated", checkupdated)
					gomega.Expect(versionInstalled).Should(gomega.Equal(expectedVersion))
				}
			}
		}
	}
}

// VerifyAppsCopied verify that apps are copied to correct location based on POD. Set checkAppDirectory false to verify app is not copied.
<<<<<<< HEAD
func VerifyAppsCopied(ctx context.Context, deployment *Deployment, testenvInstance *TestCaseEnv, ns string, pods []string, apps []string, checkAppDirectory bool, scope string) {

=======
func VerifyAppsCopied(ctx context.Context, deployment *Deployment, testenvInstance *TestCaseEnv, ns string, pods []string, apps []string, checkAppDirectory bool, clusterWideInstall bool) {
>>>>>>> e6c314f5
	for _, podName := range pods {
		path := "etc/apps"
		//For cluster-wide install the apps are extracted to different locations
		if scope == enterpriseApi.ScopeCluster {
			if strings.Contains(podName, splcommon.ClusterManager) {
				path = splcommon.ManagerAppsLoc
			} else if strings.Contains(podName, splcommon.TestDeployerDashed) {
				path = splcommon.SHClusterAppsLoc
			} else if strings.Contains(podName, "-indexer-") {
				path = splcommon.PeerAppsLoc
			}
		}
		VerifyAppsInFolder(ctx, deployment, testenvInstance, ns, podName, apps, path, checkAppDirectory)
	}
}

// VerifyAppsInFolder verify that apps are present in folder. Set checkAppDirectory false to verify app is not copied.
func VerifyAppsInFolder(ctx context.Context, deployment *Deployment, testenvInstance *TestCaseEnv, ns string, podName string, apps []string, path string, checkAppDirectory bool) {
	gomega.Eventually(func() bool {
		// Using checkAppDirectory here to get all files in case of negative check.  GetDirsOrFilesInPath  will return files/directory when checkAppDirecotry is FALSE
		appList, err := GetDirsOrFilesInPath(ctx, deployment, podName, path, checkAppDirectory)
		gomega.Expect(err).To(gomega.Succeed(), "Unable to get apps on pod", "Pod", podName)
		for _, app := range apps {
			folderName := app + "/"
			found := CheckStringInSlice(appList, folderName)
			logf.Log.Info("App check", "On pod", podName, "check app", folderName, "is in path", path, "Status", found)
			if found != checkAppDirectory {
				return false
			}
		}
		return true
	}, deployment.GetTimeout(), PollInterval).Should(gomega.Equal(true))
}

<<<<<<< HEAD
// VerifyAppsDownloadedOnContainer verify that apps are downloaded by init container
func VerifyAppsDownloadedOnContainer(ctx context.Context, deployment *Deployment, testenvInstance *TestCaseEnv, ns string, pods []string, apps []string, path string) {

=======
// VerifyAppsDownloadedByInitContainer verify that apps are downloaded by init container
func VerifyAppsDownloadedByInitContainer(ctx context.Context, deployment *Deployment, testenvInstance *TestCaseEnv, ns string, pods []string, apps []string, path string) {
>>>>>>> e6c314f5
	for _, podName := range pods {
		appList, err := GetDirsOrFilesInPath(ctx, deployment, podName, path, false)
		gomega.Expect(err).To(gomega.Succeed(), "Unable to get apps on pod", "Pod", podName)
		for _, app := range apps {
			found := CheckStringInSlice(appList, app)
			testenvInstance.Log.Info("Check App files present on the pod", "Pod Name", podName, "App Name", app, "directory", path, "Status", found)
			gomega.Expect(found).Should(gomega.Equal(true))
		}
	}
}

// VerifyAppsPackageDeletedOnOperatorContainer verify that apps are deleted by container
func VerifyAppsPackageDeletedOnOperatorContainer(ctx context.Context, deployment *Deployment, testenvInstance *TestCaseEnv, ns string, pods []string, apps []string, path string) {
	for _, podName := range pods {
		for _, app := range apps {
			gomega.Eventually(func() bool {
				appList, err := GetOperatorDirsOrFilesInPath(ctx, deployment, podName, path, false)
				if err != nil {
					testenvInstance.Log.Error(err, "Unable to get apps on operator pod", "Pod", podName)
					return true
				}
				found := CheckStringInSlice(appList, app+"_")
				testenvInstance.Log.Info(fmt.Sprintf("Check App package deleted on the pod %s. App Name %s. Directory %s, Status %t", podName, app, path, found))
				return found
			}, deployment.GetTimeout(), PollInterval).Should(gomega.Equal(false))
		}
	}
}

// VerifyAppsPackageDeletedOnContainer verify that apps are deleted by container
func VerifyAppsPackageDeletedOnContainer(ctx context.Context, deployment *Deployment, testenvInstance *TestCaseEnv, ns string, pods []string, apps []string, path string) {
	for _, podName := range pods {
		for _, app := range apps {
			gomega.Eventually(func() bool {
				appList, err := GetDirsOrFilesInPath(ctx, deployment, podName, path, false)
				if err != nil {
					testenvInstance.Log.Error(err, "Unable to get apps on pod", "Pod", podName)
					return true
				}
				found := CheckStringInSlice(appList, app+"_")
				testenvInstance.Log.Info(fmt.Sprintf("Check App package deleted on the pod %s. App Name %s. Directory %s, Status %t", podName, app, path, found))
				return found
			}, deployment.GetTimeout(), PollInterval).Should(gomega.Equal(false))
		}
	}
}

// VerifyAppListPhase verify given app Phase has completed for the given list of apps for given CR Kind
func VerifyAppListPhase(ctx context.Context, deployment *Deployment, testenvInstance *TestCaseEnv, name string, crKind string, appSourceName string, phase enterpriseApi.AppPhaseType, appList []string) {
	if phase == enterpriseApi.PhaseDownload || phase == enterpriseApi.PhasePodCopy {
		for _, appName := range appList {
			testenvInstance.Log.Info(fmt.Sprintf("Check App Status for CR %s NAME %s APP NAME %s Expected Phase not to be %s", crKind, name, appName, phase))
			gomega.Eventually(func() enterpriseApi.AppPhaseType {
				appDeploymentInfo, err := GetAppDeploymentInfo(ctx, deployment, testenvInstance, name, crKind, appSourceName, appName)
				if err != nil {
					testenvInstance.Log.Error(err, "Failed to get app deployment info")
					return phase
				}
				testenvInstance.Log.Info(fmt.Sprintf("App State found for CR %s NAME %s APP NAME %s Expected Phase should not be %s", crKind, name, appName, phase), "Actual Phase", appDeploymentInfo.PhaseInfo.Phase, "App State", appDeploymentInfo)
				return appDeploymentInfo.PhaseInfo.Phase
			}, deployment.GetTimeout(), PollInterval).ShouldNot(gomega.Equal(phase))
		}
	} else {
		for _, appName := range appList {
			testenvInstance.Log.Info(fmt.Sprintf("Check App Status for CR %s NAME %s APP NAME %s Expected Phase %s", crKind, name, appName, phase))
			gomega.Eventually(func() enterpriseApi.AppPhaseType {
				appDeploymentInfo, err := GetAppDeploymentInfo(ctx, deployment, testenvInstance, name, crKind, appSourceName, appName)
				if err != nil {
					testenvInstance.Log.Error(err, "Failed to get app deployment info")
					return enterpriseApi.PhaseDownload
				}
				testenvInstance.Log.Info(fmt.Sprintf("App State found for CR %s NAME %s APP NAME %s Expected Phase %s", crKind, name, appName, phase), "Actual Phase", appDeploymentInfo.PhaseInfo.Phase, "App Phase Status", appDeploymentInfo.PhaseInfo.Status, "App State", appDeploymentInfo)
				if appDeploymentInfo.PhaseInfo.Status != enterpriseApi.AppPkgInstallComplete {
					testenvInstance.Log.Info("Phase Install Not Complete.", "Phase Found", appDeploymentInfo.PhaseInfo.Phase, "Phase Status Found", appDeploymentInfo.PhaseInfo.Status)
					return enterpriseApi.PhaseDownload
				}
				return appDeploymentInfo.PhaseInfo.Phase
			}, deployment.GetTimeout(), PollInterval).Should(gomega.Equal(phase))
		}
	}
}

// VerifyAppState verify given app state is in between states passed as parameters, i.e when Status is between 101 and 303 we would pass enterpriseApi.AppPkgInstallComplete and enterpriseApi.AppPkgPodCopyComplete
func VerifyAppState(ctx context.Context, deployment *Deployment, testenvInstance *TestCaseEnv, name string, crKind string, appSourceName string, appList []string, appStateFinal enterpriseApi.AppPhaseStatusType, appStateInitial enterpriseApi.AppPhaseStatusType) {
	for _, appName := range appList {
		gomega.Eventually(func() enterpriseApi.AppPhaseStatusType {
			appDeploymentInfo, _ := GetAppDeploymentInfo(ctx, deployment, testenvInstance, name, crKind, appSourceName, appName)
			return appDeploymentInfo.PhaseInfo.Status
		}, deployment.GetTimeout(), PollInterval).Should(gomega.BeNumerically("~", appStateFinal, appStateInitial)) //Check status value is between appStateInitial and appStateFinal
	}
}

// WaitForAppInstall waits until an app is correctly installed (having status equal to 303)
func WaitForAppInstall(ctx context.Context, deployment *Deployment, testenvInstance *TestCaseEnv, name string, crKind string, appSourceName string, appList []string) {
	for _, appName := range appList {
		gomega.Eventually(func() enterpriseApi.AppPhaseStatusType {
			appDeploymentInfo, _ := GetAppDeploymentInfo(ctx, deployment, testenvInstance, name, crKind, appSourceName, appName)
			return appDeploymentInfo.PhaseInfo.Status
		}, deployment.GetTimeout(), PollInterval).Should(gomega.BeEquivalentTo(enterpriseApi.AppPkgInstallComplete))
	}

}

// VerifyPodsInMCConfigMap checks if given pod names are present in given KEY of given MC's Config Map
func VerifyPodsInMCConfigMap(ctx context.Context, deployment *Deployment, testenvInstance *TestCaseEnv, pods []string, key string, mcName string, expected bool) {
	// Get contents of MC config map
	mcConfigMap, err := GetMCConfigMap(ctx, deployment, testenvInstance.GetName(), mcName)
	gomega.Expect(err).To(gomega.Succeed(), "Unable to get MC config map")
	for _, podName := range pods {
		testenvInstance.Log.Info("Checking for POD on  MC Config Map", "POD Name", podName, "DATA", mcConfigMap.Data)
		gomega.Expect(expected).To(gomega.Equal(CheckPodNameInString(podName, mcConfigMap.Data[key])), "Verify Pod in MC Config Map. Pod Name %s.", podName)
	}
}

// VerifyPodsInMCConfigString checks if given pod names are present in given KEY of given MC's Config Map
func VerifyPodsInMCConfigString(ctx context.Context, deployment *Deployment, testenvInstance *TestCaseEnv, pods []string, mcName string, expected bool, checkPodIP bool) {
	for _, podName := range pods {
		testenvInstance.Log.Info("Checking pod configured in MC POD Peers String", "Pod Name", podName)
		var found bool
		if checkPodIP {
			podIP := GetPodIP(testenvInstance.GetName(), podName)
			found = CheckPodNameOnMC(testenvInstance.GetName(), mcName, podIP)
		} else {
			found = CheckPodNameOnMC(testenvInstance.GetName(), mcName, podName)
		}
		gomega.Expect(expected).To(gomega.Equal(found), "Verify Pod in MC Config String. Pod Name %s.", podName)
	}
}

// VerifyClusterManagerBundlePush verify that bundle push was pushed on all indexers
func VerifyClusterManagerBundlePush(ctx context.Context, deployment *Deployment, testenvInstance *TestCaseEnv, ns string, replicas int, previousBundleHash string) {
	gomega.Eventually(func() bool {
		// Get Bundle status and check that each pod has successfully deployed the latest bundle
		clusterMasterBundleStatus := ClusterManagerBundlePushstatus(ctx, deployment, previousBundleHash)
		if len(clusterMasterBundleStatus) < replicas {
			testenvInstance.Log.Info("Bundle push on Pod not complete on all pods", "Pod with bundle push", clusterMasterBundleStatus)
			return false
		}
		clusterPodNames := DumpGetPods(testenvInstance.GetName())
		DumpGetTopPods(testenvInstance.GetName())
		DumpGetTopNodes()
		for _, podName := range clusterPodNames {
			if strings.Contains(podName, "-indexer-") {
				if _, present := clusterMasterBundleStatus[podName]; present {
					if clusterMasterBundleStatus[podName] != "Up" {
						testenvInstance.Log.Info("Bundle push on Pod not complete", "Pod Name", podName, "Status", clusterMasterBundleStatus[podName])
						return false
					}
				} else {
					testenvInstance.Log.Info("Bundle push not found on pod", "Podname", podName)
					return false
				}
			}
		}
		return true
	}, deployment.GetTimeout(), PollInterval).Should(gomega.Equal(true))
}

// VerifyDeployerBundlePush verify that bundle push was pushed on all search heads
func VerifyDeployerBundlePush(ctx context.Context, deployment *Deployment, testenvInstance *TestCaseEnv, ns string, replicas int) {
	gomega.Eventually(func() bool {
		deployerAppPushStatus := DeployerBundlePushstatus(ctx, deployment, ns)
		if len(deployerAppPushStatus) == 0 {
			testenvInstance.Log.Info("Bundle push not complete on all pods")
			DumpGetPods(testenvInstance.GetName())
			DumpGetTopPods(testenvInstance.GetName())
			DumpGetTopNodes()
			return false
		}
		for appName, val := range deployerAppPushStatus {
			if val < replicas {
				testenvInstance.Log.Info("Bundle push not complete on all pods for", "AppName", appName)
				DumpGetPods(testenvInstance.GetName())
				DumpGetTopPods(testenvInstance.GetName())
				DumpGetTopNodes()
				return false
			}
		}
		return true
	}, deployment.GetTimeout(), PollInterval).Should(gomega.Equal(true))
}

// VerifyNoPodReset verify that no pod reset during App install using phase3 framework
func VerifyNoPodReset(ctx context.Context, deployment *Deployment, testenvInstance *TestCaseEnv, ns string, podStartTimeMap map[string]time.Time, podToSkip []string) {
	// Get current Age on all splunk pods and compare with previous
	currentSplunkPodAge := GetPodsStartTime(ns)
	for podName, currentpodAge := range currentSplunkPodAge {
		// Only compare if the pod was present in previous pod iteration
		if _, ok := podStartTimeMap[podName]; ok {
			// Check if pod needs to be skipped
			if !CheckStringInSlice(podToSkip, podName) {
				podReset := currentpodAge.Equal(podStartTimeMap[podName])
				gomega.Expect(podReset).To(gomega.Equal(true), "Pod reset was detected. Pod Name %s. Current Pod Start Time %d. Previous Pod Start Time %d", podName, currentpodAge, podStartTimeMap[podName])
			}
		}
	}
}

// WaitForSplunkPodCleanup Wait for cleanup to happend
func WaitForSplunkPodCleanup(ctx context.Context, deployment *Deployment, testenvInstance *TestCaseEnv) {
	gomega.Eventually(func() int {
		testenvInstance.Log.Info("Waiting for Splunk Pods to be deleted before running test")
		return len(DumpGetPods(testenvInstance.GetName()))
	}, deployment.GetTimeout(), PollInterval).Should(gomega.Equal(0))
}

// WaitforAppInstallState Wait for App to reach state specified in conf file
func WaitforAppInstallState(ctx context.Context, deployment *Deployment, testenvInstance *TestCaseEnv, podNames []string, ns string, appName string, newState string, clusterWideInstall bool) {
	testenvInstance.Log.Info("Retrieve App state on pod")
	for _, podName := range podNames {
		gomega.Eventually(func() string {
			status, _, err := GetPodAppStatus(ctx, deployment, podName, ns, appName, clusterWideInstall)
			logf.Log.Info("App details", "App", appName, "Status", status, "Error", err, "podName", podName)
			return status
		}, deployment.GetTimeout(), PollInterval).Should(gomega.Equal(strings.ToUpper(newState)))
	}
}

// VerifyAppRepoState verify given app repo state is equal to given value for app for given CR Kind
func VerifyAppRepoState(ctx context.Context, deployment *Deployment, testenvInstance *TestCaseEnv, name string, crKind string, appSourceName string, repoValue int, appName string) {
	testenvInstance.Log.Info("Check for app repo state in CR")
	gomega.Eventually(func() int {
		appDeploymentInfo, err := GetAppDeploymentInfo(ctx, deployment, testenvInstance, name, crKind, appSourceName, appName)
		if err != nil {
			testenvInstance.Log.Error(err, "Failed to get app deployment info")
			return 0
		}
		testenvInstance.Log.Info(fmt.Sprintf("App State found for CR %s NAME %s APP NAME %s Expected repo value %d", crKind, name, appName, repoValue), "Actual Value", appDeploymentInfo.RepoState, "App State", appDeploymentInfo)
		return int(appDeploymentInfo.RepoState)
	}, deployment.GetTimeout(), PollInterval).Should(gomega.Equal(repoValue))
}<|MERGE_RESOLUTION|>--- conflicted
+++ resolved
@@ -64,11 +64,7 @@
 
 // VerifyMonitoringConsoleReady verify Monitoring Console CR is in Ready Status and does not flip-flop
 func VerifyMonitoringConsoleReady(ctx context.Context, deployment *Deployment, mcName string, monitoringConsole *enterpriseApi.MonitoringConsole, testenvInstance *TestCaseEnv) {
-<<<<<<< HEAD
-	gomega.Eventually(func() splcommon.Phase {
-=======
-	gomega.Eventually(func() enterpriseApi.Phase {
->>>>>>> e6c314f5
+	gomega.Eventually(func() enterpriseApi.Phase {
 		err := deployment.GetInstance(ctx, mcName, monitoringConsole)
 		if err != nil {
 			return enterpriseApi.PhaseError
@@ -81,11 +77,7 @@
 	}, deployment.GetTimeout(), PollInterval).Should(gomega.Equal(enterpriseApi.PhaseReady))
 
 	// In a steady state, we should stay in Ready and not flip-flop around
-<<<<<<< HEAD
-	gomega.Consistently(func() splcommon.Phase {
-=======
 	gomega.Consistently(func() enterpriseApi.Phase {
->>>>>>> e6c314f5
 		_ = deployment.GetInstance(ctx, mcName, monitoringConsole)
 		return monitoringConsole.Status.Phase
 	}, ConsistentDuration, ConsistentPollInterval).Should(gomega.Equal(enterpriseApi.PhaseReady))
@@ -93,11 +85,7 @@
 
 // StandaloneReady verify Standalone is in ReadyStatus and does not flip-flop
 func StandaloneReady(ctx context.Context, deployment *Deployment, deploymentName string, standalone *enterpriseApi.Standalone, testenvInstance *TestCaseEnv) {
-<<<<<<< HEAD
-	gomega.Eventually(func() splcommon.Phase {
-=======
-	gomega.Eventually(func() enterpriseApi.Phase {
->>>>>>> e6c314f5
+	gomega.Eventually(func() enterpriseApi.Phase {
 		err := deployment.GetInstance(ctx, deploymentName, standalone)
 		if err != nil {
 			return enterpriseApi.PhaseError
@@ -110,11 +98,7 @@
 	}, deployment.GetTimeout(), PollInterval).Should(gomega.Equal(enterpriseApi.PhaseReady))
 
 	// In a steady state, we should stay in Ready and not flip-flop around
-<<<<<<< HEAD
-	gomega.Consistently(func() splcommon.Phase {
-=======
 	gomega.Consistently(func() enterpriseApi.Phase {
->>>>>>> e6c314f5
 		_ = deployment.GetInstance(ctx, deployment.GetName(), standalone)
 		return standalone.Status.Phase
 	}, ConsistentDuration, ConsistentPollInterval).Should(gomega.Equal(enterpriseApi.PhaseReady))
@@ -124,11 +108,7 @@
 func SearchHeadClusterReady(ctx context.Context, deployment *Deployment, testenvInstance *TestCaseEnv) {
 	shc := &enterpriseApi.SearchHeadCluster{}
 	instanceName := fmt.Sprintf("%s-shc", deployment.GetName())
-<<<<<<< HEAD
-	gomega.Eventually(func() splcommon.Phase {
-=======
-	gomega.Eventually(func() enterpriseApi.Phase {
->>>>>>> e6c314f5
+	gomega.Eventually(func() enterpriseApi.Phase {
 		err := deployment.GetInstance(ctx, instanceName, shc)
 		if err != nil {
 			return enterpriseApi.PhaseError
@@ -140,11 +120,7 @@
 		return shc.Status.Phase
 	}, deployment.GetTimeout(), PollInterval).Should(gomega.Equal(enterpriseApi.PhaseReady))
 
-<<<<<<< HEAD
-	gomega.Eventually(func() splcommon.Phase {
-=======
-	gomega.Eventually(func() enterpriseApi.Phase {
->>>>>>> e6c314f5
+	gomega.Eventually(func() enterpriseApi.Phase {
 		err := deployment.GetInstance(ctx, instanceName, shc)
 		if err != nil {
 			return enterpriseApi.PhaseError
@@ -156,11 +132,7 @@
 		return shc.Status.DeployerPhase
 	}, deployment.GetTimeout(), PollInterval).Should(gomega.Equal(enterpriseApi.PhaseReady))
 
-<<<<<<< HEAD
-	gomega.Eventually(func() splcommon.Phase {
-=======
-	gomega.Eventually(func() enterpriseApi.Phase {
->>>>>>> e6c314f5
+	gomega.Eventually(func() enterpriseApi.Phase {
 		err := deployment.GetInstance(ctx, instanceName, shc)
 		if err != nil {
 			return enterpriseApi.PhaseError
@@ -173,11 +145,7 @@
 	}, deployment.GetTimeout(), PollInterval).Should(gomega.Equal(enterpriseApi.PhaseReady))
 
 	// In a steady state, we should stay in Ready and not flip-flop around
-<<<<<<< HEAD
-	gomega.Consistently(func() splcommon.Phase {
-=======
 	gomega.Consistently(func() enterpriseApi.Phase {
->>>>>>> e6c314f5
 		_ = deployment.GetInstance(ctx, deployment.GetName(), shc)
 		testenvInstance.Log.Info("Check for Consistency Search Head Cluster phase to be ready", "instance", shc.ObjectMeta.Name, "Phase", shc.Status.Phase)
 		return shc.Status.Phase
@@ -188,11 +156,7 @@
 func SingleSiteIndexersReady(ctx context.Context, deployment *Deployment, testenvInstance *TestCaseEnv) {
 	idc := &enterpriseApi.IndexerCluster{}
 	instanceName := fmt.Sprintf("%s-idxc", deployment.GetName())
-<<<<<<< HEAD
-	gomega.Eventually(func() splcommon.Phase {
-=======
-	gomega.Eventually(func() enterpriseApi.Phase {
->>>>>>> e6c314f5
+	gomega.Eventually(func() enterpriseApi.Phase {
 		err := deployment.GetInstance(ctx, instanceName, idc)
 		if err != nil {
 			return enterpriseApi.PhaseError
@@ -205,11 +169,7 @@
 	}, deployment.GetTimeout(), PollInterval).Should(gomega.Equal(enterpriseApi.PhaseReady))
 
 	// In a steady state, we should stay in Ready and not flip-flop around
-<<<<<<< HEAD
-	gomega.Consistently(func() splcommon.Phase {
-=======
 	gomega.Consistently(func() enterpriseApi.Phase {
->>>>>>> e6c314f5
 		_ = deployment.GetInstance(ctx, instanceName, idc)
 		testenvInstance.Log.Info("Check for Consistency indexer instance's phase to be ready", "instance", instanceName, "Phase", idc.Status.Phase)
 		return idc.Status.Phase
@@ -220,11 +180,7 @@
 func ClusterManagerReady(ctx context.Context, deployment *Deployment, testenvInstance *TestCaseEnv) {
 	// Ensure that the cluster-manager goes to Ready phase
 	cm := &enterpriseApi.ClusterMaster{}
-<<<<<<< HEAD
-	gomega.Eventually(func() splcommon.Phase {
-=======
-	gomega.Eventually(func() enterpriseApi.Phase {
->>>>>>> e6c314f5
+	gomega.Eventually(func() enterpriseApi.Phase {
 		err := deployment.GetInstance(ctx, deployment.GetName(), cm)
 		if err != nil {
 			return enterpriseApi.PhaseError
@@ -238,11 +194,7 @@
 	}, deployment.GetTimeout(), PollInterval).Should(gomega.Equal(enterpriseApi.PhaseReady))
 
 	// In a steady state, cluster-manager should stay in Ready and not flip-flop around
-<<<<<<< HEAD
-	gomega.Consistently(func() splcommon.Phase {
-=======
 	gomega.Consistently(func() enterpriseApi.Phase {
->>>>>>> e6c314f5
 		_ = deployment.GetInstance(ctx, deployment.GetName(), cm)
 		testenvInstance.Log.Info("Check for Consistency "+splcommon.ClusterManager+" phase to be ready", "instance", cm.ObjectMeta.Name, "Phase", cm.Status.Phase)
 		return cm.Status.Phase
@@ -258,11 +210,7 @@
 		siteIndexerMap[siteName] = []string{fmt.Sprintf("splunk-%s-indexer-0", instanceName)}
 		// Ensure indexers go to Ready phase
 		idc := &enterpriseApi.IndexerCluster{}
-<<<<<<< HEAD
-		gomega.Eventually(func() splcommon.Phase {
-=======
 		gomega.Eventually(func() enterpriseApi.Phase {
->>>>>>> e6c314f5
 			err := deployment.GetInstance(ctx, instanceName, idc)
 			if err != nil {
 				return enterpriseApi.PhaseError
@@ -275,11 +223,7 @@
 		}, deployment.GetTimeout(), PollInterval).Should(gomega.Equal(enterpriseApi.PhaseReady))
 
 		// In a steady state, we should stay in Ready and not flip-flop around
-<<<<<<< HEAD
-		gomega.Consistently(func() splcommon.Phase {
-=======
 		gomega.Consistently(func() enterpriseApi.Phase {
->>>>>>> e6c314f5
 			_ = deployment.GetInstance(ctx, instanceName, idc)
 			testenvInstance.Log.Info("Check for Consistency indexer site instance phase to be ready", "instance", instanceName, "Phase", idc.Status.Phase)
 			return idc.Status.Phase
@@ -350,11 +294,7 @@
 	licenseMaster := &enterpriseApi.LicenseMaster{}
 
 	testenvInstance.Log.Info("Verifying License Manager becomes READY")
-<<<<<<< HEAD
-	gomega.Eventually(func() splcommon.Phase {
-=======
-	gomega.Eventually(func() enterpriseApi.Phase {
->>>>>>> e6c314f5
+	gomega.Eventually(func() enterpriseApi.Phase {
 		err := deployment.GetInstance(ctx, deployment.GetName(), licenseMaster)
 		if err != nil {
 			return enterpriseApi.PhaseError
@@ -369,11 +309,7 @@
 	}, deployment.GetTimeout(), PollInterval).Should(gomega.Equal(enterpriseApi.PhaseReady))
 
 	// In a steady state, we should stay in Ready and not flip-flop around
-<<<<<<< HEAD
-	gomega.Consistently(func() splcommon.Phase {
-=======
 	gomega.Consistently(func() enterpriseApi.Phase {
->>>>>>> e6c314f5
 		_ = deployment.GetInstance(ctx, deployment.GetName(), licenseMaster)
 		return licenseMaster.Status.Phase
 	}, ConsistentDuration, ConsistentPollInterval).Should(gomega.Equal(enterpriseApi.PhaseReady))
@@ -472,13 +408,8 @@
 }
 
 // VerifySearchHeadClusterPhase verify the phase of SHC matches given phase
-<<<<<<< HEAD
-func VerifySearchHeadClusterPhase(ctx context.Context, deployment *Deployment, testenvInstance *TestCaseEnv, phase splcommon.Phase) {
-	gomega.Eventually(func() splcommon.Phase {
-=======
 func VerifySearchHeadClusterPhase(ctx context.Context, deployment *Deployment, testenvInstance *TestCaseEnv, phase enterpriseApi.Phase) {
 	gomega.Eventually(func() enterpriseApi.Phase {
->>>>>>> e6c314f5
 		shc := &enterpriseApi.SearchHeadCluster{}
 		shcName := deployment.GetName() + "-shc"
 		err := deployment.GetInstance(ctx, shcName, shc)
@@ -494,13 +425,8 @@
 }
 
 // VerifyIndexerClusterPhase verify the phase of idxc matches the given phase
-<<<<<<< HEAD
-func VerifyIndexerClusterPhase(ctx context.Context, deployment *Deployment, testenvInstance *TestCaseEnv, phase splcommon.Phase, idxcName string) {
-	gomega.Eventually(func() splcommon.Phase {
-=======
 func VerifyIndexerClusterPhase(ctx context.Context, deployment *Deployment, testenvInstance *TestCaseEnv, phase enterpriseApi.Phase, idxcName string) {
 	gomega.Eventually(func() enterpriseApi.Phase {
->>>>>>> e6c314f5
 		idxc := &enterpriseApi.IndexerCluster{}
 		err := deployment.GetInstance(ctx, idxcName, idxc)
 		if err != nil {
@@ -515,13 +441,8 @@
 }
 
 // VerifyStandalonePhase verify the phase of Standalone CR
-<<<<<<< HEAD
-func VerifyStandalonePhase(ctx context.Context, deployment *Deployment, testenvInstance *TestCaseEnv, crName string, phase splcommon.Phase) {
-	gomega.Eventually(func() splcommon.Phase {
-=======
 func VerifyStandalonePhase(ctx context.Context, deployment *Deployment, testenvInstance *TestCaseEnv, crName string, phase enterpriseApi.Phase) {
 	gomega.Eventually(func() enterpriseApi.Phase {
->>>>>>> e6c314f5
 		standalone := &enterpriseApi.Standalone{}
 		err := deployment.GetInstance(ctx, deployment.GetName(), standalone)
 		if err != nil {
@@ -536,13 +457,8 @@
 }
 
 // VerifyMonitoringConsolePhase verify the phase of Monitoring Console CR
-<<<<<<< HEAD
-func VerifyMonitoringConsolePhase(ctx context.Context, deployment *Deployment, testenvInstance *TestCaseEnv, crName string, phase splcommon.Phase) {
-	gomega.Eventually(func() splcommon.Phase {
-=======
 func VerifyMonitoringConsolePhase(ctx context.Context, deployment *Deployment, testenvInstance *TestCaseEnv, crName string, phase enterpriseApi.Phase) {
 	gomega.Eventually(func() enterpriseApi.Phase {
->>>>>>> e6c314f5
 		mc := &enterpriseApi.MonitoringConsole{}
 		err := deployment.GetInstance(ctx, crName, mc)
 		if err != nil {
@@ -670,15 +586,9 @@
 }
 
 // VerifyClusterManagerPhase verify phase of cluster manager
-<<<<<<< HEAD
-func VerifyClusterManagerPhase(ctx context.Context, deployment *Deployment, testenvInstance *TestCaseEnv, phase splcommon.Phase) {
-	cm := &enterpriseApi.ClusterMaster{}
-	gomega.Eventually(func() splcommon.Phase {
-=======
 func VerifyClusterManagerPhase(ctx context.Context, deployment *Deployment, testenvInstance *TestCaseEnv, phase enterpriseApi.Phase) {
 	cm := &enterpriseApi.ClusterMaster{}
 	gomega.Eventually(func() enterpriseApi.Phase {
->>>>>>> e6c314f5
 		err := deployment.GetInstance(ctx, deployment.GetName(), cm)
 		if err != nil {
 			return enterpriseApi.PhaseError
@@ -868,12 +778,8 @@
 }
 
 // VerifyAppsCopied verify that apps are copied to correct location based on POD. Set checkAppDirectory false to verify app is not copied.
-<<<<<<< HEAD
 func VerifyAppsCopied(ctx context.Context, deployment *Deployment, testenvInstance *TestCaseEnv, ns string, pods []string, apps []string, checkAppDirectory bool, scope string) {
 
-=======
-func VerifyAppsCopied(ctx context.Context, deployment *Deployment, testenvInstance *TestCaseEnv, ns string, pods []string, apps []string, checkAppDirectory bool, clusterWideInstall bool) {
->>>>>>> e6c314f5
 	for _, podName := range pods {
 		path := "etc/apps"
 		//For cluster-wide install the apps are extracted to different locations
@@ -908,14 +814,9 @@
 	}, deployment.GetTimeout(), PollInterval).Should(gomega.Equal(true))
 }
 
-<<<<<<< HEAD
 // VerifyAppsDownloadedOnContainer verify that apps are downloaded by init container
 func VerifyAppsDownloadedOnContainer(ctx context.Context, deployment *Deployment, testenvInstance *TestCaseEnv, ns string, pods []string, apps []string, path string) {
 
-=======
-// VerifyAppsDownloadedByInitContainer verify that apps are downloaded by init container
-func VerifyAppsDownloadedByInitContainer(ctx context.Context, deployment *Deployment, testenvInstance *TestCaseEnv, ns string, pods []string, apps []string, path string) {
->>>>>>> e6c314f5
 	for _, podName := range pods {
 		appList, err := GetDirsOrFilesInPath(ctx, deployment, podName, path, false)
 		gomega.Expect(err).To(gomega.Succeed(), "Unable to get apps on pod", "Pod", podName)

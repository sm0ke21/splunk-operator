--- conflicted
+++ resolved
@@ -24,10 +24,6 @@
 	. "github.com/onsi/ginkgo"
 	. "github.com/onsi/gomega"
 	enterpriseApi "github.com/splunk/splunk-operator/api/v3"
-<<<<<<< HEAD
-	splcommon "github.com/splunk/splunk-operator/pkg/splunk/common"
-=======
->>>>>>> e6c314f5
 	"github.com/splunk/splunk-operator/test/testenv"
 	corev1 "k8s.io/api/core/v1"
 )
@@ -111,14 +107,9 @@
 			testenv.VerifyLMConfiguredOnPod(ctx, deployment, searchHeadPodName)
 
 			// Verify LM Configured on Monitoring Console
-<<<<<<< HEAD
 			monitoringConsolePodName := fmt.Sprintf(testenv.MonitoringConsolePod, deployment.GetName())
 			testenv.VerifyLMConfiguredOnPod(ctx, deployment, monitoringConsolePodName)
 
-=======
-			monitoringConsolePodName := fmt.Sprintf(testenv.MonitoringConsolePod, deployment.GetName(), 0)
-			testenv.VerifyLMConfiguredOnPod(ctx, deployment, monitoringConsolePodName)
->>>>>>> e6c314f5
 		})
 	})
 
@@ -161,12 +152,8 @@
 
 			// Create App framework Spec
 			volumeName := "lm-test-volume-" + testenv.RandomDNSName(3)
-<<<<<<< HEAD
 
 			volumeSpec := []enterpriseApi.VolumeSpec{testenv.GenerateIndexVolumeSpec(volumeName, testenv.GetS3Endpoint(), testcaseEnvInst.GetIndexSecretName(), "aws", "s3", testenv.GetDefaultS3Region())}
-=======
-			volumeSpec := []enterpriseApi.VolumeSpec{testenv.GenerateIndexVolumeSpec(volumeName, testenv.GetS3Endpoint(), testcaseEnvInst.GetIndexSecretName(), "aws", "s3")}
->>>>>>> e6c314f5
 
 			// AppSourceDefaultSpec: Remote Storage volume name and Scope of App deployment
 			appSourceDefaultSpec := enterpriseApi.AppSourceDefaultSpec{
@@ -217,11 +204,7 @@
 
 			// Verify apps are copied at the correct location on LM (/etc/apps/)
 			podName := []string{fmt.Sprintf(testenv.LicenseManagerPod, deployment.GetName(), 0)}
-<<<<<<< HEAD
 			testenv.VerifyAppsCopied(ctx, deployment, testcaseEnvInst, testenvInstance.GetName(), podName, appListV1, true, enterpriseApi.ScopeLocal)
-=======
-			testenv.VerifyAppsCopied(ctx, deployment, testcaseEnvInst, testcaseEnvInst.GetName(), podName, appListV1, true, false)
->>>>>>> e6c314f5
 
 			// Verify apps are installed on LM
 			lmPodName := []string{fmt.Sprintf(testenv.LicenseManagerPod, deployment.GetName(), 0)}
@@ -251,11 +234,7 @@
 			testenv.LicenseManagerReady(ctx, deployment, testcaseEnvInst)
 
 			// Verify apps are copied at the correct location on LM (/etc/apps/)
-<<<<<<< HEAD
 			testenv.VerifyAppsCopied(ctx, deployment, testcaseEnvInst, testenvInstance.GetName(), podName, appListV2, true, enterpriseApi.ScopeLocal)
-=======
-			testenv.VerifyAppsCopied(ctx, deployment, testcaseEnvInst, testcaseEnvInst.GetName(), podName, appListV2, true, false)
->>>>>>> e6c314f5
 
 			// Verify apps are installed on LM
 			testenv.VerifyAppInstalled(ctx, deployment, testcaseEnvInst, testcaseEnvInst.GetName(), lmPodName, appListV2, true, "enabled", true, false)

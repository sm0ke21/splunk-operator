// Copyright (c) 2018-2022 Splunk Inc. All rights reserved.

//
// Licensed under the Apache License, Version 2.0 (the "License");
// you may not use this file except in compliance with the License.
// You may obtain a copy of the License at
//
//  http://www.apache.org/licenses/LICENSE-2.0
//
// Unless required by applicable law or agreed to in writing, software
// distributed under the License is distributed on an "AS IS" BASIS,
// WITHOUT WARRANTIES OR CONDITIONS OF ANY KIND, either express or implied.
// See the License for the specific language governing permissions and
// limitations under the License.
package crcrud

import (
	"context"
	"fmt"

	. "github.com/onsi/ginkgo"
	. "github.com/onsi/gomega"
	enterpriseApi "github.com/splunk/splunk-operator/api/v3"
	"github.com/splunk/splunk-operator/test/testenv"
	corev1 "k8s.io/api/core/v1"
	"k8s.io/apimachinery/pkg/api/resource"
)

var _ = Describe("Crcrud test for SVA S1", func() {

	var testcaseEnvInst *testenv.TestCaseEnv
	var deployment *testenv.Deployment
	var defaultCPULimits string
	var newCPULimits string
	var ctx context.Context

	BeforeEach(func() {
		var err error
		name := fmt.Sprintf("%s-%s", testenvInstance.GetName(), testenv.RandomDNSName(3))
		testcaseEnvInst, err = testenv.NewDefaultTestCaseEnv(testenvInstance.GetKubeClient(), name)
		Expect(err).To(Succeed(), "Unable to create testcaseenv")
		deployment, err = testcaseEnvInst.NewDeployment(testenv.RandomDNSName(3))
		Expect(err).To(Succeed(), "Unable to create deployment")
		defaultCPULimits = "4"
		newCPULimits = "2"
		ctx = context.TODO()
	})

	AfterEach(func() {
		// When a test spec failed, skip the teardown so we can troubleshoot.
		if CurrentGinkgoTestDescription().Failed {
			testcaseEnvInst.SkipTeardown = true
		}
		if deployment != nil {
			deployment.Teardown()
		}
		if testcaseEnvInst != nil {
			Expect(testcaseEnvInst.Teardown()).ToNot(HaveOccurred())
		}
	})

	Context("Standalone deployment (S1)", func() {
		It("crcrud, integration, s1: can deploy a standalone instance, change its CR, update the instance", func() {

			// Deploy Standalone
			mcRef := deployment.GetName()
			standalone, err := deployment.DeployStandalone(ctx, deployment.GetName(), mcRef, "")
			Expect(err).To(Succeed(), "Unable to deploy standalone instance")

			// Verify Standalone goes to ready state
			testenv.StandaloneReady(ctx, deployment, deployment.GetName(), standalone, testcaseEnvInst)

			// Deploy Monitoring Console CRD
			mc, err := deployment.DeployMonitoringConsole(ctx, deployment.GetName(), "")
			Expect(err).To(Succeed(), "Unable to deploy Monitoring Console One instance")

			// Verify Monitoring Console is Ready and stays in ready state
			testenv.VerifyMonitoringConsoleReady(ctx, deployment, deployment.GetName(), mc, testcaseEnvInst)

			// Verify CPU limits before updating the CR
			standalonePodName := fmt.Sprintf(testenv.StandalonePod, deployment.GetName(), 0)
			testenv.VerifyCPULimits(deployment, testcaseEnvInst.GetName(), standalonePodName, defaultCPULimits)

			// Change CPU limits to trigger CR update
			standalone.Spec.Resources.Limits = corev1.ResourceList{
				"cpu": resource.MustParse(newCPULimits),
			}
			err = deployment.UpdateCR(ctx, standalone)
			Expect(err).To(Succeed(), "Unable to deploy standalone instance with updated CR ")

			// Verify Standalone is updating
<<<<<<< HEAD
			testenv.VerifyStandalonePhase(ctx, deployment, testcaseEnvInst, deployment.GetName(), splcommon.PhaseUpdating)

			// Verify Standalone goes to ready state
			testenv.VerifyStandalonePhase(ctx, deployment, testcaseEnvInst, deployment.GetName(), splcommon.PhaseReady)
=======
			testenv.VerifyStandalonePhase(ctx, deployment, testcaseEnvInst, deployment.GetName(), enterpriseApi.PhaseUpdating)

			// Verify Standalone goes to ready state
			testenv.VerifyStandalonePhase(ctx, deployment, testcaseEnvInst, deployment.GetName(), enterpriseApi.PhaseReady)
>>>>>>> e6c314f5

			// Verify Monitoring Console is Ready and stays in ready state
			testenv.VerifyMonitoringConsoleReady(ctx, deployment, deployment.GetName(), mc, testcaseEnvInst)

			// Verify CPU limits after updating the CR
			testenv.VerifyCPULimits(deployment, testcaseEnvInst.GetName(), standalonePodName, newCPULimits)
		})
	})
})<|MERGE_RESOLUTION|>--- conflicted
+++ resolved
@@ -89,17 +89,10 @@
 			Expect(err).To(Succeed(), "Unable to deploy standalone instance with updated CR ")
 
 			// Verify Standalone is updating
-<<<<<<< HEAD
-			testenv.VerifyStandalonePhase(ctx, deployment, testcaseEnvInst, deployment.GetName(), splcommon.PhaseUpdating)
-
-			// Verify Standalone goes to ready state
-			testenv.VerifyStandalonePhase(ctx, deployment, testcaseEnvInst, deployment.GetName(), splcommon.PhaseReady)
-=======
 			testenv.VerifyStandalonePhase(ctx, deployment, testcaseEnvInst, deployment.GetName(), enterpriseApi.PhaseUpdating)
 
 			// Verify Standalone goes to ready state
 			testenv.VerifyStandalonePhase(ctx, deployment, testcaseEnvInst, deployment.GetName(), enterpriseApi.PhaseReady)
->>>>>>> e6c314f5
 
 			// Verify Monitoring Console is Ready and stays in ready state
 			testenv.VerifyMonitoringConsoleReady(ctx, deployment, deployment.GetName(), mc, testcaseEnvInst)

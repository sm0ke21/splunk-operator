--- conflicted
+++ resolved
@@ -61,11 +61,7 @@
 			Expect(err).To(Succeed(), "Unable to deploy cluster")
 
 			// Ensure that the Cluster Manager goes to Ready phase
-<<<<<<< HEAD
-			testenv.ClusterMasterReady(deployment, testenvInstance)
-=======
 			testenv.ClusterManagerReady(deployment, testenvInstance)
->>>>>>> 79dd6ac0
 
 			// Ensure Indexers go to Ready phase
 			testenv.SingleSiteIndexersReady(deployment, testenvInstance)
@@ -159,11 +155,7 @@
 			Expect(err).To(Succeed(), "Unable to deploy cluster")
 
 			// Ensure that the Cluster Manager goes to Ready phase
-<<<<<<< HEAD
-			testenv.ClusterMasterReady(deployment, testenvInstance)
-=======
 			testenv.ClusterManagerReady(deployment, testenvInstance)
->>>>>>> 79dd6ac0
 
 			// Ensure Indexers go to Ready phase
 			testenv.SingleSiteIndexersReady(deployment, testenvInstance)
@@ -191,11 +183,7 @@
 			testenv.VerifyPVCsPerDeployment(deployment, testenvInstance, "idxc-indexer", 3, true, verificationTimeout)
 
 			// Verify Cluster Manager PVCs (etc and var) exists
-<<<<<<< HEAD
-			testenv.VerifyPVCsPerDeployment(deployment, testenvInstance, "cluster-master", 1, true, verificationTimeout)
-=======
 			testenv.VerifyPVCsPerDeployment(deployment, testenvInstance, splcommon.ClusterManager, 1, true, verificationTimeout)
->>>>>>> 79dd6ac0
 
 			// Delete the Search Head Cluster
 			shc := &enterpriseApi.SearchHeadCluster{}
@@ -234,14 +222,10 @@
 			testenv.VerifyPVCsPerDeployment(deployment, testenvInstance, "idxc-indexer", 3, false, verificationTimeout)
 
 			// Verify Cluster Manager PVCs (etc and var) have been deleted
-<<<<<<< HEAD
-			testenv.VerifyPVCsPerDeployment(deployment, testenvInstance, "cluster-master", 1, false, verificationTimeout)
-=======
 			testenv.VerifyPVCsPerDeployment(deployment, testenvInstance, splcommon.ClusterManager, 1, false, verificationTimeout)
 
 			// Verify Monitoring Console PVCs (etc and var) have been deleted
 			testenv.VerifyPVCsPerDeployment(deployment, testenvInstance, "monitoring-console", 1, false, verificationTimeout)
->>>>>>> 79dd6ac0
 		})
 	})
 })
// Copyright (c) 2018-2022 Splunk Inc. All rights reserved.

//
// Licensed under the Apache License, Version 2.0 (the "License");
// you may not use this file except in compliance with the License.
// You may obtain a copy of the License at
//
// 	http://www.apache.org/licenses/LICENSE-2.0
//
// Unless required by applicable law or agreed to in writing, software
// distributed under the License is distributed on an "AS IS" BASIS,
// WITHOUT WARRANTIES OR CONDITIONS OF ANY KIND, either express or implied.
// See the License for the specific language governing permissions and
// limitations under the License.
package ingestsearchtest

import (
	"bufio"
	"context"
	"encoding/json"
	"fmt"
	"io"
	"os"
	"strings"
	"time"

	. "github.com/onsi/ginkgo"
	. "github.com/onsi/gomega"

	enterpriseApi "github.com/splunk/splunk-operator/api/v3"
	"github.com/splunk/splunk-operator/test/testenv"
)

var _ = Describe("Ingest and Search Test", func() {

	var testcaseEnvInst *testenv.TestCaseEnv
	var deployment *testenv.Deployment
	var firstLine string
	ctx := context.TODO()

	BeforeEach(func() {
		var err error
		name := fmt.Sprintf("%s-%s", testenvInstance.GetName(), testenv.RandomDNSName(3))
		testcaseEnvInst, err = testenv.NewDefaultTestCaseEnv(testenvInstance.GetKubeClient(), name)
		Expect(err).To(Succeed(), "Unable to create testcaseenv")
		deployment, err = testcaseEnvInst.NewDeployment(testenv.RandomDNSName(3))
		Expect(err).To(Succeed(), "Unable to create deployment")
	})

	AfterEach(func() {
		// When a test spec failed, skip the teardown so we can troubleshoot.
		if CurrentGinkgoTestDescription().Failed {
			testcaseEnvInst.SkipTeardown = true
		}
		if deployment != nil {
			deployment.Teardown()
		}
		if testcaseEnvInst != nil {
			Expect(testcaseEnvInst.Teardown()).ToNot(HaveOccurred())
		}
	})

	Context("Standalone deployment (S1)", func() {
		It("ingest_search, integration, s1: can search internal logs for standalone instance", func() {

			standalone, err := deployment.DeployStandalone(ctx, deployment.GetName(), "", "")
			Expect(err).To(Succeed(), "Unable to deploy standalone instance ")

			// Wait for standalone to be in READY Status
			testenv.StandaloneReady(ctx, deployment, deployment.GetName(), standalone, testcaseEnvInst)

			Eventually(func() enterpriseApi.Phase {
				podName := fmt.Sprintf("splunk-%s-standalone-0", deployment.GetName())

				searchString := "index=_internal | stats count by host"
				searchResultsResp, err := testenv.PerformSearchSync(ctx, podName, searchString, deployment)
				if err != nil {
					testcaseEnvInst.Log.Error(err, "Failed to execute search on pod", "pod", podName, "searchString", searchString)
<<<<<<< HEAD
					return splcommon.PhaseError
=======
					return enterpriseApi.PhaseError
>>>>>>> e6c314f5
				}
				testcaseEnvInst.Log.Info("Performed a search", "searchString", searchString)

				var searchResults map[string]interface{}
				unmarshalErr := json.Unmarshal([]byte(searchResultsResp), &searchResults)
				if unmarshalErr != nil {
					testcaseEnvInst.Log.Error(unmarshalErr, "Failed to unmarshal JSON response")
				}

				prettyResults, jsonErr := json.MarshalIndent(searchResults, "", "    ")
				if jsonErr != nil {
					testcaseEnvInst.Log.Error(jsonErr, "Failed to generate pretty json")
				} else {
					testcaseEnvInst.Log.Info("Sync Search results:", "prettyResults", string(prettyResults))
				}

				return standalone.Status.Phase
			}, deployment.GetTimeout(), PollInterval).Should(Equal(enterpriseApi.PhaseReady))

			Eventually(func() enterpriseApi.Phase {
				podName := fmt.Sprintf("splunk-%s-standalone-0", deployment.GetName())
				searchString := "index=_internal GUID component=ServerConfig"

				// Perform a simple search
				sid, reqErr := testenv.PerformSearchReq(ctx, podName, searchString, deployment)
				if reqErr != nil {
					testcaseEnvInst.Log.Error(reqErr, "Failed to execute search on pod", "pod", podName, "searchString", searchString)
<<<<<<< HEAD
					return splcommon.PhaseError
=======
					return enterpriseApi.PhaseError
>>>>>>> e6c314f5
				}
				testcaseEnvInst.Log.Info("Got a search with sid", "sid", sid)

				// Check SID status until done
				searchStatusResult, statusErr := testenv.GetSearchStatus(ctx, podName, sid, deployment)
				if statusErr != nil {
					testcaseEnvInst.Log.Error(statusErr, "Failed to get search status on pod", "pod", podName, "sid", sid)
<<<<<<< HEAD
					return splcommon.PhaseError
=======
					return enterpriseApi.PhaseError
>>>>>>> e6c314f5
				}
				testcaseEnvInst.Log.Info("Search status:", "searchStatusResult", searchStatusResult)

				// Get SID results
				searchResultsResp, resErr := testenv.GetSearchResults(ctx, podName, sid, deployment)
				if resErr != nil {
					testcaseEnvInst.Log.Error(resErr, "Failed to get search results on pod", "pod", podName, "sid", sid)
<<<<<<< HEAD
					return splcommon.PhaseError
=======
					return enterpriseApi.PhaseError
>>>>>>> e6c314f5
				}

				// Display results for debug purposes
				prettyResults, jsonErr := json.MarshalIndent(searchResultsResp, "", "    ")
				if jsonErr != nil {
					testcaseEnvInst.Log.Error(jsonErr, "Failed to generate pretty json")
				} else {
					testcaseEnvInst.Log.Info("Search results:", "prettyResults", string(prettyResults))
				}

				return standalone.Status.Phase
			}, deployment.GetTimeout(), PollInterval).Should(Equal(enterpriseApi.PhaseReady))
		})
	})

	Context("Standalone deployment (S1)", func() {
		It("ingest_search, integration, s1: can ingest custom data to new index and search", func() {

			standalone, err := deployment.DeployStandalone(ctx, deployment.GetName(), "", "")
			Expect(err).To(Succeed(), "Unable to deploy standalone instance ")

			// Wait for standalone to be in READY Status
			testenv.StandaloneReady(ctx, deployment, deployment.GetName(), standalone, testcaseEnvInst)

			// Verify splunk status is up
			Eventually(func() enterpriseApi.Phase {
				podName := fmt.Sprintf("splunk-%s-standalone-0", deployment.GetName())

				splunkBin := "/opt/splunk/bin/splunk"
				username := "admin"
				password := "$(cat /mnt/splunk-secrets/password)"
				splunkCmd := "status"

				statusCmd := fmt.Sprintf("%s %s -auth %s:%s", splunkBin, splunkCmd, username, password)
				command := []string{"/bin/bash"}
				statusCmdResp, stderr, err := deployment.PodExecCommand(ctx, podName, command, statusCmd, false)
				if err != nil {
					testcaseEnvInst.Log.Error(err, "Failed to execute command on pod", "pod", podName, "statusCmd", statusCmd, "statusCmdResp", statusCmdResp, "stderr", stderr)
<<<<<<< HEAD
					return splcommon.PhaseError
=======
					return enterpriseApi.PhaseError
>>>>>>> e6c314f5
				}

				if !strings.Contains(strings.ToLower(statusCmdResp), strings.ToLower("splunkd is running")) {
					testcaseEnvInst.Log.Error(err, "Failed to find splunkd running", "pod", podName, "statusCmdResp", statusCmdResp)
<<<<<<< HEAD
					return splcommon.PhaseError
=======
					return enterpriseApi.PhaseError
>>>>>>> e6c314f5
				}

				testcaseEnvInst.Log.Info("Waiting for standalone splunkd status to be ready", "instance", standalone.ObjectMeta.Name, "Phase", standalone.Status.Phase)
				return standalone.Status.Phase
			}, deployment.GetTimeout(), PollInterval).Should(Equal(enterpriseApi.PhaseReady))

			// Create an index
			podName := fmt.Sprintf("splunk-%s-standalone-0", deployment.GetName())
			indexName := "myTestIndex"

			// Create an index on a standalone instance
			err = testenv.CreateAnIndexStandalone(ctx, indexName, podName, deployment)
			Expect(err).To(Succeed(), "Failed response to add index to splunk")

			// Create a mock logfile to ingest
			logFile := "/tmp/test.log"
			err = testenv.CreateMockLogfile(logFile, 1)
			Expect(err).To(Succeed(), "Failed response to add index to splunk logfile %s", logFile)

			// Copy log file and ingest it
			err = testenv.IngestFileViaOneshot(ctx, logFile, indexName, podName, deployment)
			Expect(err).To(Succeed(), "Failed to ingest logfile %s on pod %s", logFile, podName)

			// Read first line to find a search token
			var file, openErr = os.Open(logFile)
			Expect(openErr).To(Succeed(), "Failed to open newly created logfile %s on pod %s", logFile, podName)

			reader := bufio.NewReader(file)
			var readErr error
			firstLine, readErr = reader.ReadString('\n')
			Expect(readErr).Should(Or(BeNil(), Equal(io.EOF)), "Failed to read first line of logfile %s on pod ", logFile, podName)

			tokens := strings.Fields(firstLine)
			Expect(len(tokens)).To(BeNumerically(">=", 2), "Incorrect tokens (%s) in first logline %s for logfile %s", tokens, firstLine, logFile)

			searchToken := tokens[len(tokens)-1]
			testcaseEnvInst.Log.Info("Got search token successfully", "logFile", logFile, "searchToken", searchToken)

			searchString := fmt.Sprintf("index=%s | stats count by host", indexName)

			// Wait for ingestion lag prior to searching
			time.Sleep(2 * time.Second)
			searchResultsResp, err := testenv.PerformSearchSync(ctx, podName, searchString, deployment)
			Expect(err).To(Succeed(), "Failed to execute search '%s' on pod %s", podName, searchString)

			// Verify result.  Should get count 1. result:{count:1}
			var searchResults map[string]interface{}
			jsonErr := json.Unmarshal([]byte(searchResultsResp), &searchResults)
			Expect(jsonErr).To(Succeed(), "Failed to unmarshal JSON Search Results from response '%s'", searchResultsResp)

			testcaseEnvInst.Log.Info("Search results :", "searchResults", searchResults["result"])
			Expect(searchResults["result"]).ShouldNot(BeNil(), "No results in search response '%s' on pod %s", searchResults, podName)

			hostCount := searchResults["result"].(map[string]interface{})
			testcaseEnvInst.Log.Info("Sync Search results host count:", "count", hostCount["count"].(string), "host", hostCount["host"].(string))
			testHostCnt := strings.Compare(hostCount["count"].(string), "1")
			testHostname := strings.Compare(hostCount["host"].(string), podName)
			Expect(testHostCnt).To(Equal(0), "Incorrect search results for count. Expect: 1 Got: %d", hostCount["count"].(string))
			Expect(testHostname).To(Equal(0), "Incorrect search result hostname. Expect: %s Got: %s", podName, hostCount["host"].(string))

			searchString2 := fmt.Sprintf("index=%s %s", indexName, searchToken)
			sid, reqErr := testenv.PerformSearchReq(ctx, podName, searchString2, deployment)
			Expect(reqErr).To(Succeed(), "Failed to execute search '%s' on pod %s", searchString, podName)
			testcaseEnvInst.Log.Info("Got a search with sid", "sid", sid)

			// Check SID status until done
			searchStatusResult, statusErr := testenv.GetSearchStatus(ctx, podName, sid, deployment)
			Expect(statusErr).To(Succeed(), "Failed to get search status on pod %s for sid %s", podName, sid)
			testcaseEnvInst.Log.Info("Search status:", "searchStatusResult", searchStatusResult)

			// Get SID results
			searchResultsResp, resErr := testenv.GetSearchResults(ctx, podName, sid, deployment)
			Expect(resErr).To(Succeed(), "Failed to get search results on pod %s for sid %s", podName, sid)

			testcaseEnvInst.Log.Info("Raw Search results:", "searchResultsResp", searchResultsResp)
			var searchResults2 testenv.SearchJobResultsResponse
			jsonErr = json.Unmarshal([]byte(searchResultsResp), &searchResults2)
			Expect(jsonErr).To(Succeed(), "Failed to unmarshal JSON Search Results from response '%s'", searchResultsResp)

			found := false
			for key, elem := range searchResults2.Results {
				testcaseEnvInst.Log.Info("Search results _raw and host:", "_raw", elem.Raw, "host", elem.SplunkServer, "firstLine", firstLine)
				trimFirstLine := strings.TrimSuffix(firstLine, "\n")
				if strings.Compare(elem.Raw, trimFirstLine) == 0 {
					testcaseEnvInst.Log.Info("Found search results in  _raw and splunk_server", "key", key, "podName", podName, "elem", elem)
					found = true
				}
			}
			Expect(found).To(Equal(true), "Incorrect search results %s", searchResults)
		})
	})
})<|MERGE_RESOLUTION|>--- conflicted
+++ resolved
@@ -76,11 +76,7 @@
 				searchResultsResp, err := testenv.PerformSearchSync(ctx, podName, searchString, deployment)
 				if err != nil {
 					testcaseEnvInst.Log.Error(err, "Failed to execute search on pod", "pod", podName, "searchString", searchString)
-<<<<<<< HEAD
-					return splcommon.PhaseError
-=======
-					return enterpriseApi.PhaseError
->>>>>>> e6c314f5
+					return enterpriseApi.PhaseError
 				}
 				testcaseEnvInst.Log.Info("Performed a search", "searchString", searchString)
 
@@ -108,11 +104,7 @@
 				sid, reqErr := testenv.PerformSearchReq(ctx, podName, searchString, deployment)
 				if reqErr != nil {
 					testcaseEnvInst.Log.Error(reqErr, "Failed to execute search on pod", "pod", podName, "searchString", searchString)
-<<<<<<< HEAD
-					return splcommon.PhaseError
-=======
-					return enterpriseApi.PhaseError
->>>>>>> e6c314f5
+					return enterpriseApi.PhaseError
 				}
 				testcaseEnvInst.Log.Info("Got a search with sid", "sid", sid)
 
@@ -120,11 +112,7 @@
 				searchStatusResult, statusErr := testenv.GetSearchStatus(ctx, podName, sid, deployment)
 				if statusErr != nil {
 					testcaseEnvInst.Log.Error(statusErr, "Failed to get search status on pod", "pod", podName, "sid", sid)
-<<<<<<< HEAD
-					return splcommon.PhaseError
-=======
-					return enterpriseApi.PhaseError
->>>>>>> e6c314f5
+					return enterpriseApi.PhaseError
 				}
 				testcaseEnvInst.Log.Info("Search status:", "searchStatusResult", searchStatusResult)
 
@@ -132,11 +120,7 @@
 				searchResultsResp, resErr := testenv.GetSearchResults(ctx, podName, sid, deployment)
 				if resErr != nil {
 					testcaseEnvInst.Log.Error(resErr, "Failed to get search results on pod", "pod", podName, "sid", sid)
-<<<<<<< HEAD
-					return splcommon.PhaseError
-=======
-					return enterpriseApi.PhaseError
->>>>>>> e6c314f5
+					return enterpriseApi.PhaseError
 				}
 
 				// Display results for debug purposes
@@ -175,20 +159,12 @@
 				statusCmdResp, stderr, err := deployment.PodExecCommand(ctx, podName, command, statusCmd, false)
 				if err != nil {
 					testcaseEnvInst.Log.Error(err, "Failed to execute command on pod", "pod", podName, "statusCmd", statusCmd, "statusCmdResp", statusCmdResp, "stderr", stderr)
-<<<<<<< HEAD
-					return splcommon.PhaseError
-=======
-					return enterpriseApi.PhaseError
->>>>>>> e6c314f5
+					return enterpriseApi.PhaseError
 				}
 
 				if !strings.Contains(strings.ToLower(statusCmdResp), strings.ToLower("splunkd is running")) {
 					testcaseEnvInst.Log.Error(err, "Failed to find splunkd running", "pod", podName, "statusCmdResp", statusCmdResp)
-<<<<<<< HEAD
-					return splcommon.PhaseError
-=======
-					return enterpriseApi.PhaseError
->>>>>>> e6c314f5
+					return enterpriseApi.PhaseError
 				}
 
 				testcaseEnvInst.Log.Info("Waiting for standalone splunkd status to be ready", "instance", standalone.ObjectMeta.Name, "Phase", standalone.Status.Phase)

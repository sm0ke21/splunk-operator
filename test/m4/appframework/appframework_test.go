--- conflicted
+++ resolved
@@ -1339,13 +1339,9 @@
 			appSourceVolumeNameShcCluster := "appframework-test-volume-shc-cluster-" + testenv.RandomDNSName(3)
 
 			// Create App framework Spec for Cluster manager with scope local and append cluster scope
-<<<<<<< HEAD
+
 			appFrameworkSpecIdxc := testenv.GenerateAppFrameworkSpec(testcaseEnvInst, appSourceVolumeNameIdxcLocal, enterpriseApi.ScopeLocal, appSourceNameLocalIdxc, s3TestDirIdxcLocal, 0)
-			volumeSpecCluster := []enterpriseApi.VolumeSpec{testenv.GenerateIndexVolumeSpec(appSourceVolumeNameIdxcCluster, testenv.GetS3Endpoint(), testcaseEnvInst.GetIndexSecretName(), "aws", "s3")}
-=======
-			appFrameworkSpecIdxc := testenv.GenerateAppFrameworkSpec(testenvInstance, appSourceVolumeNameIdxcLocal, enterpriseApi.ScopeLocal, appSourceNameLocalIdxc, s3TestDirIdxcLocal, 0)
 			volumeSpecCluster := []enterpriseApi.VolumeSpec{testenv.GenerateIndexVolumeSpec(appSourceVolumeNameIdxcCluster, testenv.GetS3Endpoint(), testenvInstance.GetIndexSecretName(), "aws", "s3", testenv.GetDefaultS3Region())}
->>>>>>> 03a3a817
 			appFrameworkSpecIdxc.VolList = append(appFrameworkSpecIdxc.VolList, volumeSpecCluster...)
 			appSourceClusterDefaultSpec := enterpriseApi.AppSourceDefaultSpec{
 				VolName: appSourceVolumeNameIdxcCluster,
@@ -1355,13 +1351,9 @@
 			appFrameworkSpecIdxc.AppSources = append(appFrameworkSpecIdxc.AppSources, appSourceSpecCluster...)
 
 			// Create App framework Spec for Search head cluster with scope local and append cluster scope
-<<<<<<< HEAD
 			appFrameworkSpecShc := testenv.GenerateAppFrameworkSpec(testcaseEnvInst, appSourceVolumeNameShcLocal, enterpriseApi.ScopeLocal, appSourceNameLocalShc, s3TestDirShcLocal, 0)
-			volumeSpecCluster = []enterpriseApi.VolumeSpec{testenv.GenerateIndexVolumeSpec(appSourceVolumeNameShcCluster, testenv.GetS3Endpoint(), testcaseEnvInst.GetIndexSecretName(), "aws", "s3")}
-=======
-			appFrameworkSpecShc := testenv.GenerateAppFrameworkSpec(testenvInstance, appSourceVolumeNameShcLocal, enterpriseApi.ScopeLocal, appSourceNameLocalShc, s3TestDirShcLocal, 0)
 			volumeSpecCluster = []enterpriseApi.VolumeSpec{testenv.GenerateIndexVolumeSpec(appSourceVolumeNameShcCluster, testenv.GetS3Endpoint(), testenvInstance.GetIndexSecretName(), "aws", "s3", testenv.GetDefaultS3Region())}
->>>>>>> 03a3a817
+
 			appFrameworkSpecShc.VolList = append(appFrameworkSpecShc.VolList, volumeSpecCluster...)
 			appSourceClusterDefaultSpec = enterpriseApi.AppSourceDefaultSpec{
 				VolName: appSourceVolumeNameShcCluster,
@@ -1590,11 +1582,7 @@
 			Expect(err).To(Succeed(), "Unable to deploy Multisite Indexer Cluster and Search Head Cluster with App framework")
 
 			// Verify App installation is in progress on Cluster Manager
-<<<<<<< HEAD
-			testenv.VerifyAppInstallInProgress(ctx, deployment, testcaseEnvInst, deployment.GetName(), cm.Kind, appSourceNameIdxc, appFileList)
-=======
-			testenv.VerifyAppState(deployment, testenvInstance, deployment.GetName(), cm.Kind, appSourceNameIdxc, appFileList, enterpriseApi.AppPkgInstallComplete, enterpriseApi.AppPkgPodCopyComplete)
->>>>>>> 03a3a817
+			testenv.VerifyAppState(ctx, deployment, testcaseEnvInst, deployment.GetName(), cm.Kind, appSourceNameIdxc, appFileList, enterpriseApi.AppPkgInstallComplete, enterpriseApi.AppPkgPodCopyComplete)
 
 			// Upload more apps to S3 for Cluster Manager
 			appList = testenv.ExtraApps
@@ -1728,11 +1716,7 @@
 			Expect(err).To(Succeed(), "Unable to deploy Multisite Indexer Cluster and Search Head Cluster with App framework")
 
 			// Verify App installation is in progress
-<<<<<<< HEAD
-			testenv.VerifyAppInstallInProgress(ctx, deployment, testcaseEnvInst, deployment.GetName(), cm.Kind, appSourceNameIdxc, appFileList)
-=======
-			testenv.VerifyAppState(deployment, testenvInstance, deployment.GetName(), cm.Kind, appSourceNameIdxc, appFileList, enterpriseApi.AppPkgInstallComplete, enterpriseApi.AppPkgPodCopyComplete)
->>>>>>> 03a3a817
+			testenv.VerifyAppState(ctx, deployment, testcaseEnvInst, deployment.GetName(), cm.Kind, appSourceNameIdxc, appFileList, enterpriseApi.AppPkgInstallComplete, enterpriseApi.AppPkgPodCopyComplete)
 
 			// Upload more apps to S3 for Cluster Manager
 			appList = testenv.ExtraApps
@@ -1819,38 +1803,38 @@
 			// Create App framework Spec for M4
 			appSourceNameIdxc = "appframework-idxc-" + enterpriseApi.ScopeCluster + testenv.RandomDNSName(3)
 			appSourceNameShc = "appframework-shc-" + enterpriseApi.ScopeCluster + testenv.RandomDNSName(3)
-			appFrameworkSpecIdxc := testenv.GenerateAppFrameworkSpec(testenvInstance, appSourceVolumeNameIdxc, enterpriseApi.ScopeCluster, appSourceNameIdxc, s3TestDirIdxc, 60)
-			appFrameworkSpecShc := testenv.GenerateAppFrameworkSpec(testenvInstance, appSourceVolumeNameShc, enterpriseApi.ScopeCluster, appSourceNameShc, s3TestDirShc, 60)
+			appFrameworkSpecIdxc := testenv.GenerateAppFrameworkSpec(testcaseEnvInst, appSourceVolumeNameIdxc, enterpriseApi.ScopeCluster, appSourceNameIdxc, s3TestDirIdxc, 60)
+			appFrameworkSpecShc := testenv.GenerateAppFrameworkSpec(testcaseEnvInst, appSourceVolumeNameShc, enterpriseApi.ScopeCluster, appSourceNameShc, s3TestDirShc, 60)
 
 			// Deploy M4 CRD
 			testenvInstance.Log.Info("Deploy Multisite Indexer Cluster with Search Head Cluster")
 			siteCount := 3
 			shReplicas := 3
 			indexersPerSite := 1
-			cm, _, shc, err := deployment.DeployMultisiteClusterWithSearchHeadAndAppFramework(deployment.GetName(), indexersPerSite, siteCount, appFrameworkSpecIdxc, appFrameworkSpecShc, true, "", "")
+			cm, _, shc, err := deployment.DeployMultisiteClusterWithSearchHeadAndAppFramework(ctx, deployment.GetName(), indexersPerSite, siteCount, appFrameworkSpecIdxc, appFrameworkSpecShc, true, "", "")
 			Expect(err).To(Succeed(), "Unable to deploy Multisite Indexer Cluster and Search Head Cluster with App framework")
 
 			// Verify App installation is in progress on Cluster Manager
-			testenv.VerifyAppState(deployment, testenvInstance, deployment.GetName(), cm.Kind, appSourceNameIdxc, appFileList, enterpriseApi.AppPkgInstallComplete, enterpriseApi.AppPkgInstallPending)
+			testenv.VerifyAppState(ctx, deployment, testcaseEnvInst, deployment.GetName(), cm.Kind, appSourceNameIdxc, appFileList, enterpriseApi.AppPkgInstallComplete, enterpriseApi.AppPkgInstallPending)
 
 			// Delete Operator pod while Install in progress
 			opPod := testenv.GetOperatorPodName(testenvInstance.GetName())
 			testenv.DeletePod(testenvInstance.GetName(), opPod)
 
 			// Ensure that the Cluster Manager goes to Ready phase
-			testenv.ClusterManagerReady(deployment, testenvInstance)
+			testenv.ClusterManagerReady(ctx, deployment, testcaseEnvInst)
 
 			// Ensure the Indexers of all sites go to Ready phase
-			testenv.IndexersReady(deployment, testenvInstance, siteCount)
+			testenv.IndexersReady(ctx, deployment, testcaseEnvInst, siteCount)
 
 			// Ensure Indexer Cluster configured as Multisite
-			testenv.IndexerClusterMultisiteStatus(deployment, testenvInstance, siteCount)
-
-			// Ensure Search Head Cluster go to Ready phase
-			testenv.SearchHeadClusterReady(deployment, testenvInstance)
+			testenv.IndexerClusterMultisiteStatus(ctx, deployment, testcaseEnvInst, siteCount)
+
+			// Ensure Search Head Cluster go to Ready phase
+			testenv.SearchHeadClusterReady(ctx, deployment, testcaseEnvInst)
 
 			// Verify RF SF is met
-			testenv.VerifyRFSFMet(deployment, testenvInstance)
+			testenv.VerifyRFSFMet(ctx, deployment, testcaseEnvInst)
 
 			// Get Pod age to check for pod resets later
 			splunkPodAge := testenv.GetPodsStartTime(testenvInstance.GetName())
@@ -1864,10 +1848,10 @@
 			cmAppSourceInfo := testenv.AppSourceInfo{CrKind: cm.Kind, CrName: cm.Name, CrAppSourceName: appSourceNameIdxc, CrAppSourceVolumeName: appSourceVolumeNameIdxc, CrPod: cmPod, CrAppVersion: appVersion, CrAppScope: enterpriseApi.ScopeCluster, CrAppList: appList, CrAppFileList: appFileList, CrReplicas: indexersPerSite, CrMultisite: true, CrClusterPods: idxcPodNames}
 			shcAppSourceInfo := testenv.AppSourceInfo{CrKind: shc.Kind, CrName: shc.Name, CrAppSourceName: appSourceNameShc, CrAppSourceVolumeName: appSourceVolumeNameShc, CrPod: deployerPod, CrAppVersion: appVersion, CrAppScope: enterpriseApi.ScopeCluster, CrAppList: appList, CrAppFileList: appFileList, CrReplicas: shReplicas, CrClusterPods: shcPodNames}
 			allAppSourceInfo := []testenv.AppSourceInfo{cmAppSourceInfo, shcAppSourceInfo}
-			testenv.AppFrameWorkVerifications(deployment, testenvInstance, allAppSourceInfo, splunkPodAge, "")
+			testenv.AppFrameWorkVerifications(ctx, deployment, testcaseEnvInst, allAppSourceInfo, splunkPodAge, "")
 
 			// Verify no pods reset by checking the pod age
-			testenv.VerifyNoPodReset(deployment, testenvInstance, testenvInstance.GetName(), splunkPodAge, nil)
+			testenv.VerifyNoPodReset(deployment, testcaseEnvInst, testenvInstance.GetName(), splunkPodAge, nil)
 		})
 	})
 
@@ -1912,38 +1896,38 @@
 			// Create App framework Spec for M4
 			appSourceNameIdxc = "appframework-idxc-" + enterpriseApi.ScopeCluster + testenv.RandomDNSName(3)
 			appSourceNameShc = "appframework-shc-" + enterpriseApi.ScopeCluster + testenv.RandomDNSName(3)
-			appFrameworkSpecIdxc := testenv.GenerateAppFrameworkSpec(testenvInstance, appSourceVolumeNameIdxc, enterpriseApi.ScopeCluster, appSourceNameIdxc, s3TestDirIdxc, 60)
-			appFrameworkSpecShc := testenv.GenerateAppFrameworkSpec(testenvInstance, appSourceVolumeNameShc, enterpriseApi.ScopeCluster, appSourceNameShc, s3TestDirShc, 60)
+			appFrameworkSpecIdxc := testenv.GenerateAppFrameworkSpec(testcaseEnvInst, appSourceVolumeNameIdxc, enterpriseApi.ScopeCluster, appSourceNameIdxc, s3TestDirIdxc, 60)
+			appFrameworkSpecShc := testenv.GenerateAppFrameworkSpec(testcaseEnvInst, appSourceVolumeNameShc, enterpriseApi.ScopeCluster, appSourceNameShc, s3TestDirShc, 60)
 
 			// Deploy M4 CRD
 			testenvInstance.Log.Info("Deploy Multisite Indexer Cluster with Search Head Cluster")
 			siteCount := 3
 			shReplicas := 3
 			indexersPerSite := 1
-			cm, _, shc, err := deployment.DeployMultisiteClusterWithSearchHeadAndAppFramework(deployment.GetName(), indexersPerSite, siteCount, appFrameworkSpecIdxc, appFrameworkSpecShc, true, "", "")
+			cm, _, shc, err := deployment.DeployMultisiteClusterWithSearchHeadAndAppFramework(ctx, deployment.GetName(), indexersPerSite, siteCount, appFrameworkSpecIdxc, appFrameworkSpecShc, true, "", "")
 			Expect(err).To(Succeed(), "Unable to deploy Multisite Indexer Cluster and Search Head Cluster with App framework")
 
 			// Verify App Download is in progress on Cluster Manager
-			testenv.VerifyAppState(deployment, testenvInstance, deployment.GetName(), cm.Kind, appSourceNameIdxc, appFileList, enterpriseApi.AppPkgDownloadComplete, enterpriseApi.AppPkgDownloadPending)
+			testenv.VerifyAppState(ctx, deployment, testcaseEnvInst, deployment.GetName(), cm.Kind, appSourceNameIdxc, appFileList, enterpriseApi.AppPkgDownloadComplete, enterpriseApi.AppPkgDownloadPending)
 
 			// Delete Operator pod while Install in progress
 			opPod := testenv.GetOperatorPodName(testenvInstance.GetName())
 			testenv.DeletePod(testenvInstance.GetName(), opPod)
 
 			// Ensure that the Cluster Manager goes to Ready phase
-			testenv.ClusterManagerReady(deployment, testenvInstance)
+			testenv.ClusterManagerReady(ctx, deployment, testcaseEnvInst)
 
 			// Ensure the Indexers of all sites go to Ready phase
-			testenv.IndexersReady(deployment, testenvInstance, siteCount)
+			testenv.IndexersReady(ctx, deployment, testcaseEnvInst, siteCount)
 
 			// Ensure Indexer Cluster configured as Multisite
-			testenv.IndexerClusterMultisiteStatus(deployment, testenvInstance, siteCount)
-
-			// Ensure Search Head Cluster go to Ready phase
-			testenv.SearchHeadClusterReady(deployment, testenvInstance)
+			testenv.IndexerClusterMultisiteStatus(ctx, deployment, testcaseEnvInst, siteCount)
+
+			// Ensure Search Head Cluster go to Ready phase
+			testenv.SearchHeadClusterReady(ctx, deployment, testcaseEnvInst)
 
 			// Verify RF SF is met
-			testenv.VerifyRFSFMet(deployment, testenvInstance)
+			testenv.VerifyRFSFMet(ctx, deployment, testcaseEnvInst)
 
 			// Get Pod age to check for pod resets later
 			splunkPodAge := testenv.GetPodsStartTime(testenvInstance.GetName())
@@ -1957,10 +1941,10 @@
 			cmAppSourceInfo := testenv.AppSourceInfo{CrKind: cm.Kind, CrName: cm.Name, CrAppSourceName: appSourceNameIdxc, CrAppSourceVolumeName: appSourceVolumeNameIdxc, CrPod: cmPod, CrAppVersion: appVersion, CrAppScope: enterpriseApi.ScopeCluster, CrAppList: appList, CrAppFileList: appFileList, CrReplicas: indexersPerSite, CrMultisite: true, CrClusterPods: idxcPodNames}
 			shcAppSourceInfo := testenv.AppSourceInfo{CrKind: shc.Kind, CrName: shc.Name, CrAppSourceName: appSourceNameShc, CrAppSourceVolumeName: appSourceVolumeNameShc, CrPod: deployerPod, CrAppVersion: appVersion, CrAppScope: enterpriseApi.ScopeCluster, CrAppList: appList, CrAppFileList: appFileList, CrReplicas: shReplicas, CrClusterPods: shcPodNames}
 			allAppSourceInfo := []testenv.AppSourceInfo{cmAppSourceInfo, shcAppSourceInfo}
-			testenv.AppFrameWorkVerifications(deployment, testenvInstance, allAppSourceInfo, splunkPodAge, "")
+			testenv.AppFrameWorkVerifications(ctx, deployment, testcaseEnvInst, allAppSourceInfo, splunkPodAge, "")
 
 			// Verify no pods reset by checking the pod age
-			testenv.VerifyNoPodReset(deployment, testenvInstance, testenvInstance.GetName(), splunkPodAge, nil)
+			testenv.VerifyNoPodReset(deployment, testcaseEnvInst, testenvInstance.GetName(), splunkPodAge, nil)
 		})
 	})
 })
// Copyright (c) 2018-2021 Splunk Inc. All rights reserved.
//
// Licensed under the Apache License, Version 2.0 (the "License");
// you may not use this file except in compliance with the License.
// You may obtain a copy of the License at
//
//  http://www.apache.org/licenses/LICENSE-2.0
//
// Unless required by applicable law or agreed to in writing, software
// distributed under the License is distributed on an "AS IS" BASIS,
// WITHOUT WARRANTIES OR CONDITIONS OF ANY KIND, either express or implied.
// See the License for the specific language governing permissions and
// limitations under the License.s
package m4appfw

import (
	"fmt"
	"strings"
	"time"

	. "github.com/onsi/ginkgo"
	. "github.com/onsi/gomega"

	testenv "github.com/splunk/splunk-operator/test/testenv"

	enterpriseApi "github.com/splunk/splunk-operator/pkg/apis/enterprise/v2"
	splcommon "github.com/splunk/splunk-operator/pkg/splunk/common"
)

var _ = Describe("m4appfw test", func() {

	var deployment *testenv.Deployment
	var s3TestDir string
	var uploadedApps []string

	BeforeEach(func() {
		var err error
		deployment, err = testenvInstance.NewDeployment(testenv.RandomDNSName(3))
		Expect(err).To(Succeed(), "Unable to create deployment")

		// Upload V1 apps to S3
		s3TestDir = "m4appfw-" + testenv.RandomDNSName(4)
		appFileList := testenv.GetAppFileList(appListV1, 1)
		uploadedFiles, err := testenv.UploadFilesToS3(testS3Bucket, s3TestDir, appFileList, downloadDirV1)
		Expect(err).To(Succeed(), "Unable to upload apps to S3 test directory")
		uploadedApps = append(uploadedApps, uploadedFiles...)

	})

	AfterEach(func() {
		// When a test spec failed, skip the teardown so we can troubleshoot.
		if CurrentGinkgoTestDescription().Failed {
			testenvInstance.SkipTeardown = true
		}
		if deployment != nil {
			deployment.Teardown()
		}
		// Delete files uploaded to S3
		if !testenvInstance.SkipTeardown {
			testenv.DeleteFilesOnS3(testS3Bucket, uploadedApps)
		}
	})

	Context("Multi Site Indexer Cluster with SHC (m4) with App Framework", func() {
		It("integration, m4, appframework: can deploy a M4 SVA with App Framework enabled", func() {

			// Create App framework Spec
			volumeName := "appframework-test-volume-" + testenv.RandomDNSName(3)
			volumeSpec := []enterpriseApi.VolumeSpec{testenv.GenerateIndexVolumeSpec(volumeName, testenv.GetS3Endpoint(), testenvInstance.GetIndexSecretName(), "aws", "s3")}

			// AppSourceDefaultSpec: Remote Storage volume name and Scope of App deployment
			appSourceDefaultSpec := enterpriseApi.AppSourceDefaultSpec{
				VolName: volumeName,
				Scope:   enterpriseApi.ScopeCluster,
			}

			// appSourceSpec: App source name, location and volume name and scope from appSourceDefaultSpec
			appSourceName := "appframework" + testenv.RandomDNSName(3)
			appSourceSpec := []enterpriseApi.AppSourceSpec{testenv.GenerateAppSourceSpec(appSourceName, s3TestDir, appSourceDefaultSpec)}

			// appFrameworkSpec: AppSource settings, Poll Interval, volumes, appSources on volumes
			appFrameworkSpec := enterpriseApi.AppFrameworkSpec{
				Defaults:             appSourceDefaultSpec,
				AppsRepoPollInterval: 60,
				VolList:              volumeSpec,
				AppSources:           appSourceSpec,
			}

			siteCount := 3
			indexersPerSite := 1

			testenvInstance.Log.Info("Deploy Multisite Indexer Cluster")
			err := deployment.DeployMultisiteClusterWithSearchHeadAndAppFramework(deployment.GetName(), indexersPerSite, siteCount, appFrameworkSpec, true, 10)
			Expect(err).To(Succeed(), "Unable to deploy Multi Site Indexer Cluster with App framework")

			// Ensure that the cluster-manager goes to Ready phase
			testenv.ClusterMasterReady(deployment, testenvInstance)

			// Ensure the indexers of all sites go to Ready phase
			testenv.IndexersReady(deployment, testenvInstance, siteCount)

			// Ensure cluster configured as multisite
			testenv.IndexerClusterMultisiteStatus(deployment, testenvInstance, siteCount)

			// Ensure search head cluster go to Ready phase
			testenv.SearchHeadClusterReady(deployment, testenvInstance)

			// Verify RF SF is met
			testenv.VerifyRFSFMet(deployment, testenvInstance)

			// Verify Apps are downloaded by init-container
			appVersion := "V1"
			initContDownloadLocation := "/init-apps/" + appSourceName
			podNames := []string{fmt.Sprintf(testenv.ClusterMasterPod, deployment.GetName()), fmt.Sprintf(testenv.DeployerPod, deployment.GetName())}
			appFileList := testenv.GetAppFileList(appListV1, 1)
			testenvInstance.Log.Info("Verify Apps are downloaded by init container for apps", "version", appVersion)
			testenv.VerifyAppsDownloadedByInitContainer(deployment, testenvInstance, testenvInstance.GetName(), podNames, appFileList, initContDownloadLocation)

			//Verify Apps are copied to location
			allPodNames := testenv.DumpGetPods(testenvInstance.GetName())
			testenvInstance.Log.Info("Verify Apps are copied to correct location based on Pod KIND for app", "version", appVersion)
			testenv.VerifyAppsCopied(deployment, testenvInstance, testenvInstance.GetName(), allPodNames, appListV1, true, true)

			// Verify apps are not copied in /etc/apps/ on CM and on Deployer (therefore not installed on Deployer and on CM)
			masterPodNames := []string{fmt.Sprintf(testenv.ClusterMasterPod, deployment.GetName()), fmt.Sprintf(testenv.DeployerPod, deployment.GetName())}
			testenvInstance.Log.Info("Verify Apps are NOT copied to /etc/apps on CM and Deployer for app", "verison", appVersion, "App List", appFileList)
			testenv.VerifyAppsCopied(deployment, testenvInstance, testenvInstance.GetName(), masterPodNames, appListV1, false, false)

			//Verify Apps are installed cluster-wide
			testenvInstance.Log.Info("Verify Apps are installed on the pods by runnign Splunk CLI commands for app", "version", appVersion)
			testenv.VerifyAppInstalled(deployment, testenvInstance, testenvInstance.GetName(), allPodNames, appListV1, true, "enabled", false, true)

			//Delete apps on S3 for new Apps
			testenvInstance.Log.Info("Delete Apps on S3 for", "Version", appVersion)
			testenv.DeleteFilesOnS3(testS3Bucket, uploadedApps)
			uploadedApps = nil
			testenvInstance.Log.Info("Testing upgrade scenario")

			//Upload new Versioned Apps to S3
			appFileList = testenv.GetAppFileList(appListV2, 2)
			appVersion = "V2"
			testenvInstance.Log.Info("Uploading apps S3 for", "verison", appVersion)
			uploadedFiles, err := testenv.UploadFilesToS3(testS3Bucket, s3TestDir, appFileList, downloadDirV2)
			Expect(err).To(Succeed(), "Unable to upload apps to S3 test directory")
			uploadedApps = append(uploadedApps, uploadedFiles...)

			// Wait for the poll period for the apps to be downloaded
			time.Sleep(2 * time.Minute)

			// Ensure that the cluster-manager goes to Ready phase
			testenv.ClusterMasterReady(deployment, testenvInstance)

			// Ensure the indexers of all sites go to Ready phase
			testenv.IndexersReady(deployment, testenvInstance, siteCount)

			// Ensure cluster configured as multisite
			testenv.IndexerClusterMultisiteStatus(deployment, testenvInstance, siteCount)

			// Ensure search head cluster go to Ready phase
			testenv.SearchHeadClusterReady(deployment, testenvInstance)

			// Verify RF SF is met
			testenv.VerifyRFSFMet(deployment, testenvInstance)

			// Verify Apps are downloaded by init-container
			testenvInstance.Log.Info("Verify Apps are downloaded by init container for apps", "version", appVersion)
			testenv.VerifyAppsDownloadedByInitContainer(deployment, testenvInstance, testenvInstance.GetName(), podNames, appFileList, initContDownloadLocation)

			//Verify Apps are copied to location
			testenvInstance.Log.Info("Verify Apps are copied to correct location based on Pod KIND for app", "version", appVersion)
			testenv.VerifyAppsCopied(deployment, testenvInstance, testenvInstance.GetName(), allPodNames, appListV2, true, true)

			// Verify apps are not copied in /etc/apps/ on CM and on Deployer (therefore not installed on Deployer and on CM)
			testenvInstance.Log.Info("Verify Apps are NOT copied to /etc/apps on CM and Deployer for app", "verison", appVersion)
			testenv.VerifyAppsCopied(deployment, testenvInstance, testenvInstance.GetName(), masterPodNames, appListV2, false, false)

			//Verify Apps are installed cluster-wide
			testenvInstance.Log.Info("Verify Apps are installed on the pods by running Splunk CLI commands for app", "version", appVersion)
			testenv.VerifyAppInstalled(deployment, testenvInstance, testenvInstance.GetName(), allPodNames, appListV2, true, "enabled", true, true)

			//Delete apps on S3 for new Apps
			testenv.DeleteFilesOnS3(testS3Bucket, uploadedApps)
			uploadedApps = nil
			testenvInstance.Log.Info("Testing downgrade scenario")

			//Upload new Versioned Apps to S3
			appFileList = testenv.GetAppFileList(appListV1, 1)
			appVersion = "V1"
			uploadedFiles, err = testenv.UploadFilesToS3(testS3Bucket, s3TestDir, appFileList, downloadDirV1)
			Expect(err).To(Succeed(), "Unable to upload apps to S3 test directory")
			uploadedApps = append(uploadedApps, uploadedFiles...)

			// Wait for the poll period for the apps to be downloaded
			time.Sleep(2 * time.Minute)

<<<<<<< HEAD
			// Ensure that the cluster-master goes to Ready phase
=======
			// Ensure that the cluster-manager goes to Ready phase
>>>>>>> 28f817e8
			testenv.ClusterMasterReady(deployment, testenvInstance)

			// Ensure the indexers of all sites go to Ready phase
			testenv.IndexersReady(deployment, testenvInstance, siteCount)

			// Ensure cluster configured as multisite
			testenv.IndexerClusterMultisiteStatus(deployment, testenvInstance, siteCount)

			// Ensure search head cluster go to Ready phase
			testenv.SearchHeadClusterReady(deployment, testenvInstance)

			// Verify RF SF is met
			testenv.VerifyRFSFMet(deployment, testenvInstance)

			// Verify Apps are downloaded by init-container
			testenvInstance.Log.Info("Verify Apps are downloaded by init container for apps", "version", appVersion)
			testenv.VerifyAppsDownloadedByInitContainer(deployment, testenvInstance, testenvInstance.GetName(), podNames, appFileList, initContDownloadLocation)

			//Verify Apps are copied to location
			testenvInstance.Log.Info("Verify Apps are copied to correct location based on Pod KIND after Scaling up of Indexer Site for app", "version", appVersion)
			testenv.VerifyAppsCopied(deployment, testenvInstance, testenvInstance.GetName(), allPodNames, appListV1, true, true)

			// Verify apps are not copied in /etc/apps/ on CM and on Deployer (therefore not installed on Deployer and on CM)
			testenvInstance.Log.Info("Verify Apps are NOT copied to /etc/apps on CM and Deployer after Scaling up of Indexer Site  for app", "verison", appVersion)
			testenv.VerifyAppsCopied(deployment, testenvInstance, testenvInstance.GetName(), masterPodNames, appListV1, false, false)

			//Verify Apps are installed cluster-wide
			testenvInstance.Log.Info("Verify Apps are installed on the pods by running Splunk CLI commands after scale up for app", "version", appVersion)
			testenv.VerifyAppInstalled(deployment, testenvInstance, testenvInstance.GetName(), allPodNames, appListV1, true, "enabled", false, true)

			// Get instance of current Indexer CR with latest config
			idxcName := deployment.GetName() + "-" + "site1"
			idxc := &enterpriseApi.IndexerCluster{}
			err = deployment.GetInstance(idxcName, idxc)
			Expect(err).To(Succeed(), "Failed to get instance of Indexer Cluster")
			defaultIndexerReplicas := idxc.Spec.Replicas
			scaledIndexerReplicas := defaultIndexerReplicas + 1
			testenvInstance.Log.Info("Scaling up Indexer Cluster", "Current Replicas", defaultIndexerReplicas, "New Replicas", scaledIndexerReplicas)

			// Update Replicas of Indexer Cluster
			idxc.Spec.Replicas = int32(scaledIndexerReplicas)
			err = deployment.UpdateCR(idxc)
			Expect(err).To(Succeed(), "Failed to Scale Up Indexer Cluster")

			// Ensure Indxer cluster scales up and go to ScalingUp phase
			testenv.VerifyIndexerClusterPhase(deployment, testenvInstance, splcommon.PhaseScalingUp, idxcName)

			// Ensure Indexer cluster go to Ready phase
			testenv.IndexersReady(deployment, testenvInstance, siteCount)

			// Verify RF SF is met
			testenv.VerifyRFSFMet(deployment, testenvInstance)

			//Verify Apps are copied to location
			allPodNames = testenv.DumpGetPods(testenvInstance.GetName())

			//Verify Apps are copied to location
			testenvInstance.Log.Info("Verify Apps are copied to correct location based on Pod KIND after Scaling up of Indexer Site for app", "version", appVersion)
			testenv.VerifyAppsCopied(deployment, testenvInstance, testenvInstance.GetName(), allPodNames, appListV1, true, true)

			// Verify apps are not copied in /etc/apps/ on CM and on Deployer (therefore not installed on Deployer and on CM)
			testenvInstance.Log.Info("Verify Apps are NOT copied to /etc/apps on CM and Deployer after Scaling up of Indexer Site  for app", "verison", appVersion)
			testenv.VerifyAppsCopied(deployment, testenvInstance, testenvInstance.GetName(), masterPodNames, appListV1, false, false)

			//Verify Apps are installed cluster-wide
			testenvInstance.Log.Info("Verify Apps are installed on the pods by running Splunk CLI commands after scale up for app", "version", appVersion)
			testenv.VerifyAppInstalled(deployment, testenvInstance, testenvInstance.GetName(), allPodNames, appListV1, true, "enabled", false, true)
		})
	})

	Context("Clustered deployment (M4 - clustered indexer, search head cluster)", func() {
		It("integration, m4, appframework: can deploy a M4 SVA and have apps installed locally on CM and SHC Deployer", func() {

			// Create App framework Spec
			// volumeSpec: Volume name, Endpoint, Path and SecretRef
			volumeName := "appframework-test-volume-" + testenv.RandomDNSName(3)
			volumeSpec := []enterpriseApi.VolumeSpec{testenv.GenerateIndexVolumeSpec(volumeName, testenv.GetS3Endpoint(), testenvInstance.GetIndexSecretName(), "aws", "s3")}

			// AppSourceDefaultSpec: Remote Storage volume name and Scope of App deployment
			appSourceDefaultSpec := enterpriseApi.AppSourceDefaultSpec{
				VolName: volumeName,
				Scope:   enterpriseApi.ScopeLocal,
			}

			// appSourceSpec: App source name, location and volume name and scope from appSourceDefaultSpec
			appSourceName := "appframework-" + testenv.RandomDNSName(3)
			appSourceSpec := []enterpriseApi.AppSourceSpec{testenv.GenerateAppSourceSpec(appSourceName, s3TestDir, appSourceDefaultSpec)}

			// appFrameworkSpec: AppSource settings, Poll Interval, volumes, appSources on volumes
			appFrameworkSpec := enterpriseApi.AppFrameworkSpec{
				Defaults:             appSourceDefaultSpec,
				AppsRepoPollInterval: 60,
				VolList:              volumeSpec,
				AppSources:           appSourceSpec,
			}

			// Create Multi site Cluster and SHC, with App Framework enabled on CM and SHC Deployer
			siteCount := 3
			indexersPerSite := 1
			testenvInstance.Log.Info("Deploy Multisite Indexer Cluster")
			err := deployment.DeployMultisiteClusterWithSearchHeadAndAppFramework(deployment.GetName(), indexersPerSite, siteCount, appFrameworkSpec, true, 10)
			Expect(err).To(Succeed(), "Unable to deploy Multi Site Indexer Cluster with App framework")

			// Ensure that the CM goes to Ready phase
			testenv.ClusterMasterReady(deployment, testenvInstance)

			// Ensure the indexers of all sites go to Ready phase
			testenv.IndexersReady(deployment, testenvInstance, siteCount)

			// Ensure SHC go to Ready phase
			testenv.SearchHeadClusterReady(deployment, testenvInstance)

			// Verify Apps are downloaded by init-container
			initContDownloadLocation := "/init-apps/" + appSourceName
			podNames := []string{fmt.Sprintf(testenv.ClusterMasterPod, deployment.GetName()), fmt.Sprintf(testenv.DeployerPod, deployment.GetName())}
			appFileList := testenv.GetAppFileList(appListV1, 1)
			appVersion := "V1"
			testenvInstance.Log.Info("Verify Apps are downloaded by init container local install on CM and Deployer for apps", "version", appVersion)
			testenv.VerifyAppsDownloadedByInitContainer(deployment, testenvInstance, testenvInstance.GetName(), podNames, appFileList, initContDownloadLocation)

			// Verify apps are copied at the correct location on CM and on Deployer (/etc/apps/)
			testenvInstance.Log.Info("Verify Apps are copied to /etc/apps on CM and Deployer for app", "version", appVersion)
			testenv.VerifyAppsCopied(deployment, testenvInstance, testenvInstance.GetName(), podNames, appListV1, true, false)

			// Verify apps are installed locally on CM and on SHC Deployer
			testenvInstance.Log.Info("Verify Apps are installed locally on CM and Deployer for app", "version", appVersion)
			testenv.VerifyAppInstalled(deployment, testenvInstance, testenvInstance.GetName(), podNames, appListV1, false, "enabled", false, false)

			// Verify apps are not copied in /etc/master-apps/ on CM and /etc/shcluster/ on Deployer (therefore not installed on peers and on SH)
			testenvInstance.Log.Info("Verify Apps are not copied to /etc/master-apps/ on CM and /etc/shcluster/ on Deployer for app", "version", appVersion)
			testenv.VerifyAppsCopied(deployment, testenvInstance, testenvInstance.GetName(), podNames, appListV1, false, true)

			//Delete apps on S3 for new Apps
			testenvInstance.Log.Info("Delete Apps on S3 for", "Version", appVersion)
			testenv.DeleteFilesOnS3(testS3Bucket, uploadedApps)
			uploadedApps = nil

			//Upload new Versioned Apps to S3
			appFileList = testenv.GetAppFileList(appListV2, 2)
			appVersion = "V2"
			uploadedFiles, err := testenv.UploadFilesToS3(testS3Bucket, s3TestDir, appFileList, downloadDirV2)
			Expect(err).To(Succeed(), "Unable to upload apps to S3 test directory")
			uploadedApps = append(uploadedApps, uploadedFiles...)
			testenvInstance.Log.Info("Uploading apps S3 for", "verison", appVersion)

			// Wait for the poll period for the apps to be downloaded
			time.Sleep(2 * time.Minute)

			// Ensure that the CM goes to Ready phase
			testenv.ClusterMasterReady(deployment, testenvInstance)

			// Ensure the indexers of all sites go to Ready phase
			testenv.IndexersReady(deployment, testenvInstance, siteCount)

			// Ensure SHC go to Ready phase
			testenv.SearchHeadClusterReady(deployment, testenvInstance)

			// Verify Apps are downloaded by init-container
			testenvInstance.Log.Info("Verify Apps are downloaded by init container local install on CM and Deployer for apps", "version", appVersion)
			testenv.VerifyAppsDownloadedByInitContainer(deployment, testenvInstance, testenvInstance.GetName(), podNames, appFileList, initContDownloadLocation)

			// Verify apps are copied at the correct location on CM and on Deployer (/etc/apps/)
			testenvInstance.Log.Info("Verify Apps are copied to /etc/apps on CM and Deployer for app", "version", appVersion)
			testenv.VerifyAppsCopied(deployment, testenvInstance, testenvInstance.GetName(), podNames, appListV2, true, false)

			// Verify apps are installed locally on CM and on SHC Deployer
			testenvInstance.Log.Info("Verify Apps are installed locally on CM and Deployer for app", "version", appVersion)
			testenv.VerifyAppInstalled(deployment, testenvInstance, testenvInstance.GetName(), podNames, appListV2, true, "enabled", true, false)

			// Verify apps are not copied in /etc/master-apps/ on CM and /etc/shcluster/ on Deployer (therefore not installed on peers and on SH)
			testenvInstance.Log.Info("Verify Apps are not copied to /etc/master-apps/ on CM and /etc/shcluster/ on Deployer for app", "version", appVersion)
			testenv.VerifyAppsCopied(deployment, testenvInstance, testenvInstance.GetName(), podNames, appListV2, false, true)
		})
	})

	Context("Multi Site Indexer Cluster with SHC (m4) with App Framework", func() {
		It("integration, m4, appframework: can deploy a M4 SVA with App Framework enabled for manual poll", func() {

			// Create App framework Spec
			volumeName := "appframework-test-volume-" + testenv.RandomDNSName(3)
			volumeSpec := []enterpriseApi.VolumeSpec{testenv.GenerateIndexVolumeSpec(volumeName, testenv.GetS3Endpoint(), testenvInstance.GetIndexSecretName(), "aws", "s3")}

			// AppSourceDefaultSpec: Remote Storage volume name and Scope of App deployment
			appSourceDefaultSpec := enterpriseApi.AppSourceDefaultSpec{
				VolName: volumeName,
				Scope:   enterpriseApi.ScopeCluster,
			}

			// appSourceSpec: App source name, location and volume name and scope from appSourceDefaultSpec
			appSourceName := "appframework" + testenv.RandomDNSName(3)
			appSourceSpec := []enterpriseApi.AppSourceSpec{testenv.GenerateAppSourceSpec(appSourceName, s3TestDir, appSourceDefaultSpec)}

			// appFrameworkSpec: AppSource settings, Poll Interval, volumes, appSources on volumes
			appFrameworkSpec := enterpriseApi.AppFrameworkSpec{
				Defaults:             appSourceDefaultSpec,
				AppsRepoPollInterval: 0,
				VolList:              volumeSpec,
				AppSources:           appSourceSpec,
			}

			siteCount := 3
			indexersPerSite := 1

			testenvInstance.Log.Info("Deploy Multisite Indexer Cluster")
			err := deployment.DeployMultisiteClusterWithSearchHeadAndAppFramework(deployment.GetName(), indexersPerSite, siteCount, appFrameworkSpec, true, 10)
			Expect(err).To(Succeed(), "Unable to deploy Multi Site Indexer Cluster with App framework")

			// Ensure that the cluster-master goes to Ready phase
			testenv.ClusterMasterReady(deployment, testenvInstance)

			// Ensure the indexers of all sites go to Ready phase
			testenv.IndexersReady(deployment, testenvInstance, siteCount)

			// Ensure cluster configured as multisite
			testenv.IndexerClusterMultisiteStatus(deployment, testenvInstance, siteCount)

			// Ensure search head cluster go to Ready phase
			testenv.SearchHeadClusterReady(deployment, testenvInstance)

			// Verify RF SF is met
			testenv.VerifyRFSFMet(deployment, testenvInstance)

			// Verify Apps are downloaded by init-container
			appVersion := "V1"
			initContDownloadLocation := "/init-apps/" + appSourceName
			podNames := []string{fmt.Sprintf(testenv.ClusterMasterPod, deployment.GetName()), fmt.Sprintf(testenv.DeployerPod, deployment.GetName())}
			appFileList := testenv.GetAppFileList(appListV1, 1)
			testenvInstance.Log.Info("Verify Apps are downloaded by init container for apps", "version", appVersion)
			testenv.VerifyAppsDownloadedByInitContainer(deployment, testenvInstance, testenvInstance.GetName(), podNames, appFileList, initContDownloadLocation)

			//Verify Apps are copied to location
			allPodNames := testenv.DumpGetPods(testenvInstance.GetName())
			testenvInstance.Log.Info("Verify Apps are copied to correct location based on Pod KIND for app", "version", appVersion)
			testenv.VerifyAppsCopied(deployment, testenvInstance, testenvInstance.GetName(), allPodNames, appListV1, true, true)

			// Verify apps are not copied in /etc/apps/ on CM and on Deployer (therefore not installed on Deployer and on CM)
			masterPodNames := []string{fmt.Sprintf(testenv.ClusterMasterPod, deployment.GetName()), fmt.Sprintf(testenv.DeployerPod, deployment.GetName())}
			testenvInstance.Log.Info("Verify Apps are NOT copied to /etc/apps on CM and Deployer for app", "verison", appVersion, "App List", appFileList)
			testenv.VerifyAppsCopied(deployment, testenvInstance, testenvInstance.GetName(), masterPodNames, appListV1, false, false)

			//Verify Apps are installed cluster-wide
			testenvInstance.Log.Info("Verify Apps are installed on the pods by runnign Splunk CLI commands for app", "version", appVersion)
			testenv.VerifyAppInstalled(deployment, testenvInstance, testenvInstance.GetName(), allPodNames, appListV1, true, "enabled", false, true)

			//Delete apps on S3 for new Apps
			testenvInstance.Log.Info("Delete Apps on S3 for Version", appVersion)
			testenv.DeleteFilesOnS3(testS3Bucket, uploadedApps)
			uploadedApps = nil

			//Upload new Versioned Apps to S3
			appFileList = testenv.GetAppFileList(appListV2, 2)
			appVersion = "V2"
			testenvInstance.Log.Info("Uploading apps S3 for", "verison", appVersion)
			uploadedFiles, err := testenv.UploadFilesToS3(testS3Bucket, s3TestDir, appFileList, downloadDirV2)
			Expect(err).To(Succeed(), "Unable to upload apps to S3 test directory")
			uploadedApps = append(uploadedApps, uploadedFiles...)

			// Wait for the poll period for the apps to be downloaded
			time.Sleep(2 * time.Minute)

			// Ensure that the cluster-master goes to Ready phase
			testenv.ClusterMasterReady(deployment, testenvInstance)

			// Ensure the indexers of all sites go to Ready phase
			testenv.IndexersReady(deployment, testenvInstance, siteCount)

			// Ensure cluster configured as multisite
			testenv.IndexerClusterMultisiteStatus(deployment, testenvInstance, siteCount)

			// Ensure search head cluster go to Ready phase
			testenv.SearchHeadClusterReady(deployment, testenvInstance)

			// Verify RF SF is met
			testenv.VerifyRFSFMet(deployment, testenvInstance)

			//Verify Apps are not updated cluster-wide
			testenvInstance.Log.Info("Verify Apps are not updated on the pods by running Splunk CLI commands for app", "version", appVersion)
			testenv.VerifyAppInstalled(deployment, testenvInstance, testenvInstance.GetName(), allPodNames, appListV1, true, "enabled", false, true)

			testenvInstance.Log.Info("Get config map for triggering manual update")
			config, err := testenv.GetAppframeworkManualUpdateConfigMap(deployment, testenvInstance.GetName())
			Expect(err).To(Succeed(), "Unable to get config map for manual poll")

			testenvInstance.Log.Info("Modify config map to trigger manual update")
			config.Data["ClusterMaster"] = strings.Replace(config.Data["ClusterMaster"], "off", "on", 1)
			config.Data["SearchHeadCluster"] = strings.Replace(config.Data["SearchHeadCluster"], "off", "on", 1)
			err = deployment.UpdateCR(config)
			Expect(err).To(Succeed(), "Unable to update config map")

			// Ensure standalone is updating
			testenv.VerifyClusterMasterPhase(deployment, testenvInstance, splcommon.PhaseUpdating)

			// Ensure that the cluster-master goes to Ready phase
			testenv.ClusterMasterReady(deployment, testenvInstance)

			// Ensure the indexers of all sites go to Ready phase
			testenv.IndexersReady(deployment, testenvInstance, siteCount)

			// Ensure cluster configured as multisite
			testenv.IndexerClusterMultisiteStatus(deployment, testenvInstance, siteCount)

			// Ensure search head cluster go to Ready phase
			testenv.SearchHeadClusterReady(deployment, testenvInstance)

			// Verify RF SF is met
			testenv.VerifyRFSFMet(deployment, testenvInstance)

			//Verify config map set back to off after poll trigger
			testenvInstance.Log.Info("Verify config map set back to off after poll trigger for app", "version", appVersion)
			config, _ = testenv.GetAppframeworkManualUpdateConfigMap(deployment, testenvInstance.GetName())
			Expect(strings.Contains(config.Data["ClusterMaster"], "status: off") && strings.Contains(config.Data["SearchHeadCluster"], "status: off")).To(Equal(true), "Config map update not complete")

			// Verify Apps are downloaded by init-container
			testenvInstance.Log.Info("Verify Apps are downloaded by init container for apps", "version", appVersion)
			testenv.VerifyAppsDownloadedByInitContainer(deployment, testenvInstance, testenvInstance.GetName(), podNames, appFileList, initContDownloadLocation)

			//Verify Apps are copied to location
			testenvInstance.Log.Info("Verify Apps are copied to correct location based on Pod KIND for app", "version", appVersion)
			testenv.VerifyAppsCopied(deployment, testenvInstance, testenvInstance.GetName(), allPodNames, appListV2, true, true)

			// Verify apps are not copied in /etc/apps/ on CM and on Deployer (therefore not installed on Deployer and on CM)
			testenvInstance.Log.Info("Verify Apps are NOT copied to /etc/apps on CM and Deployer for app", "verison", appVersion)
			testenv.VerifyAppsCopied(deployment, testenvInstance, testenvInstance.GetName(), masterPodNames, appListV2, false, false)

			//Verify Apps are installed cluster-wide
			testenvInstance.Log.Info("Verify Apps are installed on the pods by running Splunk CLI commands for app", "version", appVersion)
		})
	})
})<|MERGE_RESOLUTION|>--- conflicted
+++ resolved
@@ -193,11 +193,7 @@
 			// Wait for the poll period for the apps to be downloaded
 			time.Sleep(2 * time.Minute)
 
-<<<<<<< HEAD
-			// Ensure that the cluster-master goes to Ready phase
-=======
 			// Ensure that the cluster-manager goes to Ready phase
->>>>>>> 28f817e8
 			testenv.ClusterMasterReady(deployment, testenvInstance)
 
 			// Ensure the indexers of all sites go to Ready phase

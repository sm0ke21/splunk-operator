// Copyright (c) 2018-2021 Splunk Inc. All rights reserved.
//
// Licensed under the Apache License, Version 2.0 (the "License");
// you may not use this file except in compliance with the License.
// You may obtain a copy of the License at
//
//  http://www.apache.org/licenses/LICENSE-2.0
//
// Unless required by applicable law or agreed to in writing, software
// distributed under the License is distributed on an "AS IS" BASIS,
// WITHOUT WARRANTIES OR CONDITIONS OF ANY KIND, either express or implied.
// See the License for the specific language governing permissions and
// limitations under the License.s
package m4appfw

import (
	"fmt"
	"time"

	. "github.com/onsi/ginkgo"
	. "github.com/onsi/gomega"

	testenv "github.com/splunk/splunk-operator/test/testenv"

	enterpriseApi "github.com/splunk/splunk-operator/pkg/apis/enterprise/v3"
	splcommon "github.com/splunk/splunk-operator/pkg/splunk/common"
)

var _ = Describe("m4appfw test", func() {

	var deployment *testenv.Deployment
	var s3TestDir string
	var uploadedApps []string

	BeforeEach(func() {
		var err error
		deployment, err = testenvInstance.NewDeployment(testenv.RandomDNSName(3))
		Expect(err).To(Succeed(), "Unable to create deployment")

		// Upload V1 apps to S3
		s3TestDir = "m4appfw-" + testenv.RandomDNSName(4)
		appFileList := testenv.GetAppFileList(appListV1, 1)
		uploadedFiles, err := testenv.UploadFilesToS3(testS3Bucket, s3TestDir, appFileList, downloadDirV1)
		Expect(err).To(Succeed(), "Unable to upload apps to S3 test directory")
		uploadedApps = append(uploadedApps, uploadedFiles...)

	})

	AfterEach(func() {
		// When a test spec failed, skip the teardown so we can troubleshoot.
		if CurrentGinkgoTestDescription().Failed {
			testenvInstance.SkipTeardown = true
		}
		if deployment != nil {
			deployment.Teardown()
		}
		// Delete files uploaded to S3
		if !testenvInstance.SkipTeardown {
			testenv.DeleteFilesOnS3(testS3Bucket, uploadedApps)
		}
	})

	Context("Multi Site Indexer Cluster with SHC (M4) with App Framework", func() {
		It("integration, m4, appframework: can deploy a M4 SVA with App Framework enabled, install apps and upgrade them", func() {

			// Create App framework Spec
			volumeName := "appframework-test-volume-" + testenv.RandomDNSName(3)
			volumeSpec := []enterpriseApi.VolumeSpec{testenv.GenerateIndexVolumeSpec(volumeName, testenv.GetS3Endpoint(), testenvInstance.GetIndexSecretName(), "aws", "s3")}

			// appSourceDefaultSpec: Remote Storage volume name and Scope of App deployment
			appSourceDefaultSpec := enterpriseApi.AppSourceDefaultSpec{
				VolName: volumeName,
				Scope:   enterpriseApi.ScopeCluster,
			}

			// appSourceSpec: App source name, location and volume name and scope from appSourceDefaultSpec
			appSourceName := "appframework" + testenv.RandomDNSName(3)
			appSourceSpec := []enterpriseApi.AppSourceSpec{testenv.GenerateAppSourceSpec(appSourceName, s3TestDir, appSourceDefaultSpec)}

			// appFrameworkSpec: AppSource settings, Poll Interval, volumes, appSources on volumes
			appFrameworkSpec := enterpriseApi.AppFrameworkSpec{
				Defaults:             appSourceDefaultSpec,
				AppsRepoPollInterval: 60,
				VolList:              volumeSpec,
				AppSources:           appSourceSpec,
			}

			siteCount := 3
			indexersPerSite := 1

			testenvInstance.Log.Info("Deploy Multisite Indexer Cluster")
			err := deployment.DeployMultisiteClusterWithSearchHeadAndAppFramework(deployment.GetName(), indexersPerSite, siteCount, appFrameworkSpec, true, 10)
			Expect(err).To(Succeed(), "Unable to deploy Multi Site Indexer Cluster with App framework")

			// Ensure that the CM goes to Ready phase
			testenv.ClusterMasterReady(deployment, testenvInstance)

			// Ensure the indexers of all sites go to Ready phase
			testenv.IndexersReady(deployment, testenvInstance, siteCount)

			// Ensure cluster configured as multisite
			testenv.IndexerClusterMultisiteStatus(deployment, testenvInstance, siteCount)

			// Ensure search head cluster go to Ready phase
			testenv.SearchHeadClusterReady(deployment, testenvInstance)

			// Verify RF SF is met
			testenv.VerifyRFSFMet(deployment, testenvInstance)

			// Verify apps are downloaded by init-container
			appVersion := "V1"
			initContDownloadLocation := "/init-apps/" + appSourceName
			podNames := []string{fmt.Sprintf(testenv.ClusterMasterPod, deployment.GetName()), fmt.Sprintf(testenv.DeployerPod, deployment.GetName())}
			appFileList := testenv.GetAppFileList(appListV1, 1)
			testenvInstance.Log.Info("Verify Apps are downloaded by init container for apps", "version", appVersion)
			testenv.VerifyAppsDownloadedByInitContainer(deployment, testenvInstance, testenvInstance.GetName(), podNames, appFileList, initContDownloadLocation)

<<<<<<< HEAD
=======
			// Get instance of current SHC CR with latest config
			shcName := deployment.GetName() + "-shc"
			shc := &enterpriseApi.SearchHeadCluster{}
			err = deployment.GetInstance(shcName, shc)
			shReplicas := int(shc.Spec.Replicas)
			Expect(err).To(Succeed(), "Failed to get instance of Search Head Cluster")

			// Verify bundle push status
			testenv.VerifyClusterManagerBundlePush(deployment, testenvInstance, testenvInstance.GetName(), siteCount, "")
			testenv.VerifyDeployerBundlePush(deployment, testenvInstance, testenvInstance.GetName(), shReplicas)
			// Saving current V1 bundle hash for future comparision
			clusterManagerBundleHash := testenv.GetClusterManagerBundleHash(deployment)

>>>>>>> f4dbdcef
			// Verify apps are copied to location
			allPodNames := testenv.DumpGetPods(testenvInstance.GetName())
			testenvInstance.Log.Info("Verify Apps are copied to correct location based on Pod KIND for app", "version", appVersion)
			testenv.VerifyAppsCopied(deployment, testenvInstance, testenvInstance.GetName(), allPodNames, appListV1, true, true)

			// Verify apps are not copied in /etc/apps/ on CM and on Deployer (therefore not installed on Deployer and on CM)
			masterPodNames := []string{fmt.Sprintf(testenv.ClusterMasterPod, deployment.GetName()), fmt.Sprintf(testenv.DeployerPod, deployment.GetName())}
			testenvInstance.Log.Info("Verify Apps are NOT copied to /etc/apps on CM and Deployer for app", "version", appVersion, "App List", appFileList)
			testenv.VerifyAppsCopied(deployment, testenvInstance, testenvInstance.GetName(), masterPodNames, appListV1, false, false)

			// Verify apps are installed cluster-wide
			testenvInstance.Log.Info("Verify Apps are installed on the pods by running Splunk CLI commands for app", "version", appVersion)
			testenv.VerifyAppInstalled(deployment, testenvInstance, testenvInstance.GetName(), allPodNames, appListV1, true, "enabled", false, true)

			// Delete apps on S3 for new Apps
			testenvInstance.Log.Info("Delete Apps on S3 for", "Version", appVersion)
			testenv.DeleteFilesOnS3(testS3Bucket, uploadedApps)
			uploadedApps = nil
			testenvInstance.Log.Info("Testing upgrade scenario")

			// Upload newer version of apps to S3
			appFileList = testenv.GetAppFileList(appListV2, 2)
			appVersion = "V2"
			testenvInstance.Log.Info("Uploading apps S3 for", "version", appVersion)
			uploadedFiles, err := testenv.UploadFilesToS3(testS3Bucket, s3TestDir, appFileList, downloadDirV2)
			Expect(err).To(Succeed(), "Unable to upload apps to S3 test directory")
			uploadedApps = append(uploadedApps, uploadedFiles...)

			// Wait for the poll period for the apps to be downloaded
			time.Sleep(2 * time.Minute)

			// Ensure that the cluster-manager goes to Ready phase
			testenv.ClusterMasterReady(deployment, testenvInstance)

			// Ensure the indexers of all sites go to Ready phase
			testenv.IndexersReady(deployment, testenvInstance, siteCount)

			// Ensure cluster configured as multisite
			testenv.IndexerClusterMultisiteStatus(deployment, testenvInstance, siteCount)

			// Ensure search head cluster go to Ready phase
			testenv.SearchHeadClusterReady(deployment, testenvInstance)

			// Verify RF SF is met
			testenv.VerifyRFSFMet(deployment, testenvInstance)

			// Verify apps are downloaded by init-container
			testenvInstance.Log.Info("Verify apps are downloaded by init container for apps", "version", appVersion)
			testenv.VerifyAppsDownloadedByInitContainer(deployment, testenvInstance, testenvInstance.GetName(), podNames, appFileList, initContDownloadLocation)

<<<<<<< HEAD
=======
			// Verify bundle push status and compare bundle hash with previous V1 bundle
			testenv.VerifyClusterManagerBundlePush(deployment, testenvInstance, testenvInstance.GetName(), siteCount, clusterManagerBundleHash)
			testenv.VerifyDeployerBundlePush(deployment, testenvInstance, testenvInstance.GetName(), shReplicas)

>>>>>>> f4dbdcef
			// Verify apps are copied to location
			testenvInstance.Log.Info("Verify apps are copied to correct location based on Pod KIND for app after upgrade", "version", appVersion)
			testenv.VerifyAppsCopied(deployment, testenvInstance, testenvInstance.GetName(), allPodNames, appListV2, true, true)

			// Verify apps are not copied in /etc/apps/ on CM and on Deployer (therefore not installed on Deployer and on CM)
			testenvInstance.Log.Info("Verify apps are NOT copied to /etc/apps on CM and Deployer for app after upgrade", "version", appVersion)
			testenv.VerifyAppsCopied(deployment, testenvInstance, testenvInstance.GetName(), masterPodNames, appListV2, false, false)

			// Verify Apps are installed cluster-wide
			testenvInstance.Log.Info("Verify apps are installed on the pods by running Splunk CLI commands for app after upgrade", "version", appVersion)
			testenv.VerifyAppInstalled(deployment, testenvInstance, testenvInstance.GetName(), allPodNames, appListV2, true, "enabled", true, true)
		})
	})

	Context("Multi Site Indexer Cluster with SHC (M4) with App Framework", func() {
		It("integration, m4, appframework: can deploy a M4 SVA with App Framework enabled, install apps and downgrade them", func() {

			// Delete pre-installed apps on S3
			testenv.DeleteFilesOnS3(testS3Bucket, uploadedApps)
			uploadedApps = nil
			testenvInstance.Log.Info("Testing downgrade scenario")

			// Upload newer version of apps to S3
			s3TestDir = "m4appfw-" + testenv.RandomDNSName(4)
			appFileList := testenv.GetAppFileList(appListV2, 2)
			uploadedFiles, err := testenv.UploadFilesToS3(testS3Bucket, s3TestDir, appFileList, downloadDirV2)
			Expect(err).To(Succeed(), "Unable to upload apps to S3 test directory")
			uploadedApps = append(uploadedApps, uploadedFiles...)

			// Create App framework Spec
			volumeName := "appframework-test-volume-" + testenv.RandomDNSName(3)
			volumeSpec := []enterpriseApi.VolumeSpec{testenv.GenerateIndexVolumeSpec(volumeName, testenv.GetS3Endpoint(), testenvInstance.GetIndexSecretName(), "aws", "s3")}

			// appSourceDefaultSpec: Remote Storage volume name and Scope of App deployment
			appSourceDefaultSpec := enterpriseApi.AppSourceDefaultSpec{
				VolName: volumeName,
				Scope:   enterpriseApi.ScopeCluster,
			}

			// appSourceSpec: App source name, location and volume name and scope from appSourceDefaultSpec
			appSourceName := "appframework" + testenv.RandomDNSName(3)
			appSourceSpec := []enterpriseApi.AppSourceSpec{testenv.GenerateAppSourceSpec(appSourceName, s3TestDir, appSourceDefaultSpec)}

			// appFrameworkSpec: AppSource settings, Poll Interval, volumes, appSources on volumes
			appFrameworkSpec := enterpriseApi.AppFrameworkSpec{
				Defaults:             appSourceDefaultSpec,
				AppsRepoPollInterval: 60,
				VolList:              volumeSpec,
				AppSources:           appSourceSpec,
			}

			siteCount := 3
			indexersPerSite := 1

			testenvInstance.Log.Info("Deploy Multisite Indexer Cluster")
			err = deployment.DeployMultisiteClusterWithSearchHeadAndAppFramework(deployment.GetName(), indexersPerSite, siteCount, appFrameworkSpec, true, 10)
			Expect(err).To(Succeed(), "Unable to deploy Multi Site Indexer Cluster with App framework")

			// Ensure that the cluster-manager goes to Ready phase
			testenv.ClusterMasterReady(deployment, testenvInstance)

			// Ensure the indexers of all sites go to Ready phase
			testenv.IndexersReady(deployment, testenvInstance, siteCount)

			// Ensure cluster configured as multisite
			testenv.IndexerClusterMultisiteStatus(deployment, testenvInstance, siteCount)

			// Ensure search head cluster go to Ready phase
			testenv.SearchHeadClusterReady(deployment, testenvInstance)

			// Verify RF SF is met
			testenv.VerifyRFSFMet(deployment, testenvInstance)

			// Verify apps are downloaded by init-container
			appVersion := "V2"
			initContDownloadLocation := "/init-apps/" + appSourceName
			podNames := []string{fmt.Sprintf(testenv.ClusterMasterPod, deployment.GetName()), fmt.Sprintf(testenv.DeployerPod, deployment.GetName())}
			testenvInstance.Log.Info("Verify Apps are downloaded by init container for apps", "version", appVersion)
			testenv.VerifyAppsDownloadedByInitContainer(deployment, testenvInstance, testenvInstance.GetName(), podNames, appFileList, initContDownloadLocation)

<<<<<<< HEAD
=======
			// Get instance of current SHC CR with latest config
			shcName := deployment.GetName() + "-shc"
			shc := &enterpriseApi.SearchHeadCluster{}
			err = deployment.GetInstance(shcName, shc)
			shReplicas := int(shc.Spec.Replicas)
			Expect(err).To(Succeed(), "Failed to get instance of Search Head Cluster")

			// Verify bundle push status
			testenv.VerifyClusterManagerBundlePush(deployment, testenvInstance, testenvInstance.GetName(), siteCount, "")
			testenv.VerifyDeployerBundlePush(deployment, testenvInstance, testenvInstance.GetName(), shReplicas)

>>>>>>> f4dbdcef
			// Verify apps are copied to location
			allPodNames := testenv.DumpGetPods(testenvInstance.GetName())
			testenvInstance.Log.Info("Verify Apps are copied to correct location based on Pod KIND for app before downgrade", "version", appVersion)
			testenv.VerifyAppsCopied(deployment, testenvInstance, testenvInstance.GetName(), allPodNames, appListV2, true, true)

			// Verify apps are not copied in /etc/apps/ on CM and on Deployer (therefore not installed on Deployer and on CM)
			masterPodNames := []string{fmt.Sprintf(testenv.ClusterMasterPod, deployment.GetName()), fmt.Sprintf(testenv.DeployerPod, deployment.GetName())}
			testenvInstance.Log.Info("Verify Apps are NOT copied to /etc/apps on CM and Deployer for app before downgrade", "version", appVersion, "App List", appFileList)
			testenv.VerifyAppsCopied(deployment, testenvInstance, testenvInstance.GetName(), masterPodNames, appListV2, false, false)

			// Verify apps are installed cluster-wide
			testenvInstance.Log.Info("Verify Apps are installed on the pods by running Splunk CLI commands for app before downgrade", "version", appVersion)
			testenv.VerifyAppInstalled(deployment, testenvInstance, testenvInstance.GetName(), allPodNames, appListV2, true, "enabled", true, true)

			// Get instance of current Indexer CR with latest config
			idxcName := deployment.GetName() + "-" + "site1"
			idxc := &enterpriseApi.IndexerCluster{}
			err = deployment.GetInstance(idxcName, idxc)
			Expect(err).To(Succeed(), "Failed to get instance of Indexer Cluster")
			defaultIndexerReplicas := idxc.Spec.Replicas
			scaledIndexerReplicas := defaultIndexerReplicas + 1
			testenvInstance.Log.Info("Scaling up Indexer Cluster", "Current Replicas", defaultIndexerReplicas, "New Replicas", scaledIndexerReplicas)

			// Update Replicas of Indexer Cluster
			idxc.Spec.Replicas = int32(scaledIndexerReplicas)
			err = deployment.UpdateCR(idxc)
			Expect(err).To(Succeed(), "Failed to Scale Up Indexer Cluster")

			// Ensure Indexer cluster scales up and go to ScalingUp phase
			testenv.VerifyIndexerClusterPhase(deployment, testenvInstance, splcommon.PhaseScalingUp, idxcName)

			// Ensure Indexer cluster go to Ready phase
			testenv.IndexersReady(deployment, testenvInstance, siteCount)

			// Verify RF SF is met
			testenv.VerifyRFSFMet(deployment, testenvInstance)

<<<<<<< HEAD
=======
			// Verify bundle push status
			testenv.VerifyClusterManagerBundlePush(deployment, testenvInstance, testenvInstance.GetName(), int(scaledIndexerReplicas), "")
			testenv.VerifyDeployerBundlePush(deployment, testenvInstance, testenvInstance.GetName(), siteCount)
			// Saving current V2 bundle hash for future comparision
			clusterManagerBundleHash := testenv.GetClusterManagerBundleHash(deployment)

>>>>>>> f4dbdcef
			// Verify Apps are copied to correct location
			allPodNames = testenv.DumpGetPods(testenvInstance.GetName())
			testenvInstance.Log.Info("Verify Apps are copied to correct location based on Pod KIND after scaling up of indexers", "version", appVersion)
			testenv.VerifyAppsCopied(deployment, testenvInstance, testenvInstance.GetName(), allPodNames, appListV2, true, true)
<<<<<<< HEAD

			// Verify apps are not copied in /etc/apps/ on CM and on Deployer (therefore not installed on Deployer and on CM)
			testenvInstance.Log.Info("Verify apps are NOT copied to /etc/apps on CM and Deployer after scaling up of indexers", "version", appVersion)
			testenv.VerifyAppsCopied(deployment, testenvInstance, testenvInstance.GetName(), masterPodNames, appListV2, false, false)

			// Verify Apps are installed cluster-wide
			testenvInstance.Log.Info("Verify apps are installed on the pods by running Splunk CLI commands after scaling up of indexers", "version", appVersion)
			testenv.VerifyAppInstalled(deployment, testenvInstance, testenvInstance.GetName(), allPodNames, appListV2, true, "enabled", true, true)

			// Delete apps on S3 for new Apps
			testenvInstance.Log.Info("Delete Apps on S3 for", "Version", appVersion)
			testenv.DeleteFilesOnS3(testS3Bucket, uploadedApps)
			uploadedApps = nil
			testenvInstance.Log.Info("Testing downgrade scenario")

			// Upload older versions of apps to S3
			appFileList = testenv.GetAppFileList(appListV1, 1)
			appVersion = "V1"
			uploadedFiles, err = testenv.UploadFilesToS3(testS3Bucket, s3TestDir, appFileList, downloadDirV1)
			Expect(err).To(Succeed(), "Unable to upload apps to S3 test directory")
			uploadedApps = append(uploadedApps, uploadedFiles...)

			// Wait for the poll period for the apps to be downloaded
			time.Sleep(2 * time.Minute)

			// Ensure that the cluster-master goes to Ready phase
			testenv.ClusterMasterReady(deployment, testenvInstance)

			// Ensure the indexers of all sites go to Ready phase
			testenv.IndexersReady(deployment, testenvInstance, siteCount)

=======

			// Verify apps are not copied in /etc/apps/ on CM and on Deployer (therefore not installed on Deployer and on CM)
			testenvInstance.Log.Info("Verify apps are NOT copied to /etc/apps on CM and Deployer after scaling up of indexers", "version", appVersion)
			testenv.VerifyAppsCopied(deployment, testenvInstance, testenvInstance.GetName(), masterPodNames, appListV2, false, false)

			// Verify Apps are installed cluster-wide
			testenvInstance.Log.Info("Verify apps are installed on the pods by running Splunk CLI commands after scaling up of indexers", "version", appVersion)
			testenv.VerifyAppInstalled(deployment, testenvInstance, testenvInstance.GetName(), allPodNames, appListV2, true, "enabled", true, true)

			// Delete apps on S3 for new Apps
			testenvInstance.Log.Info("Delete Apps on S3 for", "Version", appVersion)
			testenv.DeleteFilesOnS3(testS3Bucket, uploadedApps)
			uploadedApps = nil
			testenvInstance.Log.Info("Testing downgrade scenario")

			// Upload older versions of apps to S3
			appFileList = testenv.GetAppFileList(appListV1, 1)
			appVersion = "V1"
			uploadedFiles, err = testenv.UploadFilesToS3(testS3Bucket, s3TestDir, appFileList, downloadDirV1)
			Expect(err).To(Succeed(), "Unable to upload apps to S3 test directory")
			uploadedApps = append(uploadedApps, uploadedFiles...)

			// Wait for the poll period for the apps to be downloaded
			time.Sleep(2 * time.Minute)

			// Ensure that the cluster-manager goes to Ready phase
			testenv.ClusterMasterReady(deployment, testenvInstance)

			// Ensure the indexers of all sites go to Ready phase
			testenv.IndexersReady(deployment, testenvInstance, siteCount)

>>>>>>> f4dbdcef
			// Ensure search head cluster go to Ready phase
			testenv.SearchHeadClusterReady(deployment, testenvInstance)

			// Verify RF SF is met
			testenv.VerifyRFSFMet(deployment, testenvInstance)

			// Verify older version of apps are downloaded by init-container
			testenvInstance.Log.Info("Verify older version of apps are downloaded by init container", "version", appVersion)
			testenv.VerifyAppsDownloadedByInitContainer(deployment, testenvInstance, testenvInstance.GetName(), podNames, appFileList, initContDownloadLocation)

<<<<<<< HEAD
=======
			// Verify bundle push status
			testenv.VerifyClusterManagerBundlePush(deployment, testenvInstance, testenvInstance.GetName(), siteCount, clusterManagerBundleHash)
			testenv.VerifyDeployerBundlePush(deployment, testenvInstance, testenvInstance.GetName(), shReplicas)

>>>>>>> f4dbdcef
			// Verify older version of apps are copied to correct location
			testenvInstance.Log.Info("Verify older version of apps are copied to correct location based on Pod KIND", "version", appVersion)
			testenv.VerifyAppsCopied(deployment, testenvInstance, testenvInstance.GetName(), allPodNames, appListV1, true, true)

			// Verify older versions of apps are not copied in /etc/apps/ on CM and on Deployer (therefore not installed on Deployer and on CM)
			testenvInstance.Log.Info("Verify older versions of apps are NOT copied to /etc/apps on CM and Deployer", "version", appVersion)
			testenv.VerifyAppsCopied(deployment, testenvInstance, testenvInstance.GetName(), masterPodNames, appListV1, false, false)

			// Wait for the completion of app downgrade as it could take a while on indexers
			time.Sleep(2 * time.Minute)

			// Verify older versions of apps are installed cluster-wide
			testenvInstance.Log.Info("Verify older versions of apps are installed on the pods by running Splunk CLI commands", "version", appVersion)
			testenv.VerifyAppInstalled(deployment, testenvInstance, testenvInstance.GetName(), allPodNames, appListV1, true, "enabled", false, true)
		})
	})

	Context("Clustered deployment (M4 - clustered indexer, search head cluster)", func() {
		It("integration, m4, appframework: can deploy a M4 SVA and have apps installed locally on CM and SHC Deployer", func() {

			// Create App framework Spec
			// volumeSpec: Volume name, Endpoint, Path and SecretRef
			volumeName := "appframework-test-volume-" + testenv.RandomDNSName(3)
			volumeSpec := []enterpriseApi.VolumeSpec{testenv.GenerateIndexVolumeSpec(volumeName, testenv.GetS3Endpoint(), testenvInstance.GetIndexSecretName(), "aws", "s3")}

			// AppSourceDefaultSpec: Remote Storage volume name and Scope of App deployment
			appSourceDefaultSpec := enterpriseApi.AppSourceDefaultSpec{
				VolName: volumeName,
				Scope:   enterpriseApi.ScopeLocal,
			}

			// appSourceSpec: App source name, location and volume name and scope from appSourceDefaultSpec
			appSourceName := "appframework-" + testenv.RandomDNSName(3)
			appSourceSpec := []enterpriseApi.AppSourceSpec{testenv.GenerateAppSourceSpec(appSourceName, s3TestDir, appSourceDefaultSpec)}

			// appFrameworkSpec: AppSource settings, Poll Interval, volumes, appSources on volumes
			appFrameworkSpec := enterpriseApi.AppFrameworkSpec{
				Defaults:             appSourceDefaultSpec,
				AppsRepoPollInterval: 60,
				VolList:              volumeSpec,
				AppSources:           appSourceSpec,
			}

			// Create Multi site Cluster and SHC, with App Framework enabled on CM and SHC Deployer
			siteCount := 3
			indexersPerSite := 1
			testenvInstance.Log.Info("Deploy Multisite Indexer Cluster")
			err := deployment.DeployMultisiteClusterWithSearchHeadAndAppFramework(deployment.GetName(), indexersPerSite, siteCount, appFrameworkSpec, true, 10)
			Expect(err).To(Succeed(), "Unable to deploy Multi Site Indexer Cluster with App framework")

			// Ensure that the CM goes to Ready phase
			testenv.ClusterMasterReady(deployment, testenvInstance)

			// Ensure the indexers of all sites go to Ready phase
			testenv.IndexersReady(deployment, testenvInstance, siteCount)

			// Ensure SHC go to Ready phase
			testenv.SearchHeadClusterReady(deployment, testenvInstance)

			// Verify Apps are downloaded by init-container
			initContDownloadLocation := "/init-apps/" + appSourceName
			podNames := []string{fmt.Sprintf(testenv.ClusterMasterPod, deployment.GetName()), fmt.Sprintf(testenv.DeployerPod, deployment.GetName())}
			appFileList := testenv.GetAppFileList(appListV1, 1)
			appVersion := "V1"
			testenvInstance.Log.Info("Verify Apps are downloaded by init container local install on CM and Deployer for apps", "version", appVersion)
			testenv.VerifyAppsDownloadedByInitContainer(deployment, testenvInstance, testenvInstance.GetName(), podNames, appFileList, initContDownloadLocation)

			// Verify apps are copied at the correct location on CM and on Deployer (/etc/apps/)
			testenvInstance.Log.Info("Verify Apps are copied to /etc/apps on CM and Deployer for app", "version", appVersion)
			testenv.VerifyAppsCopied(deployment, testenvInstance, testenvInstance.GetName(), podNames, appListV1, true, false)

			// Verify apps are installed locally on CM and on SHC Deployer
			testenvInstance.Log.Info("Verify Apps are installed locally on CM and Deployer for app", "version", appVersion)
			testenv.VerifyAppInstalled(deployment, testenvInstance, testenvInstance.GetName(), podNames, appListV1, false, "enabled", false, false)

			// Verify apps are not copied in the apps folder on CM and /etc/shcluster/ on Deployer (therefore not installed on peers and on SH)
			testenvInstance.Log.Info("Verify Apps are not copied to "+splcommon.ManagerAppsLoc+" on CM and "+splcommon.SHCluster+" on Deployer for app", "version", appVersion)
			testenv.VerifyAppsCopied(deployment, testenvInstance, testenvInstance.GetName(), podNames, appListV1, false, true)

			//Delete apps on S3 for new Apps
			testenvInstance.Log.Info("Delete Apps on S3 for", "Version", appVersion)
			testenv.DeleteFilesOnS3(testS3Bucket, uploadedApps)
			uploadedApps = nil

			//Upload new Versioned Apps to S3
			appFileList = testenv.GetAppFileList(appListV2, 2)
			appVersion = "V2"
			uploadedFiles, err := testenv.UploadFilesToS3(testS3Bucket, s3TestDir, appFileList, downloadDirV2)
			Expect(err).To(Succeed(), "Unable to upload apps to S3 test directory")
			uploadedApps = append(uploadedApps, uploadedFiles...)
			testenvInstance.Log.Info("Uploading apps S3 for", "version", appVersion)

			// Wait for the poll period for the apps to be downloaded
			time.Sleep(2 * time.Minute)

			// Ensure that the CM goes to Ready phase
			testenv.ClusterMasterReady(deployment, testenvInstance)

			// Ensure the indexers of all sites go to Ready phase
			testenv.IndexersReady(deployment, testenvInstance, siteCount)

			// Ensure SHC go to Ready phase
			testenv.SearchHeadClusterReady(deployment, testenvInstance)

			// Verify Apps are downloaded by init-container
			testenvInstance.Log.Info("Verify Apps are downloaded by init container local install on CM and Deployer for apps", "version", appVersion)
			testenv.VerifyAppsDownloadedByInitContainer(deployment, testenvInstance, testenvInstance.GetName(), podNames, appFileList, initContDownloadLocation)

			// Verify apps are copied at the correct location on CM and on Deployer (/etc/apps/)
			testenvInstance.Log.Info("Verify Apps are copied to /etc/apps on CM and Deployer for app", "version", appVersion)
			testenv.VerifyAppsCopied(deployment, testenvInstance, testenvInstance.GetName(), podNames, appListV2, true, false)

			// Verify apps are installed locally on CM and on SHC Deployer
			testenvInstance.Log.Info("Verify Apps are installed locally on CM and Deployer for app", "version", appVersion)
			testenv.VerifyAppInstalled(deployment, testenvInstance, testenvInstance.GetName(), podNames, appListV2, true, "enabled", true, false)

			// Verify apps are not copied in the apps folder on CM and /etc/shcluster/ on Deployer (therefore not installed on peers and on SH)
			testenvInstance.Log.Info("Verify Apps are not copied to "+splcommon.ManagerAppsLoc+" on CM and "+splcommon.SHCluster+" on Deployer for app", "version", appVersion)
			testenv.VerifyAppsCopied(deployment, testenvInstance, testenvInstance.GetName(), podNames, appListV2, false, true)
		})
	})
})<|MERGE_RESOLUTION|>--- conflicted
+++ resolved
@@ -115,8 +115,6 @@
 			testenvInstance.Log.Info("Verify Apps are downloaded by init container for apps", "version", appVersion)
 			testenv.VerifyAppsDownloadedByInitContainer(deployment, testenvInstance, testenvInstance.GetName(), podNames, appFileList, initContDownloadLocation)
 
-<<<<<<< HEAD
-=======
 			// Get instance of current SHC CR with latest config
 			shcName := deployment.GetName() + "-shc"
 			shc := &enterpriseApi.SearchHeadCluster{}
@@ -130,7 +128,6 @@
 			// Saving current V1 bundle hash for future comparision
 			clusterManagerBundleHash := testenv.GetClusterManagerBundleHash(deployment)
 
->>>>>>> f4dbdcef
 			// Verify apps are copied to location
 			allPodNames := testenv.DumpGetPods(testenvInstance.GetName())
 			testenvInstance.Log.Info("Verify Apps are copied to correct location based on Pod KIND for app", "version", appVersion)
@@ -181,13 +178,10 @@
 			testenvInstance.Log.Info("Verify apps are downloaded by init container for apps", "version", appVersion)
 			testenv.VerifyAppsDownloadedByInitContainer(deployment, testenvInstance, testenvInstance.GetName(), podNames, appFileList, initContDownloadLocation)
 
-<<<<<<< HEAD
-=======
 			// Verify bundle push status and compare bundle hash with previous V1 bundle
 			testenv.VerifyClusterManagerBundlePush(deployment, testenvInstance, testenvInstance.GetName(), siteCount, clusterManagerBundleHash)
 			testenv.VerifyDeployerBundlePush(deployment, testenvInstance, testenvInstance.GetName(), shReplicas)
 
->>>>>>> f4dbdcef
 			// Verify apps are copied to location
 			testenvInstance.Log.Info("Verify apps are copied to correct location based on Pod KIND for app after upgrade", "version", appVersion)
 			testenv.VerifyAppsCopied(deployment, testenvInstance, testenvInstance.GetName(), allPodNames, appListV2, true, true)
@@ -268,8 +262,6 @@
 			testenvInstance.Log.Info("Verify Apps are downloaded by init container for apps", "version", appVersion)
 			testenv.VerifyAppsDownloadedByInitContainer(deployment, testenvInstance, testenvInstance.GetName(), podNames, appFileList, initContDownloadLocation)
 
-<<<<<<< HEAD
-=======
 			// Get instance of current SHC CR with latest config
 			shcName := deployment.GetName() + "-shc"
 			shc := &enterpriseApi.SearchHeadCluster{}
@@ -281,7 +273,6 @@
 			testenv.VerifyClusterManagerBundlePush(deployment, testenvInstance, testenvInstance.GetName(), siteCount, "")
 			testenv.VerifyDeployerBundlePush(deployment, testenvInstance, testenvInstance.GetName(), shReplicas)
 
->>>>>>> f4dbdcef
 			// Verify apps are copied to location
 			allPodNames := testenv.DumpGetPods(testenvInstance.GetName())
 			testenvInstance.Log.Info("Verify Apps are copied to correct location based on Pod KIND for app before downgrade", "version", appVersion)
@@ -319,20 +310,16 @@
 			// Verify RF SF is met
 			testenv.VerifyRFSFMet(deployment, testenvInstance)
 
-<<<<<<< HEAD
-=======
 			// Verify bundle push status
 			testenv.VerifyClusterManagerBundlePush(deployment, testenvInstance, testenvInstance.GetName(), int(scaledIndexerReplicas), "")
 			testenv.VerifyDeployerBundlePush(deployment, testenvInstance, testenvInstance.GetName(), siteCount)
 			// Saving current V2 bundle hash for future comparision
 			clusterManagerBundleHash := testenv.GetClusterManagerBundleHash(deployment)
 
->>>>>>> f4dbdcef
 			// Verify Apps are copied to correct location
 			allPodNames = testenv.DumpGetPods(testenvInstance.GetName())
 			testenvInstance.Log.Info("Verify Apps are copied to correct location based on Pod KIND after scaling up of indexers", "version", appVersion)
 			testenv.VerifyAppsCopied(deployment, testenvInstance, testenvInstance.GetName(), allPodNames, appListV2, true, true)
-<<<<<<< HEAD
 
 			// Verify apps are not copied in /etc/apps/ on CM and on Deployer (therefore not installed on Deployer and on CM)
 			testenvInstance.Log.Info("Verify apps are NOT copied to /etc/apps on CM and Deployer after scaling up of indexers", "version", appVersion)
@@ -358,45 +345,12 @@
 			// Wait for the poll period for the apps to be downloaded
 			time.Sleep(2 * time.Minute)
 
-			// Ensure that the cluster-master goes to Ready phase
-			testenv.ClusterMasterReady(deployment, testenvInstance)
-
-			// Ensure the indexers of all sites go to Ready phase
-			testenv.IndexersReady(deployment, testenvInstance, siteCount)
-
-=======
-
-			// Verify apps are not copied in /etc/apps/ on CM and on Deployer (therefore not installed on Deployer and on CM)
-			testenvInstance.Log.Info("Verify apps are NOT copied to /etc/apps on CM and Deployer after scaling up of indexers", "version", appVersion)
-			testenv.VerifyAppsCopied(deployment, testenvInstance, testenvInstance.GetName(), masterPodNames, appListV2, false, false)
-
-			// Verify Apps are installed cluster-wide
-			testenvInstance.Log.Info("Verify apps are installed on the pods by running Splunk CLI commands after scaling up of indexers", "version", appVersion)
-			testenv.VerifyAppInstalled(deployment, testenvInstance, testenvInstance.GetName(), allPodNames, appListV2, true, "enabled", true, true)
-
-			// Delete apps on S3 for new Apps
-			testenvInstance.Log.Info("Delete Apps on S3 for", "Version", appVersion)
-			testenv.DeleteFilesOnS3(testS3Bucket, uploadedApps)
-			uploadedApps = nil
-			testenvInstance.Log.Info("Testing downgrade scenario")
-
-			// Upload older versions of apps to S3
-			appFileList = testenv.GetAppFileList(appListV1, 1)
-			appVersion = "V1"
-			uploadedFiles, err = testenv.UploadFilesToS3(testS3Bucket, s3TestDir, appFileList, downloadDirV1)
-			Expect(err).To(Succeed(), "Unable to upload apps to S3 test directory")
-			uploadedApps = append(uploadedApps, uploadedFiles...)
-
-			// Wait for the poll period for the apps to be downloaded
-			time.Sleep(2 * time.Minute)
-
 			// Ensure that the cluster-manager goes to Ready phase
 			testenv.ClusterMasterReady(deployment, testenvInstance)
 
 			// Ensure the indexers of all sites go to Ready phase
 			testenv.IndexersReady(deployment, testenvInstance, siteCount)
 
->>>>>>> f4dbdcef
 			// Ensure search head cluster go to Ready phase
 			testenv.SearchHeadClusterReady(deployment, testenvInstance)
 
@@ -407,13 +361,10 @@
 			testenvInstance.Log.Info("Verify older version of apps are downloaded by init container", "version", appVersion)
 			testenv.VerifyAppsDownloadedByInitContainer(deployment, testenvInstance, testenvInstance.GetName(), podNames, appFileList, initContDownloadLocation)
 
-<<<<<<< HEAD
-=======
 			// Verify bundle push status
 			testenv.VerifyClusterManagerBundlePush(deployment, testenvInstance, testenvInstance.GetName(), siteCount, clusterManagerBundleHash)
 			testenv.VerifyDeployerBundlePush(deployment, testenvInstance, testenvInstance.GetName(), shReplicas)
 
->>>>>>> f4dbdcef
 			// Verify older version of apps are copied to correct location
 			testenvInstance.Log.Info("Verify older version of apps are copied to correct location based on Pod KIND", "version", appVersion)
 			testenv.VerifyAppsCopied(deployment, testenvInstance, testenvInstance.GetName(), allPodNames, appListV1, true, true)

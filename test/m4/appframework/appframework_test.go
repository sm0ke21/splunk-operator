// Copyright (c) 2018-2022 Splunk Inc. All rights reserved.

//
// Licensed under the Apache License, Version 2.0 (the "License");
// you may not use this file except in compliance with the License.
// You may obtain a copy of the License at
//
//  http://www.apache.org/licenses/LICENSE-2.0
//
// Unless required by applicable law or agreed to in writing, software
// distributed under the License is distributed on an "AS IS" BASIS,
// WITHOUT WARRANTIES OR CONDITIONS OF ANY KIND, either express or implied.
// See the License for the specific language governing permissions and
// limitations under the License.s
package m4appfw

import (
	"context"
	"fmt"
	"path/filepath"
	"strings"
	"time"

	. "github.com/onsi/ginkgo"
	. "github.com/onsi/gomega"

	testenv "github.com/splunk/splunk-operator/test/testenv"

	enterpriseApi "github.com/splunk/splunk-operator/api/v3"
	splcommon "github.com/splunk/splunk-operator/pkg/splunk/common"
	corev1 "k8s.io/api/core/v1"
)

var _ = Describe("m4appfw test", func() {

	var testcaseEnvInst *testenv.TestCaseEnv
	var deployment *testenv.Deployment
	var uploadedApps []string
	var appSourceNameIdxc string
	var appSourceNameShc string
	var s3TestDirShc string
	var s3TestDirIdxc string
	var appSourceVolumeNameIdxc string
	var appSourceVolumeNameShc string
	var s3TestDirShcLocal string
	var s3TestDirIdxcLocal string
	var s3TestDirShcCluster string
	var s3TestDirIdxcCluster string

	ctx := context.TODO()

	ctx := context.TODO()

	BeforeEach(func() {
		var err error
		name := fmt.Sprintf("%s-%s", testenvInstance.GetName(), testenv.RandomDNSName(3))
		testcaseEnvInst, err = testenv.NewDefaultTestCaseEnv(testenvInstance.GetKubeClient(), name)
		Expect(err).To(Succeed(), "Unable to create testcaseenv")
		deployment, err = testcaseEnvInst.NewDeployment(testenv.RandomDNSName(3))
		Expect(err).To(Succeed(), "Unable to create deployment")
		s3TestDirIdxc = "m4appfw-idxc-" + testenv.RandomDNSName(4)
		s3TestDirShc = "m4appfw-shc-" + testenv.RandomDNSName(4)
		appSourceVolumeNameIdxc = "appframework-test-volume-idxc-" + testenv.RandomDNSName(3)
		appSourceVolumeNameShc = "appframework-test-volume-shc-" + testenv.RandomDNSName(3)
	})

	AfterEach(func() {
		// When a test spec failed, skip the teardown so we can troubleshoot.
		if CurrentGinkgoTestDescription().Failed {
			testcaseEnvInst.SkipTeardown = true
		}
		if deployment != nil {
			deployment.Teardown()
		}
		// Delete files uploaded to S3
		if !testcaseEnvInst.SkipTeardown {
			testenv.DeleteFilesOnS3(testS3Bucket, uploadedApps)
		}
		if testcaseEnvInst != nil {
			Expect(testcaseEnvInst.Teardown()).ToNot(HaveOccurred())
		}
	})

	Context("Multisite Indexer Cluster with Search Head Cluster (m4) with App Framework", func() {
<<<<<<< HEAD
		It("smoke, m4, appframeworkm4, appframework: can deploy a M4 SVA with App Framework enabled, install apps and upgrade them", func() {
=======
		It("smoke, m4, appframework, appframeworkm4: can deploy a M4 SVA with App Framework enabled, install apps and upgrade them", func() {
>>>>>>> e6c314f5

			/* Test Steps
			   ################## SETUP ##################
			   * Upload V1 apps to S3 for Monitoring Console
			   * Create app source for Monitoring Console
			   * Prepare and deploy Monitoring Console CRD with app framework and wait for the pod to be ready
			   * Upload V1 apps to S3 for Indexer Cluster and Search Head Cluster
			   * Prepare and deploy M4 CRD with app framework and wait for the pods to be ready
			   ########## INITIAL VERIFICATIONS ##########
			   * Verify Apps Downloaded in App Deployment Info
			   * Verify Apps Copied in App Deployment Info
			   * Verify App Package is deleted from Operator Pod
			   * Verify Apps Installed in App Deployment Info
			   * Verify App Package is deleted from Splunk Pod
			   * Verify bundle push is successful
			   * Verify apps are copied and installed on Monitoring Console and on Search Heads and Indexers pods
			   ############# UPGRADE APPS ################
			   * Upgrade apps in app sources
			   * Wait for Monitoring Console and M4 pod to be ready
			   ########## UPGRADE VERIFICATIONS ##########
			   * Verify Apps Downloaded in App Deployment Info
			   * Verify Apps Copied in App Deployment Info
			   * Verify App Package is deleted from Operator Pod
			   * Verify Apps Installed in App Deployment Info
			   * Verify App Package is deleted from Splunk Pod
			   * Verify bundle push is successful
			   * Verify apps are copied and upgraded on Monitoring Console and on Search Heads and Indexers pods
			*/

			//################## SETUP ##################
			// Upload V1 apps to S3 for Monitoring Console
			appVersion := "V1"
			appFileList := testenv.GetAppFileList(appListV1)
			testcaseEnvInst.Log.Info(fmt.Sprintf("Upload %s apps to S3 for Monitoring Console", appVersion))
			s3TestDirMC := "m4appfw-mc-" + testenv.RandomDNSName(4)
			uploadedFiles, err := testenv.UploadFilesToS3(testS3Bucket, s3TestDirMC, appFileList, downloadDirV1)
			Expect(err).To(Succeed(), fmt.Sprintf("Unable to upload %s apps to S3 test directory for Monitoring Console", appVersion))
			uploadedApps = append(uploadedApps, uploadedFiles...)

			// Create App framework Spec for Monitoring Console
			appSourceNameMC := "appframework-" + enterpriseApi.ScopeLocal + "mc-" + testenv.RandomDNSName(3)
			volumeNameMC := "appframework-test-volume-mc-" + testenv.RandomDNSName(3)
			appFrameworkSpecMC := testenv.GenerateAppFrameworkSpec(testcaseEnvInst, volumeNameMC, enterpriseApi.ScopeLocal, appSourceNameMC, s3TestDirMC, 60)
			mcSpec := enterpriseApi.MonitoringConsoleSpec{
				CommonSplunkSpec: enterpriseApi.CommonSplunkSpec{
					Spec: enterpriseApi.Spec{
						ImagePullPolicy: "IfNotPresent",
					},
					Volumes: []corev1.Volume{},
				},
				AppFrameworkConfig: appFrameworkSpecMC,
			}

			// Deploy Monitoring Console
			testcaseEnvInst.Log.Info("Deploy Monitoring Console")
			mcName := deployment.GetName()
			mc, err := deployment.DeployMonitoringConsoleWithGivenSpec(ctx, testcaseEnvInst.GetName(), mcName, mcSpec)
			Expect(err).To(Succeed(), "Unable to deploy Monitoring Console")

			// Verify Monitoring Console is ready and stays in ready state
			testenv.VerifyMonitoringConsoleReady(ctx, deployment, deployment.GetName(), mc, testcaseEnvInst)

			// Upload V1 apps to S3 for Indexer Cluster
			testcaseEnvInst.Log.Info(fmt.Sprintf("Upload %s apps to S3 for Indexer Cluster", appVersion))
			uploadedFiles, err = testenv.UploadFilesToS3(testS3Bucket, s3TestDirIdxc, appFileList, downloadDirV1)
			Expect(err).To(Succeed(), fmt.Sprintf("Unable to upload %s apps to S3 test directory for Indexer Cluster", appVersion))
			uploadedApps = append(uploadedApps, uploadedFiles...)

			// Upload V1 apps to S3 for Search Head Cluster
			testcaseEnvInst.Log.Info(fmt.Sprintf("Upload %s apps to S3 for Search Head Cluster", appVersion))
			uploadedFiles, err = testenv.UploadFilesToS3(testS3Bucket, s3TestDirShc, appFileList, downloadDirV1)
			Expect(err).To(Succeed(), fmt.Sprintf("Unable to upload %s apps to S3 test directory for Search Head Cluster", appVersion))
			uploadedApps = append(uploadedApps, uploadedFiles...)

			// Create App framework Spec for M4
			appSourceNameIdxc = "appframework-idxc-" + enterpriseApi.ScopeCluster + testenv.RandomDNSName(3)
			appSourceNameShc = "appframework-shc-" + enterpriseApi.ScopeCluster + testenv.RandomDNSName(3)
			appFrameworkSpecIdxc := testenv.GenerateAppFrameworkSpec(testcaseEnvInst, appSourceVolumeNameIdxc, enterpriseApi.ScopeCluster, appSourceNameIdxc, s3TestDirIdxc, 60)
			appFrameworkSpecShc := testenv.GenerateAppFrameworkSpec(testcaseEnvInst, appSourceVolumeNameShc, enterpriseApi.ScopeCluster, appSourceNameShc, s3TestDirShc, 60)

			// get revision number of the resource
			resourceVersion := testenv.GetResourceVersion(ctx, deployment, testcaseEnvInst, mc)

			// Deploy M4 CRD
			testcaseEnvInst.Log.Info("Deploy Multisite Indexer Cluster with Search Head Cluster")
			siteCount := 3
			shReplicas := 3
			indexersPerSite := 1
<<<<<<< HEAD
			cm, _, shc, err := deployment.DeployMultisiteClusterWithSearchHeadAndAppFramework(ctx, deployment.GetName(), indexersPerSite, siteCount, appFrameworkSpecIdxc, appFrameworkSpecShc, true, mcName, "")

=======
			err = deployment.DeployMultisiteClusterWithSearchHeadAndAppFramework(ctx, deployment.GetName(), indexersPerSite, siteCount, appFrameworkSpecIdxc, appFrameworkSpecShc, true, mcName, "")
>>>>>>> e6c314f5
			Expect(err).To(Succeed(), "Unable to deploy Multisite Indexer Cluster and Search Head Cluster with App framework")

			// Ensure that the Cluster Manager goes to Ready phase
			testenv.ClusterManagerReady(ctx, deployment, testcaseEnvInst)

			// Ensure the Indexers of all sites go to Ready phase
			testenv.IndexersReady(ctx, deployment, testcaseEnvInst, siteCount)

			// Ensure Indexer Cluster configured as Multisite
			testenv.IndexerClusterMultisiteStatus(ctx, deployment, testcaseEnvInst, siteCount)

			// Ensure Search Head Cluster go to Ready phase
			testenv.SearchHeadClusterReady(ctx, deployment, testcaseEnvInst)

			// Verify RF SF is met
			testenv.VerifyRFSFMet(ctx, deployment, testcaseEnvInst)

			// wait for custom resource resource version to change
			testenv.VerifyCustomResourceVersionChanged(ctx, deployment, testcaseEnvInst, mc, resourceVersion)

			// Verify Monitoring Console is ready and stays in ready state
			testenv.VerifyMonitoringConsoleReady(ctx, deployment, deployment.GetName(), mc, testcaseEnvInst)
<<<<<<< HEAD

			// Get Pod age to check for pod resets later
			splunkPodAge := testenv.GetPodsStartTime(testcaseEnvInst.GetName())

			//########## INITIAL VERIFICATIONS ##########
			var idxcPodNames, shcPodNames []string
			idxcPodNames = testenv.GeneratePodNameSlice(testenv.MultiSiteIndexerPod, deployment.GetName(), 1, true, siteCount)
			shcPodNames = testenv.GeneratePodNameSlice(testenv.SearchHeadPod, deployment.GetName(), shReplicas, false, 1)
			cmPod := []string{fmt.Sprintf(testenv.ClusterManagerPod, deployment.GetName())}
			deployerPod := []string{fmt.Sprintf(testenv.DeployerPod, deployment.GetName())}
			mcPod := []string{fmt.Sprintf(testenv.MonitoringConsolePod, deployment.GetName())}
			cmAppSourceInfo := testenv.AppSourceInfo{CrKind: cm.Kind, CrName: cm.Name, CrAppSourceName: appSourceNameIdxc, CrAppSourceVolumeName: appSourceVolumeNameIdxc, CrPod: cmPod, CrAppVersion: appVersion, CrAppScope: enterpriseApi.ScopeCluster, CrAppList: appListV1, CrAppFileList: appFileList, CrReplicas: indexersPerSite, CrMultisite: true, CrClusterPods: idxcPodNames}
			shcAppSourceInfo := testenv.AppSourceInfo{CrKind: shc.Kind, CrName: shc.Name, CrAppSourceName: appSourceNameShc, CrAppSourceVolumeName: appSourceVolumeNameShc, CrPod: deployerPod, CrAppVersion: appVersion, CrAppScope: enterpriseApi.ScopeCluster, CrAppList: appListV1, CrAppFileList: appFileList, CrReplicas: shReplicas, CrClusterPods: shcPodNames}
			mcAppSourceInfo := testenv.AppSourceInfo{CrKind: mc.Kind, CrName: mc.Name, CrAppSourceName: appSourceNameMC, CrAppSourceVolumeName: appSourceNameMC, CrPod: mcPod, CrAppVersion: appVersion, CrAppScope: enterpriseApi.ScopeLocal, CrAppList: appListV1, CrAppFileList: appFileList}
			allAppSourceInfo := []testenv.AppSourceInfo{cmAppSourceInfo, shcAppSourceInfo, mcAppSourceInfo}
			clusterManagerBundleHash := testenv.AppFrameWorkVerifications(ctx, deployment, testcaseEnvInst, allAppSourceInfo, splunkPodAge, "")

			// Verify no pods reset by checking the pod age
			testenv.VerifyNoPodReset(ctx, deployment, testcaseEnvInst, testcaseEnvInst.GetName(), splunkPodAge, nil)
=======

			//########## INITIAL VERIFICATIONS ##########
			// Verify V1 apps are downloaded on Cluster Manager
			initContDownloadLocationIdxc := "/init-apps/" + appSourceNameIdxc
			testcaseEnvInst.Log.Info(fmt.Sprintf("Verify %s apps are downloaded on Cluster Manager", appVersion))
			testenv.VerifyAppsDownloadedByInitContainer(ctx, deployment, testcaseEnvInst, testcaseEnvInst.GetName(), []string{fmt.Sprintf(testenv.ClusterManagerPod, deployment.GetName())}, appFileList, initContDownloadLocationIdxc)

			// Verify V1 apps are downloaded on Deployer
			initContDownloadLocationShc := "/init-apps/" + appSourceNameShc
			testcaseEnvInst.Log.Info(fmt.Sprintf("Verify %s apps are downloaded on Deployer", appVersion))
			testenv.VerifyAppsDownloadedByInitContainer(ctx, deployment, testcaseEnvInst, testcaseEnvInst.GetName(), []string{fmt.Sprintf(testenv.DeployerPod, deployment.GetName())}, appFileList, initContDownloadLocationShc)

			// Verify V1 apps are downloaded on Monitoring Console
			initContDownloadLocationMCPod := "/init-apps/" + appSourceNameMC
			mcPodName := fmt.Sprintf(testenv.MonitoringConsolePod, mcName, 0)
			testcaseEnvInst.Log.Info(fmt.Sprintf("Verify %s apps are downloaded on Monitoring Console pod %s", appVersion, mcPodName))
			testenv.VerifyAppsDownloadedByInitContainer(ctx, deployment, testcaseEnvInst, testcaseEnvInst.GetName(), []string{mcPodName}, appFileList, initContDownloadLocationMCPod)

			// Verify bundle push status
			testcaseEnvInst.Log.Info(fmt.Sprintf("Verify bundle push status (%s apps)", appVersion))
			testenv.VerifyClusterManagerBundlePush(ctx, deployment, testcaseEnvInst, testcaseEnvInst.GetName(), siteCount, "")
			testenv.VerifyDeployerBundlePush(ctx, deployment, testcaseEnvInst, testcaseEnvInst.GetName(), shReplicas)

			// Saving current V1 bundle hash for future comparison
			clusterManagerBundleHash := testenv.GetClusterManagerBundleHash(ctx, deployment)

			// Add Search Head Cluster and Indexer Pods to all Pod Names
			podNames := []string{fmt.Sprintf(testenv.ClusterManagerPod, deployment.GetName()), fmt.Sprintf(testenv.DeployerPod, deployment.GetName())}
			allPodNames := podNames
			allPodNames = append(allPodNames, testenv.GeneratePodNameSlice(testenv.MultiSiteIndexerPod, deployment.GetName(), 1, true, siteCount)...)
			allPodNames = append(allPodNames, testenv.GeneratePodNameSlice(testenv.SearchHeadPod, deployment.GetName(), shReplicas, false, 1)...)

			// Verify apps are copied to correct location for M4 SVA
			testcaseEnvInst.Log.Info(fmt.Sprintf("Verify %s apps are copied to correct location for M4", appVersion))
			testenv.VerifyAppsCopied(ctx, deployment, testcaseEnvInst, testcaseEnvInst.GetName(), allPodNames, appListV1, true, true)

			// Verify apps are copied to correct location for Monitoring Console
			testcaseEnvInst.Log.Info(fmt.Sprintf("Verify %s apps are copied to correct location for Monitoring Console", appVersion))
			testenv.VerifyAppsCopied(ctx, deployment, testcaseEnvInst, testcaseEnvInst.GetName(), []string{mcPodName}, appListV1, true, false)

			// Verify apps are not copied in /etc/apps/ on Cluster Manager and on Deployer (therefore not installed on Deployer and on Cluster Manager)
			testcaseEnvInst.Log.Info(fmt.Sprintf("Verify %s apps are NOT copied to /etc/apps on Cluster Manager and Deployer (App list: %s)", appVersion, appFileList))
			testenv.VerifyAppsCopied(ctx, deployment, testcaseEnvInst, testcaseEnvInst.GetName(), podNames, appListV1, false, false)

			// Verify apps are installed on M4 (cluster-wide)
			testcaseEnvInst.Log.Info(fmt.Sprintf("Verify %s apps are installed on M4 pods (cluster-wide)", appVersion))
			testenv.VerifyAppInstalled(ctx, deployment, testcaseEnvInst, testcaseEnvInst.GetName(), allPodNames, appListV1, true, "enabled", false, true)

			// Verify apps are installed on Monitoring Console (local install)
			testcaseEnvInst.Log.Info(fmt.Sprintf("Verify %s apps are installed on Monitoring Console pod (local)", appVersion))
			testenv.VerifyAppInstalled(ctx, deployment, testcaseEnvInst, testcaseEnvInst.GetName(), []string{mcPodName}, appListV1, true, "enabled", false, false)
>>>>>>> e6c314f5

			//############# UPGRADE APPS ################
			// Delete apps on S3
			testcaseEnvInst.Log.Info(fmt.Sprintf("Delete %s apps on S3", appVersion))
			testenv.DeleteFilesOnS3(testS3Bucket, uploadedApps)
			uploadedApps = nil

			// get revision number of the resource
			resourceVersion = testenv.GetResourceVersion(ctx, deployment, testcaseEnvInst, mc)

			// Upload V2 apps to S3 for Indexer Cluster
			appVersion = "V2"
			appFileList = testenv.GetAppFileList(appListV2)
			testcaseEnvInst.Log.Info(fmt.Sprintf("Upload %s apps to S3 for Indexer Cluster", appVersion))
			uploadedFiles, err = testenv.UploadFilesToS3(testS3Bucket, s3TestDirIdxc, appFileList, downloadDirV2)
			Expect(err).To(Succeed(), fmt.Sprintf("Unable to upload %s apps to S3 test directory for Indexer Cluster", appVersion))
			uploadedApps = append(uploadedApps, uploadedFiles...)

			// Upload V2 apps to S3 for Search Head Cluster
			testcaseEnvInst.Log.Info(fmt.Sprintf("Upload %s apps to S3 for Search Head Cluster", appVersion))
			uploadedFiles, err = testenv.UploadFilesToS3(testS3Bucket, s3TestDirShc, appFileList, downloadDirV2)
			Expect(err).To(Succeed(), fmt.Sprintf("Unable to upload %s apps to S3 test directory for Search Head Cluster", appVersion))
			uploadedApps = append(uploadedApps, uploadedFiles...)

			// Upload V2 apps for Monitoring Console
			testcaseEnvInst.Log.Info(fmt.Sprintf("Upload %s apps to S3 for Monitoring Console", appVersion))
			uploadedFiles, err = testenv.UploadFilesToS3(testS3Bucket, s3TestDirMC, appFileList, downloadDirV2)
			Expect(err).To(Succeed(), fmt.Sprintf("Unable to upload %s apps to S3 test directory for Monitoring Console", appVersion))
			uploadedApps = append(uploadedApps, uploadedFiles...)

			// Check for changes in App phase to determine if next poll has been triggered
			testenv.WaitforPhaseChange(ctx, deployment, testcaseEnvInst, deployment.GetName(), cm.Kind, appSourceNameIdxc, appFileList)

			// Ensure that the Cluster Manager goes to Ready phase
			testenv.ClusterManagerReady(ctx, deployment, testcaseEnvInst)

			// Ensure the Indexers of all sites go to Ready phase
			testenv.IndexersReady(ctx, deployment, testcaseEnvInst, siteCount)

			// Ensure cluster configured as Multisite
			testenv.IndexerClusterMultisiteStatus(ctx, deployment, testcaseEnvInst, siteCount)

			// Ensure Search Head Cluster go to Ready phase
			testenv.SearchHeadClusterReady(ctx, deployment, testcaseEnvInst)

			// Verify RF SF is met
			testenv.VerifyRFSFMet(ctx, deployment, testcaseEnvInst)
<<<<<<< HEAD

			// Verify MC is Ready and stays in ready state
			testenv.VerifyMonitoringConsoleReady(ctx, deployment, deployment.GetName(), mc, testcaseEnvInst)

			// Verify Monitoring Console is Ready and stays in ready state
			testenv.VerifyMonitoringConsoleReady(ctx, deployment, deployment.GetName(), mc, testcaseEnvInst)

			// Get Pod age to check for pod resets later
			splunkPodAge = testenv.GetPodsStartTime(testcaseEnvInst.GetName())

			//########## UPGRADE VERIFICATIONS ##########
			cmAppSourceInfo.CrAppVersion = appVersion
			cmAppSourceInfo.CrAppList = appListV2
			cmAppSourceInfo.CrAppFileList = testenv.GetAppFileList(appListV2)
			shcAppSourceInfo.CrAppVersion = appVersion
			shcAppSourceInfo.CrAppList = appListV2
			shcAppSourceInfo.CrAppFileList = testenv.GetAppFileList(appListV2)
			mcAppSourceInfo.CrAppVersion = appVersion
			mcAppSourceInfo.CrAppList = appListV2
			mcAppSourceInfo.CrAppFileList = testenv.GetAppFileList(appListV2)
			allAppSourceInfo = []testenv.AppSourceInfo{cmAppSourceInfo, shcAppSourceInfo, mcAppSourceInfo}
			testenv.AppFrameWorkVerifications(ctx, deployment, testcaseEnvInst, allAppSourceInfo, splunkPodAge, clusterManagerBundleHash)

			// Verify no pods reset by checking the pod age
			testenv.VerifyNoPodReset(ctx, deployment, testcaseEnvInst, testcaseEnvInst.GetName(), splunkPodAge, nil)

=======

			// Verify MC is Ready and stays in ready state
			testenv.VerifyMonitoringConsoleReady(ctx, deployment, deployment.GetName(), mc, testcaseEnvInst)

			// Verify Monitoring Console is Ready and stays in ready state
			testenv.VerifyMonitoringConsoleReady(ctx, deployment, deployment.GetName(), mc, testcaseEnvInst)

			//########## UPGRADE VERIFICATIONS ##########
			// Verify V2 apps are downloaded on Cluster Manager
			testcaseEnvInst.Log.Info(fmt.Sprintf("Verify %s apps are downloaded on Cluster Manager", appVersion))
			testenv.VerifyAppsDownloadedByInitContainer(ctx, deployment, testcaseEnvInst, testcaseEnvInst.GetName(), []string{fmt.Sprintf(testenv.ClusterManagerPod, deployment.GetName())}, appFileList, initContDownloadLocationIdxc)

			// Verify V2 apps are downloaded on Deployer
			testcaseEnvInst.Log.Info(fmt.Sprintf("Verify %s apps are downloaded on Deployer", appVersion))
			testenv.VerifyAppsDownloadedByInitContainer(ctx, deployment, testcaseEnvInst, testcaseEnvInst.GetName(), []string{fmt.Sprintf(testenv.DeployerPod, deployment.GetName())}, appFileList, initContDownloadLocationShc)

			// Verify V2 apps are downloaded on Monitoring Console
			testcaseEnvInst.Log.Info(fmt.Sprintf("Verify %s apps are downloaded on Monitoring Console pod %s", appVersion, mcPodName))
			testenv.VerifyAppsDownloadedByInitContainer(ctx, deployment, testcaseEnvInst, testcaseEnvInst.GetName(), []string{mcPodName}, appFileList, initContDownloadLocationMCPod)

			// Verify bundle push status and compare bundle hash with previous V1 bundle
			testenv.VerifyClusterManagerBundlePush(ctx, deployment, testcaseEnvInst, testcaseEnvInst.GetName(), siteCount, clusterManagerBundleHash)
			testenv.VerifyDeployerBundlePush(ctx, deployment, testcaseEnvInst, testcaseEnvInst.GetName(), shReplicas)

			// Verify V2 apps are copied to location for M4 SVA
			testcaseEnvInst.Log.Info(fmt.Sprintf("Verify %s apps are copied to correct location on M4 pods", appVersion))
			testenv.VerifyAppsCopied(ctx, deployment, testcaseEnvInst, testcaseEnvInst.GetName(), allPodNames, appListV2, true, true)

			// Verify V2 apps are copied to location for Monitoring Console
			testcaseEnvInst.Log.Info(fmt.Sprintf("Verify %s apps are copied to correct location on Monitoring Console", appVersion))
			testenv.VerifyAppsCopied(ctx, deployment, testcaseEnvInst, testcaseEnvInst.GetName(), []string{mcPodName}, appListV2, true, false)

			// Verify V2 apps are not copied in /etc/apps/ on Cluster Manager and on Deployer (therefore not installed on Deployer and on Cluster Manager)
			testcaseEnvInst.Log.Info(fmt.Sprintf("Verify %s apps are NOT copied to /etc/apps on Cluster Manager and Deployer", appFileList))
			testenv.VerifyAppsCopied(ctx, deployment, testcaseEnvInst, testcaseEnvInst.GetName(), podNames, appListV2, false, false)

			// Verify apps are updated on M4(cluster-wide)
			testcaseEnvInst.Log.Info(fmt.Sprintf("Verify apps have been updated to %s on M4 pods", appVersion))
			testenv.VerifyAppInstalled(ctx, deployment, testcaseEnvInst, testcaseEnvInst.GetName(), allPodNames, appListV2, true, "enabled", true, true)

			// Verify apps are updated on Monitoring Console (local install)
			testcaseEnvInst.Log.Info(fmt.Sprintf("Verify apps have been updated to %s on Monitoring Console", appVersion))
			testenv.VerifyAppInstalled(ctx, deployment, testcaseEnvInst, testcaseEnvInst.GetName(), []string{mcPodName}, appListV2, true, "enabled", true, false)
>>>>>>> e6c314f5
		})
	})

	Context("Multisite Indexer Cluster with Search Head Cluster (m4) with App Framework", func() {
<<<<<<< HEAD
		It("integration, m4, appframeworkm4, appframework: can deploy a M4 SVA with App Framework enabled, install apps and downgrade them", func() {
=======
		It("integration, m4, appframework, appframeworkm4: can deploy a M4 SVA with App Framework enabled, install apps and downgrade them", func() {
>>>>>>> e6c314f5

			/* Test Steps
			   ################## SETUP ##################
			   * Upload V2 apps to S3 for Monitoring Console
			   * Create app source for Monitoring Console
			   * Prepare and deploy Monitoring Console CRD with app framework and wait for the pod to be ready
			   * Upload V2 apps to S3 for Indexer Cluster and Search Head Cluster
			   * Prepare and deploy M4 CRD with app framework and wait for the pods to be ready
			   ########## INITIAL VERIFICATIONS ##########
			   * Verify Apps Downloaded in App Deployment Info
			   * Verify Apps Copied in App Deployment Info
			   * Verify App Package is deleted from Operator Pod
			   * Verify Apps Installed in App Deployment Info
			   * Verify App Package is deleted from Splunk Pod
			   * Verify bundle push is successful
			   * Verify apps are copied and installed on Monitoring Console and on Search Heads and Indexers pods
			   ############ DOWNGRADE APPS ###############
			   * Downgrade apps in app sources
			   * Wait for Monitoring Console and M4 to be ready
			   ########## DOWNGRADE VERIFICATIONS ########
			   * Verify Apps Downloaded in App Deployment Info
			   * Verify Apps Copied in App Deployment Info
			   * Verify App Package is deleted from Operator Pod
			   * Verify Apps Installed in App Deployment Info
			   * Verify App Package is deleted from Splunk Pod
			   * Verify bundle push is successful
			   * Verify apps are copied and downgraded on Monitoring Console and on Search Heads and Indexers pods
			*/

			//################## SETUP ##################
			// Upload V2 version of apps to S3 for Monitoring Console
			appVersion := "V2"
			appFileList := testenv.GetAppFileList(appListV2)
			testcaseEnvInst.Log.Info(fmt.Sprintf("Upload %s apps to S3 for Monitoring Console", appVersion))
			s3TestDirMC := "m4appfw-mc-" + testenv.RandomDNSName(4)
			uploadedFiles, err := testenv.UploadFilesToS3(testS3Bucket, s3TestDirMC, appFileList, downloadDirV2)
			Expect(err).To(Succeed(), fmt.Sprintf("Unable to upload %s apps to S3 test directory for Monitoring Console", appVersion))
			uploadedApps = append(uploadedApps, uploadedFiles...)

			// Create App framework Spec for Monitoring Console
			appSourceNameMC := "appframework-" + enterpriseApi.ScopeLocal + "mc-" + testenv.RandomDNSName(3)
			volumeNameMC := "appframework-test-volume-mc-" + testenv.RandomDNSName(3)
			appFrameworkSpecMC := testenv.GenerateAppFrameworkSpec(testcaseEnvInst, volumeNameMC, enterpriseApi.ScopeLocal, appSourceNameMC, s3TestDirMC, 60)
			mcSpec := enterpriseApi.MonitoringConsoleSpec{
				CommonSplunkSpec: enterpriseApi.CommonSplunkSpec{
					Spec: enterpriseApi.Spec{
						ImagePullPolicy: "IfNotPresent",
					},
					Volumes: []corev1.Volume{},
				},
				AppFrameworkConfig: appFrameworkSpecMC,
			}

			// Deploy Monitoring Console
			testcaseEnvInst.Log.Info("Deploy Monitoring Console")
			mcName := deployment.GetName()
			mc, err := deployment.DeployMonitoringConsoleWithGivenSpec(ctx, testcaseEnvInst.GetName(), mcName, mcSpec)
			Expect(err).To(Succeed(), "Unable to deploy Monitoring Console instance")

			// Verify Monitoring Console is ready and stays in ready state
			testenv.VerifyMonitoringConsoleReady(ctx, deployment, deployment.GetName(), mc, testcaseEnvInst)

			// Upload V2 apps to S3 for Indexer Cluster
			testcaseEnvInst.Log.Info(fmt.Sprintf("Upload %s apps to S3 for Indexer Cluster", appVersion))
			uploadedFiles, err = testenv.UploadFilesToS3(testS3Bucket, s3TestDirIdxc, appFileList, downloadDirV2)
			Expect(err).To(Succeed(), fmt.Sprintf("Unable to upload %s apps to S3 test directory for Indexer Cluster", appVersion))
			uploadedApps = append(uploadedApps, uploadedFiles...)

			// Upload V2 apps to S3 for Search Head Cluster
			testcaseEnvInst.Log.Info(fmt.Sprintf("Upload %s apps to S3 for Search Head Cluster", appVersion))
			uploadedFiles, err = testenv.UploadFilesToS3(testS3Bucket, s3TestDirShc, appFileList, downloadDirV2)
			Expect(err).To(Succeed(), fmt.Sprintf("Unable to upload %s apps to S3 test directory for Search Head Cluster", appVersion))
			uploadedApps = append(uploadedApps, uploadedFiles...)

			// Create App framework Spec for M4
			appSourceNameIdxc = "appframework-idxc-" + enterpriseApi.ScopeCluster + testenv.RandomDNSName(3)
			appSourceNameShc = "appframework-shc-" + enterpriseApi.ScopeCluster + testenv.RandomDNSName(3)
			appFrameworkSpecIdxc := testenv.GenerateAppFrameworkSpec(testcaseEnvInst, appSourceVolumeNameIdxc, enterpriseApi.ScopeCluster, appSourceNameIdxc, s3TestDirIdxc, 60)
			appFrameworkSpecShc := testenv.GenerateAppFrameworkSpec(testcaseEnvInst, appSourceVolumeNameShc, enterpriseApi.ScopeCluster, appSourceNameShc, s3TestDirShc, 60)

			// Deploy M4 CRD
			testcaseEnvInst.Log.Info("Deploy Multisite Indexer Cluster with Search Head Cluster")
			siteCount := 3
			shReplicas := 3
			indexersPerSite := 1
<<<<<<< HEAD
			cm, _, shc, err := deployment.DeployMultisiteClusterWithSearchHeadAndAppFramework(ctx, deployment.GetName(), indexersPerSite, siteCount, appFrameworkSpecIdxc, appFrameworkSpecShc, true, mcName, "")

=======
			err = deployment.DeployMultisiteClusterWithSearchHeadAndAppFramework(ctx, deployment.GetName(), indexersPerSite, siteCount, appFrameworkSpecIdxc, appFrameworkSpecShc, true, mcName, "")
>>>>>>> e6c314f5
			Expect(err).To(Succeed(), "Unable to deploy Multisite Indexer Cluster and Search Head Cluster with App framework")

			// Ensure that the Cluster Manager goes to Ready phase
			testenv.ClusterManagerReady(ctx, deployment, testcaseEnvInst)

			// Ensure the Indexers of all sites go to Ready phase
			testenv.IndexersReady(ctx, deployment, testcaseEnvInst, siteCount)

			// Ensure cluster configured as Multisite
			testenv.IndexerClusterMultisiteStatus(ctx, deployment, testcaseEnvInst, siteCount)

			// Ensure Search Head Cluster go to Ready phase
			testenv.SearchHeadClusterReady(ctx, deployment, testcaseEnvInst)

			// Verify RF SF is met
			testenv.VerifyRFSFMet(ctx, deployment, testcaseEnvInst)

			// Verify Monitoring Console is Ready and stays in ready state
			testenv.VerifyMonitoringConsoleReady(ctx, deployment, deployment.GetName(), mc, testcaseEnvInst)
<<<<<<< HEAD

			// Get Pod age to check for pod resets later
			splunkPodAge := testenv.GetPodsStartTime(testcaseEnvInst.GetName())

			//########## INITIAL VERIFICATIONS ##########
			var idxcPodNames, shcPodNames []string
			idxcPodNames = testenv.GeneratePodNameSlice(testenv.MultiSiteIndexerPod, deployment.GetName(), 1, true, siteCount)
			shcPodNames = testenv.GeneratePodNameSlice(testenv.SearchHeadPod, deployment.GetName(), shReplicas, false, 1)
			cmPod := []string{fmt.Sprintf(testenv.ClusterManagerPod, deployment.GetName())}
			deployerPod := []string{fmt.Sprintf(testenv.DeployerPod, deployment.GetName())}
			mcPod := []string{fmt.Sprintf(testenv.MonitoringConsolePod, deployment.GetName())}
			cmAppSourceInfo := testenv.AppSourceInfo{CrKind: cm.Kind, CrName: cm.Name, CrAppSourceName: appSourceNameIdxc, CrAppSourceVolumeName: appSourceVolumeNameIdxc, CrPod: cmPod, CrAppVersion: appVersion, CrAppScope: enterpriseApi.ScopeCluster, CrAppList: appListV2, CrAppFileList: appFileList, CrReplicas: indexersPerSite, CrMultisite: true, CrClusterPods: idxcPodNames}
			shcAppSourceInfo := testenv.AppSourceInfo{CrKind: shc.Kind, CrName: shc.Name, CrAppSourceName: appSourceNameShc, CrAppSourceVolumeName: appSourceVolumeNameShc, CrPod: deployerPod, CrAppVersion: appVersion, CrAppScope: enterpriseApi.ScopeCluster, CrAppList: appListV2, CrAppFileList: appFileList, CrReplicas: shReplicas, CrClusterPods: shcPodNames}
			mcAppSourceInfo := testenv.AppSourceInfo{CrKind: mc.Kind, CrName: mc.Name, CrAppSourceName: appSourceNameMC, CrAppSourceVolumeName: appSourceNameMC, CrPod: mcPod, CrAppVersion: appVersion, CrAppScope: enterpriseApi.ScopeLocal, CrAppList: appListV2, CrAppFileList: appFileList}
			allAppSourceInfo := []testenv.AppSourceInfo{cmAppSourceInfo, shcAppSourceInfo, mcAppSourceInfo}
			clusterManagerBundleHash := testenv.AppFrameWorkVerifications(ctx, deployment, testcaseEnvInst, allAppSourceInfo, splunkPodAge, "")

			// Verify no pods reset by checking the pod age
			testenv.VerifyNoPodReset(ctx, deployment, testcaseEnvInst, testcaseEnvInst.GetName(), splunkPodAge, nil)

			//############# DOWNGRADE APPS ################
			// Delete V2 apps on S3
			testcaseEnvInst.Log.Info(fmt.Sprintf("Delete %s apps on S3", appVersion))

=======

			//########## INITIAL VERIFICATIONS ##########
			// Verify V2 apps are downloaded on Cluster Manager
			initContDownloadLocationIdxc := "/init-apps/" + appSourceNameIdxc
			testcaseEnvInst.Log.Info(fmt.Sprintf("Verify %s apps are downloaded on Cluster Manager", appVersion))
			testenv.VerifyAppsDownloadedByInitContainer(ctx, deployment, testcaseEnvInst, testcaseEnvInst.GetName(), []string{fmt.Sprintf(testenv.ClusterManagerPod, deployment.GetName())}, appFileList, initContDownloadLocationIdxc)

			// Verify V2 apps are downloaded on Deployer
			initContDownloadLocationShc := "/init-apps/" + appSourceNameShc
			testcaseEnvInst.Log.Info(fmt.Sprintf("Verify %s apps are downloaded on Deployer", appVersion))
			testenv.VerifyAppsDownloadedByInitContainer(ctx, deployment, testcaseEnvInst, testcaseEnvInst.GetName(), []string{fmt.Sprintf(testenv.DeployerPod, deployment.GetName())}, appFileList, initContDownloadLocationShc)

			// Verify V2 apps are downloaded on Monitoring Console
			initContDownloadLocationMCPod := "/init-apps/" + appSourceNameMC
			mcPodName := fmt.Sprintf(testenv.MonitoringConsolePod, mcName, 0)
			testcaseEnvInst.Log.Info(fmt.Sprintf("Verify %s apps are downloaded for Monitoring Console POD %s", appVersion, mcPodName))
			testenv.VerifyAppsDownloadedByInitContainer(ctx, deployment, testcaseEnvInst, testcaseEnvInst.GetName(), []string{mcPodName}, appFileList, initContDownloadLocationMCPod)

			// Verify bundle push status
			testcaseEnvInst.Log.Info(fmt.Sprintf("Verify bundle push status (%s apps)", appVersion))
			testenv.VerifyClusterManagerBundlePush(ctx, deployment, testcaseEnvInst, testcaseEnvInst.GetName(), siteCount, "")
			testenv.VerifyDeployerBundlePush(ctx, deployment, testcaseEnvInst, testcaseEnvInst.GetName(), shReplicas)

			// Saving current V2 bundle hash for future comparison
			clusterManagerBundleHash := testenv.GetClusterManagerBundleHash(ctx, deployment)

			// Add Search Head Cluster and Indexer Pods to all Pod Names
			podNames := []string{fmt.Sprintf(testenv.ClusterManagerPod, deployment.GetName()), fmt.Sprintf(testenv.DeployerPod, deployment.GetName())}
			allPodNames := podNames
			allPodNames = append(allPodNames, testenv.GeneratePodNameSlice(testenv.MultiSiteIndexerPod, deployment.GetName(), 1, true, siteCount)...)
			allPodNames = append(allPodNames, testenv.GeneratePodNameSlice(testenv.SearchHeadPod, deployment.GetName(), shReplicas, false, 1)...)

			// Verify V2 apps are copied to location on M4
			testcaseEnvInst.Log.Info(fmt.Sprintf("Verify %s apps are copied to correct location on M4", appVersion))
			testenv.VerifyAppsCopied(ctx, deployment, testcaseEnvInst, testcaseEnvInst.GetName(), allPodNames, appListV2, true, true)

			// Verify V2 apps are copied to correct location for Monitoring Console
			testcaseEnvInst.Log.Info(fmt.Sprintf("Verify %s apps are copied to correct location for Monitoring Console", appVersion))
			testenv.VerifyAppsCopied(ctx, deployment, testcaseEnvInst, testcaseEnvInst.GetName(), []string{mcPodName}, appListV2, true, false)

			// Verify V2 apps are not copied in /etc/apps/ on Cluster Manager and on Deployer (therefore not installed on Deployer and on Cluster Manager)
			testcaseEnvInst.Log.Info(fmt.Sprintf("Verify %s apps are NOT copied to /etc/apps on Cluster Manager and Deployer (App list: %s)", appVersion, appFileList))
			testenv.VerifyAppsCopied(ctx, deployment, testcaseEnvInst, testcaseEnvInst.GetName(), podNames, appListV2, false, false)

			// Verify apps are installed on (cluster-wide)
			testcaseEnvInst.Log.Info(fmt.Sprintf("Verify %s apps are installed on the pods", appVersion))
			testenv.VerifyAppInstalled(ctx, deployment, testcaseEnvInst, testcaseEnvInst.GetName(), allPodNames, appListV2, true, "enabled", true, true)

			// Verify apps are installed on Monitoring Console (local install)
			testcaseEnvInst.Log.Info(fmt.Sprintf("Verify %s apps are installed on Monitoring Console pod", appVersion))
			testenv.VerifyAppInstalled(ctx, deployment, testcaseEnvInst, testcaseEnvInst.GetName(), []string{mcPodName}, appListV2, true, "enabled", true, false)

			//############# DOWNGRADE APPS ################
			// Delete apps on S3
			testcaseEnvInst.Log.Info(fmt.Sprintf("Delete %s apps on S3", appVersion))
>>>>>>> e6c314f5
			testenv.DeleteFilesOnS3(testS3Bucket, uploadedApps)
			uploadedApps = nil

			// Upload V1 apps to S3 for Indexer Cluster
			appVersion = "V1"
			appFileList = testenv.GetAppFileList(appListV1)
			testcaseEnvInst.Log.Info(fmt.Sprintf("Upload %s apps to S3 for Indexer Cluster", appVersion))
			uploadedFiles, err = testenv.UploadFilesToS3(testS3Bucket, s3TestDirIdxc, appFileList, downloadDirV1)
			Expect(err).To(Succeed(), fmt.Sprintf("Unable to upload %s apps to S3 test directory for Indexer Cluster", appVersion))
			uploadedApps = append(uploadedApps, uploadedFiles...)

			// Upload V1 apps to S3 for Search Head Cluster
			testcaseEnvInst.Log.Info(fmt.Sprintf("Upload %s apps to S3 for Search Head Cluster", appVersion))
			uploadedFiles, err = testenv.UploadFilesToS3(testS3Bucket, s3TestDirShc, appFileList, downloadDirV1)
			Expect(err).To(Succeed(), fmt.Sprintf("Unable to upload %s apps to S3 test directory for Search Head Cluster", appVersion))
			uploadedApps = append(uploadedApps, uploadedFiles...)

			// Upload V1 apps to S3 for Monitoring Console
			testcaseEnvInst.Log.Info(fmt.Sprintf("Upload %s apps to S3 for Monitoring Console", appVersion))
			uploadedFiles, err = testenv.UploadFilesToS3(testS3Bucket, s3TestDirMC, appFileList, downloadDirV1)
			Expect(err).To(Succeed(), fmt.Sprintf("Unable to upload %s apps to S3 test directory for Monitoring Console", appVersion))
			uploadedApps = append(uploadedApps, uploadedFiles...)

			// Check for changes in App phase to determine if next poll has been triggered
			testenv.WaitforPhaseChange(ctx, deployment, testcaseEnvInst, deployment.GetName(), cm.Kind, appSourceNameIdxc, appFileList)

			// Ensure that the Cluster Manager goes to Ready phase
			testenv.ClusterManagerReady(ctx, deployment, testcaseEnvInst)

			// Ensure the Indexers of all sites go to Ready phase
			testenv.IndexersReady(ctx, deployment, testcaseEnvInst, siteCount)

			// Ensure cluster configured as Multisite
			testenv.IndexerClusterMultisiteStatus(ctx, deployment, testcaseEnvInst, siteCount)

			// Ensure Search Head Cluster go to Ready phase
			testenv.SearchHeadClusterReady(ctx, deployment, testcaseEnvInst)

			// Verify RF SF is met
			testenv.VerifyRFSFMet(ctx, deployment, testcaseEnvInst)

			// Verify Monitoring Console is Ready and stays in ready state
			testenv.VerifyMonitoringConsoleReady(ctx, deployment, deployment.GetName(), mc, testcaseEnvInst)
<<<<<<< HEAD

			// Get Pod age to check for pod resets later
			splunkPodAge = testenv.GetPodsStartTime(testcaseEnvInst.GetName())

			//########## DOWNGRADE VERIFICATIONS ########
			cmAppSourceInfo.CrAppVersion = appVersion
			cmAppSourceInfo.CrAppList = appListV1
			cmAppSourceInfo.CrAppFileList = testenv.GetAppFileList(appListV1)
			shcAppSourceInfo.CrAppVersion = appVersion
			shcAppSourceInfo.CrAppList = appListV1
			shcAppSourceInfo.CrAppFileList = testenv.GetAppFileList(appListV1)
			mcAppSourceInfo.CrAppVersion = appVersion
			mcAppSourceInfo.CrAppList = appListV1
			mcAppSourceInfo.CrAppFileList = testenv.GetAppFileList(appListV1)
			allAppSourceInfo = []testenv.AppSourceInfo{cmAppSourceInfo, shcAppSourceInfo, mcAppSourceInfo}
			testenv.AppFrameWorkVerifications(ctx, deployment, testcaseEnvInst, allAppSourceInfo, splunkPodAge, clusterManagerBundleHash)

			// Verify no pods reset by checking the pod age
			testenv.VerifyNoPodReset(ctx, deployment, testcaseEnvInst, testcaseEnvInst.GetName(), splunkPodAge, nil)

=======

			//########## DOWNGRADE VERIFICATIONS ########
			// Verify V1 apps are downloaded on Cluster Manager
			testcaseEnvInst.Log.Info(fmt.Sprintf("Verify %s apps are downloaded on Cluster Manager", appVersion))
			testenv.VerifyAppsDownloadedByInitContainer(ctx, deployment, testcaseEnvInst, testcaseEnvInst.GetName(), []string{fmt.Sprintf(testenv.ClusterManagerPod, deployment.GetName())}, appFileList, initContDownloadLocationIdxc)

			// Verify V1 apps are downloaded on Deployer
			testcaseEnvInst.Log.Info(fmt.Sprintf("Verify %s apps are downloaded on Deployer", appVersion))
			testenv.VerifyAppsDownloadedByInitContainer(ctx, deployment, testcaseEnvInst, testcaseEnvInst.GetName(), []string{fmt.Sprintf(testenv.DeployerPod, deployment.GetName())}, appFileList, initContDownloadLocationShc)

			// Verify V1 apps are downloaded on Monitoring Console
			testcaseEnvInst.Log.Info(fmt.Sprintf("Verify %s apps are downloaded on Monitoring Console pod %s", appVersion, mcPodName))
			testenv.VerifyAppsDownloadedByInitContainer(ctx, deployment, testcaseEnvInst, testcaseEnvInst.GetName(), []string{mcPodName}, appFileList, initContDownloadLocationMCPod)

			// Verify bundle push status
			testcaseEnvInst.Log.Info(fmt.Sprintf("Verify bundle push status (%s apps)", appVersion))
			testenv.VerifyClusterManagerBundlePush(ctx, deployment, testcaseEnvInst, testcaseEnvInst.GetName(), siteCount, clusterManagerBundleHash)
			testenv.VerifyDeployerBundlePush(ctx, deployment, testcaseEnvInst, testcaseEnvInst.GetName(), shReplicas)

			// Verify V1 apps are copied to correct location for M4 SVA
			testcaseEnvInst.Log.Info(fmt.Sprintf("Verify %s apps are copied to correct location for M4", appVersion))
			testenv.VerifyAppsCopied(ctx, deployment, testcaseEnvInst, testcaseEnvInst.GetName(), allPodNames, appListV1, true, true)

			// Verify V1 apps are copied to correct location for Monitoring Console
			testcaseEnvInst.Log.Info(fmt.Sprintf("Verify %s apps are copied to correct location for Monitoring Console", appVersion))
			testenv.VerifyAppsCopied(ctx, deployment, testcaseEnvInst, testcaseEnvInst.GetName(), []string{mcPodName}, appListV2, true, false)

			// Verify V1 apps are not copied in /etc/apps/ on Cluster Manager and on Deployer (therefore not installed on Deployer and on Cluster Manager)
			testcaseEnvInst.Log.Info(fmt.Sprintf("Verify %s apps are NOT copied to /etc/apps on Cluster Manager and Deployer", appVersion))
			testenv.VerifyAppsCopied(ctx, deployment, testcaseEnvInst, testcaseEnvInst.GetName(), podNames, appListV1, false, false)

			// Verify apps are downgraded on M4 (cluster-wide)
			testcaseEnvInst.Log.Info(fmt.Sprintf("Verify apps have been downgraded to %s on the M4 pods", appVersion))
			testenv.VerifyAppInstalled(ctx, deployment, testcaseEnvInst, testcaseEnvInst.GetName(), allPodNames, appListV1, true, "enabled", false, true)

			// Verify apps are downgraded on Monitoring Console (local install)
			testcaseEnvInst.Log.Info(fmt.Sprintf("Verify apps have been downgraded to %s on Monitoring Console", appVersion))
			testenv.VerifyAppInstalled(ctx, deployment, testcaseEnvInst, testcaseEnvInst.GetName(), []string{mcPodName}, appListV1, true, "enabled", false, false)
>>>>>>> e6c314f5
		})
	})

	Context("Multisite Indexer Cluster with Search Head Cluster (m4) with App Framework", func() {
<<<<<<< HEAD
		It("integration, m4, appframeworkm4, appframework: can deploy a M4 SVA with App Framework enabled, install apps, scale up clusters, install apps on new pods, scale down", func() {
=======
		It("integration, m4, appframework, appframeworkm4: can deploy a M4 SVA with App Framework enabled, install apps, scale up clusters, install apps on new pods, scale down", func() {
>>>>>>> e6c314f5

			/* Test Steps
			   ################## SETUP ##################
			   * Upload V1 apps to S3 for M4
			   * Create app source for M4 SVA (Cluster Manager and Deployer)
			   * Prepare and deploy M4 CRD with app config and wait for pods to be ready
			   ########### INITIAL VERIFICATIONS #########
			   * Verify Apps Downloaded in App Deployment Info
			   * Verify Apps Copied in App Deployment Info
			   * Verify App Package is deleted from Operator Pod
			   * Verify Apps Installed in App Deployment Info
			   * Verify App Package is deleted from Splunk Pod
			   * Verify bundle push is sucessful
			   * Verify apps are copied and installed on Monitoring Console and also on Search Heads and Indexers pods
			   ############### SCALING UP ################
			   * Scale up Indexers and Search Head Cluster
			   * Wait for Monitoring Console and M4 to be ready
			   ######### SCALING UP VERIFICATIONS ########
			   * Verify Apps Downloaded in App Deployment Info
			   * Verify Apps Copied in App Deployment Info
			   * Verify App Package is deleted from Operator Pod
			   * Verify Apps Installed in App Deployment Info
			   * Verify App Package is deleted from Splunk Pod
			   * Verify bundle push is sucessful
			   * Verify apps are copied and installed on new Search Heads and Indexers pods
			   ############### SCALING DOWN ##############
			   * Scale down Indexers and Search Head Cluster
			   * Wait for Monitoring Console and M4 to be ready
			   ######### SCALING DOWN VERIFICATIONS ######
			   * Verify Apps Downloaded in App Deployment Info
			   * Verify Apps Copied in App Deployment Info
			   * Verify App Package is deleted from Operator Pod
			   * Verify Apps Installed in App Deployment Info
			   * Verify App Package is deleted from Splunk Pod
			   * Verify bundle push is sucessful
			   * Verify apps are still copied and installed on all Search Heads and Indexers pods
			*/

			//################## SETUP ##################
			// Upload V1 apps to S3 for Indexer Cluster
			appVersion := "V1"
			appFileList := testenv.GetAppFileList(appListV1)
			testcaseEnvInst.Log.Info(fmt.Sprintf("Upload %s apps to S3 for Indexer Cluster", appVersion))
			uploadedFiles, err := testenv.UploadFilesToS3(testS3Bucket, s3TestDirIdxc, appFileList, downloadDirV1)
			Expect(err).To(Succeed(), fmt.Sprintf("Unable to upload %s apps to S3 test directory for Indexer Cluster", appVersion))
			uploadedApps = append(uploadedApps, uploadedFiles...)

			// Upload V1 apps to S3 for Search Head Cluster
			testcaseEnvInst.Log.Info(fmt.Sprintf("Upload %s apps to S3 for Search Head Cluster", appVersion))
			uploadedFiles, err = testenv.UploadFilesToS3(testS3Bucket, s3TestDirShc, appFileList, downloadDirV1)
			Expect(err).To(Succeed(), fmt.Sprintf("Unable to upload %s apps to S3 test directory for Search Head Cluster", appVersion))
			uploadedApps = append(uploadedApps, uploadedFiles...)

			// Create App framework Spec for M4
			appSourceNameIdxc = "appframework-idxc-" + enterpriseApi.ScopeCluster + testenv.RandomDNSName(3)
			appSourceNameShc = "appframework-shc-" + enterpriseApi.ScopeCluster + testenv.RandomDNSName(3)
			appFrameworkSpecIdxc := testenv.GenerateAppFrameworkSpec(testcaseEnvInst, appSourceVolumeNameIdxc, enterpriseApi.ScopeCluster, appSourceNameIdxc, s3TestDirIdxc, 60)
			appFrameworkSpecShc := testenv.GenerateAppFrameworkSpec(testcaseEnvInst, appSourceVolumeNameShc, enterpriseApi.ScopeCluster, appSourceNameShc, s3TestDirShc, 60)

			// Deploy M4 CRD
			testcaseEnvInst.Log.Info("Deploy Multisite Indexer Cluster with Search Head Cluster")
			siteCount := 3
			indexersPerSite := 1
			shReplicas := 3
<<<<<<< HEAD
			cm, _, shc, err := deployment.DeployMultisiteClusterWithSearchHeadAndAppFramework(ctx, deployment.GetName(), indexersPerSite, siteCount, appFrameworkSpecIdxc, appFrameworkSpecShc, true, "", "")

=======
			err = deployment.DeployMultisiteClusterWithSearchHeadAndAppFramework(ctx, deployment.GetName(), indexersPerSite, siteCount, appFrameworkSpecIdxc, appFrameworkSpecShc, true, "", "")
>>>>>>> e6c314f5
			Expect(err).To(Succeed(), "Unable to deploy Multisite Indexer Cluster with Search Head Cluster")

			// Ensure that the Cluster Manager goes to Ready phase
			testenv.ClusterManagerReady(ctx, deployment, testcaseEnvInst)

			// Ensure the Indexers of all sites go to Ready phase
			testenv.IndexersReady(ctx, deployment, testcaseEnvInst, siteCount)

			// Ensure cluster configured as Multisite
			testenv.IndexerClusterMultisiteStatus(ctx, deployment, testcaseEnvInst, siteCount)

			// Ensure Search Head Cluster go to Ready phase
			testenv.SearchHeadClusterReady(ctx, deployment, testcaseEnvInst)

			// Verify RF SF is met
			testenv.VerifyRFSFMet(ctx, deployment, testcaseEnvInst)
<<<<<<< HEAD

			// Get Pod age to check for pod resets later
			splunkPodAge := testenv.GetPodsStartTime(testcaseEnvInst.GetName())

			//########### INITIAL VERIFICATIONS #########
			var idxcPodNames, shcPodNames []string
			idxcPodNames = testenv.GeneratePodNameSlice(testenv.MultiSiteIndexerPod, deployment.GetName(), 1, true, siteCount)
			shcPodNames = testenv.GeneratePodNameSlice(testenv.SearchHeadPod, deployment.GetName(), shReplicas, false, 1)
			cmPod := []string{fmt.Sprintf(testenv.ClusterManagerPod, deployment.GetName())}
			deployerPod := []string{fmt.Sprintf(testenv.DeployerPod, deployment.GetName())}
			cmAppSourceInfo := testenv.AppSourceInfo{CrKind: cm.Kind, CrName: cm.Name, CrAppSourceName: appSourceNameIdxc, CrAppSourceVolumeName: appSourceVolumeNameIdxc, CrPod: cmPod, CrAppVersion: appVersion, CrAppScope: enterpriseApi.ScopeCluster, CrAppList: appListV1, CrAppFileList: appFileList, CrReplicas: indexersPerSite, CrMultisite: true, CrClusterPods: idxcPodNames}
			shcAppSourceInfo := testenv.AppSourceInfo{CrKind: shc.Kind, CrName: shc.Name, CrAppSourceName: appSourceNameShc, CrAppSourceVolumeName: appSourceVolumeNameShc, CrPod: deployerPod, CrAppVersion: appVersion, CrAppScope: enterpriseApi.ScopeCluster, CrAppList: appListV1, CrAppFileList: appFileList, CrReplicas: shReplicas, CrClusterPods: shcPodNames}
			allAppSourceInfo := []testenv.AppSourceInfo{cmAppSourceInfo, shcAppSourceInfo}
			testenv.AppFrameWorkVerifications(ctx, deployment, testcaseEnvInst, allAppSourceInfo, splunkPodAge, "")

			// Verify no pods reset by checking the pod age
			testenv.VerifyNoPodReset(ctx, deployment, testcaseEnvInst, testcaseEnvInst.GetName(), splunkPodAge, nil)

			//############### SCALING UP ################
			// Get instance of current Search Head Cluster CR with latest config
			err = deployment.GetInstance(ctx, deployment.GetName()+"-shc", shc)

=======

			//########### INITIAL VERIFICATIONS #########
			// Verify apps are downloaded on Cluster Manager
			initContDownloadLocationIdxc := "/init-apps/" + appSourceNameIdxc
			testcaseEnvInst.Log.Info(fmt.Sprintf("Verify %s apps are downloaded on Cluster Master", appVersion))
			testenv.VerifyAppsDownloadedByInitContainer(ctx, deployment, testcaseEnvInst, testcaseEnvInst.GetName(), []string{fmt.Sprintf(testenv.ClusterManagerPod, deployment.GetName())}, appFileList, initContDownloadLocationIdxc)

			// Verify apps are downloaded on Deployer
			initContDownloadLocationShc := "/init-apps/" + appSourceNameShc
			testcaseEnvInst.Log.Info(fmt.Sprintf("Verify %s apps are downloaded on Deployer", appVersion))
			testenv.VerifyAppsDownloadedByInitContainer(ctx, deployment, testcaseEnvInst, testcaseEnvInst.GetName(), []string{fmt.Sprintf(testenv.DeployerPod, deployment.GetName())}, appFileList, initContDownloadLocationShc)

			// Verify bundle push status
			testenv.VerifyClusterManagerBundlePush(ctx, deployment, testcaseEnvInst, testcaseEnvInst.GetName(), siteCount, "")
			testenv.VerifyDeployerBundlePush(ctx, deployment, testcaseEnvInst, testcaseEnvInst.GetName(), shReplicas)

			// Verify apps are copied to correct location
			allPodNames := testenv.DumpGetPods(testcaseEnvInst.GetName())
			testcaseEnvInst.Log.Info(fmt.Sprintf("Verify %s apps are copied to correct location", appVersion))
			testenv.VerifyAppsCopied(ctx, deployment, testcaseEnvInst, testcaseEnvInst.GetName(), allPodNames, appListV1, true, true)

			// Verify apps are not copied in /etc/apps/ on Cluster Manager and on Deployer (therefore not installed on Deployer and on Cluster Manager)
			managerPodNames := []string{fmt.Sprintf(testenv.ClusterManagerPod, deployment.GetName()), fmt.Sprintf(testenv.DeployerPod, deployment.GetName())}
			testcaseEnvInst.Log.Info(fmt.Sprintf("Verify %s apps are NOT copied to /etc/apps on Cluster Manager and Deployer (App list: %s)", appVersion, appFileList))
			testenv.VerifyAppsCopied(ctx, deployment, testcaseEnvInst, testcaseEnvInst.GetName(), managerPodNames, appListV1, false, false)

			// Verify apps are installed on Monitoring Console and M4(cluster-wide)
			testcaseEnvInst.Log.Info(fmt.Sprintf("Verify %s apps are installed cluster-wide on the pods", appVersion))
			testenv.VerifyAppInstalled(ctx, deployment, testcaseEnvInst, testcaseEnvInst.GetName(), allPodNames, appListV1, true, "enabled", false, true)

			//############### SCALING UP ################
			// Get instance of current Search Head Cluster CR with latest config
			shc := &enterpriseApi.SearchHeadCluster{}
			shcName := deployment.GetName() + "-shc"
			err = deployment.GetInstance(ctx, shcName, shc)
>>>>>>> e6c314f5
			Expect(err).To(Succeed(), "Failed to get instance of Search Head Cluster")

			// Scale up Search Head Cluster
			defaultSHReplicas := shc.Spec.Replicas
			scaledSHReplicas := defaultSHReplicas + 1
			testcaseEnvInst.Log.Info("Scale up Search Head Cluster", "Current Replicas", defaultSHReplicas, "New Replicas", scaledSHReplicas)

			// Update Replicas of Search Head Cluster
			shc.Spec.Replicas = int32(scaledSHReplicas)
			err = deployment.UpdateCR(ctx, shc)
			Expect(err).To(Succeed(), "Failed to scale up Search Head Cluster")

			// Ensure Search Head Cluster scales up and go to ScalingUp phase
<<<<<<< HEAD
			testenv.VerifySearchHeadClusterPhase(ctx, deployment, testcaseEnvInst, splcommon.PhaseScalingUp)
=======
			testenv.VerifySearchHeadClusterPhase(ctx, deployment, testcaseEnvInst, enterpriseApi.PhaseScalingUp)
>>>>>>> e6c314f5

			// Get instance of current Indexer CR with latest config
			idxcName := deployment.GetName() + "-" + "site1"
			idxc := &enterpriseApi.IndexerCluster{}
			err = deployment.GetInstance(ctx, idxcName, idxc)
			Expect(err).To(Succeed(), "Failed to get instance of Indexer Cluster")
			defaultIndexerReplicas := idxc.Spec.Replicas
			scaledIndexerReplicas := defaultIndexerReplicas + 1
			testcaseEnvInst.Log.Info("Scale up Indexer Cluster", "Current Replicas", defaultIndexerReplicas, "New Replicas", scaledIndexerReplicas)

			// Update Replicas of Indexer Cluster
			idxc.Spec.Replicas = int32(scaledIndexerReplicas)
			err = deployment.UpdateCR(ctx, idxc)
			Expect(err).To(Succeed(), "Failed to Scale Up Indexer Cluster")

			// Ensure Indexer cluster scales up and go to ScalingUp phase
<<<<<<< HEAD
			testenv.VerifyIndexerClusterPhase(ctx, deployment, testcaseEnvInst, splcommon.PhaseScalingUp, idxcName)
=======
			testenv.VerifyIndexerClusterPhase(ctx, deployment, testcaseEnvInst, enterpriseApi.PhaseScalingUp, idxcName)
>>>>>>> e6c314f5

			// Ensure Indexer cluster go to Ready phase
			testenv.IndexersReady(ctx, deployment, testcaseEnvInst, siteCount)

			// Ensure Search Head Cluster go to Ready phase
			testenv.SearchHeadClusterReady(ctx, deployment, testcaseEnvInst)

			// Verify RF SF is met
			testenv.VerifyRFSFMet(ctx, deployment, testcaseEnvInst)

			//######### SCALING UP VERIFICATIONS ########
<<<<<<< HEAD
			testenv.AppFrameWorkVerifications(ctx, deployment, testcaseEnvInst, allAppSourceInfo, splunkPodAge, "")

			// Listing the Search Head cluster pods to exclude them from the 'no pod reset' test as they are expected to be reset after scaling
			shcPodNames = []string{fmt.Sprintf(testenv.DeployerPod, deployment.GetName())}
			shcPodNames = append(shcPodNames, testenv.GeneratePodNameSlice(testenv.SearchHeadPod, deployment.GetName(), shReplicas, false, 1)...)

			// Verify no pods reset by checking the pod age
			testenv.VerifyNoPodReset(ctx, deployment, testcaseEnvInst, testcaseEnvInst.GetName(), splunkPodAge, shcPodNames)

			//############### SCALING DOWN ##############
			// Get instance of current Search Head Cluster CR with latest config
			err = deployment.GetInstance(ctx, deployment.GetName()+"-shc", shc)

=======
			// Verify bundle push status. Bundle hash not compared as scaleup does not involve new config
			testcaseEnvInst.Log.Info("Verify bundle push status after scaling up")
			testenv.VerifyClusterManagerBundlePush(ctx, deployment, testcaseEnvInst, testcaseEnvInst.GetName(), int(scaledIndexerReplicas), "")
			testenv.VerifyDeployerBundlePush(ctx, deployment, testcaseEnvInst, testcaseEnvInst.GetName(), siteCount)

			// Verify V1 apps are copied to correct location
			allPodNames = testenv.DumpGetPods(testcaseEnvInst.GetName())
			testcaseEnvInst.Log.Info(fmt.Sprintf("Verify %s apps are copied to correct location after scaling up of Indexers and Search Heads", appVersion))
			testenv.VerifyAppsCopied(ctx, deployment, testcaseEnvInst, testcaseEnvInst.GetName(), allPodNames, appListV1, true, true)

			// Verify V1 apps are not copied in /etc/apps/ on Cluster Manager and on Deployer (therefore not installed on Deployer and on Cluster Manager)
			testcaseEnvInst.Log.Info(fmt.Sprintf("Verify %s apps are NOT copied to /etc/apps on Cluster Manager and Deployer after scaling up of Indexers and Search Heads", appVersion))
			testenv.VerifyAppsCopied(ctx, deployment, testcaseEnvInst, testcaseEnvInst.GetName(), managerPodNames, appListV1, false, false)

			// Verify V1 apps are installed cluster-wide
			testcaseEnvInst.Log.Info(fmt.Sprintf("Verify %s apps are installed on the pods after scaling up of Indexers and Search Heads", appVersion))
			testenv.VerifyAppInstalled(ctx, deployment, testcaseEnvInst, testcaseEnvInst.GetName(), allPodNames, appListV1, true, "enabled", false, true)

			//############### SCALING DOWN ##############
			// Get instance of current Search Head Cluster CR with latest config
			shc = &enterpriseApi.SearchHeadCluster{}
			err = deployment.GetInstance(ctx, shcName, shc)
>>>>>>> e6c314f5
			Expect(err).To(Succeed(), "Failed to get instance of Search Head Cluster")

			// Scale down Search Head Cluster
			defaultSHReplicas = shc.Spec.Replicas
			scaledSHReplicas = defaultSHReplicas - 1
			testcaseEnvInst.Log.Info("Scaling down Search Head Cluster", "Current Replicas", defaultSHReplicas, "New Replicas", scaledSHReplicas)

			// Update Replicas of Search Head Cluster
			shc.Spec.Replicas = int32(scaledSHReplicas)
			err = deployment.UpdateCR(ctx, shc)
			Expect(err).To(Succeed(), "Failed to scale down Search Head Cluster")

			// Ensure Search Head Cluster scales down and go to ScalingDown phase
<<<<<<< HEAD
			testenv.VerifySearchHeadClusterPhase(ctx, deployment, testcaseEnvInst, splcommon.PhaseScalingDown)
=======
			testenv.VerifySearchHeadClusterPhase(ctx, deployment, testcaseEnvInst, enterpriseApi.PhaseScalingDown)
>>>>>>> e6c314f5

			// Get instance of current Indexer CR with latest config
			err = deployment.GetInstance(ctx, idxcName, idxc)
			Expect(err).To(Succeed(), "Failed to get instance of Indexer Cluster")
			defaultIndexerReplicas = idxc.Spec.Replicas
			scaledIndexerReplicas = defaultIndexerReplicas - 1
			testcaseEnvInst.Log.Info("Scaling down Indexer Cluster", "Current Replicas", defaultIndexerReplicas, "New Replicas", scaledIndexerReplicas)

			// Update Replicas of Indexer Cluster
			idxc.Spec.Replicas = int32(scaledIndexerReplicas)
			err = deployment.UpdateCR(ctx, idxc)
			Expect(err).To(Succeed(), "Failed to Scale down Indexer Cluster")

			// Ensure Indexer cluster scales down and go to ScalingDown phase
<<<<<<< HEAD
			testenv.VerifyIndexerClusterPhase(ctx, deployment, testcaseEnvInst, splcommon.PhaseScalingDown, idxcName)
=======
			testenv.VerifyIndexerClusterPhase(ctx, deployment, testcaseEnvInst, enterpriseApi.PhaseScalingDown, idxcName)
>>>>>>> e6c314f5

			// Ensure Search Head Cluster go to Ready phase
			testenv.SearchHeadClusterReady(ctx, deployment, testcaseEnvInst)

			// Ensure Indexer cluster go to Ready phase
			testenv.IndexersReady(ctx, deployment, testcaseEnvInst, siteCount)

			// Verify RF SF is met
			testenv.VerifyRFSFMet(ctx, deployment, testcaseEnvInst)

			//######### SCALING DOWN VERIFICATIONS ######
<<<<<<< HEAD
			testenv.AppFrameWorkVerifications(ctx, deployment, testcaseEnvInst, allAppSourceInfo, splunkPodAge, "")

			// Verify no pods reset by checking the pod age
			testenv.VerifyNoPodReset(ctx, deployment, testcaseEnvInst, testcaseEnvInst.GetName(), splunkPodAge, shcPodNames)
		})
	})

	Context("Multi Site Indexer Cluster with Search Head Cluster (m4) with App Framework", func() {
		It("integration, m4, appframeworkm4, appframework: can deploy a M4 SVA and have apps installed locally on Cluster Manager and Deployer", func() {
=======
			// Verify bundle push status
			testenv.VerifyClusterManagerBundlePush(ctx, deployment, testcaseEnvInst, testcaseEnvInst.GetName(), int(scaledIndexerReplicas), "")
			testenv.VerifyDeployerBundlePush(ctx, deployment, testcaseEnvInst, testcaseEnvInst.GetName(), siteCount)

			// Verify apps are copied to correct location
			allPodNames = testenv.DumpGetPods(testcaseEnvInst.GetName())
			testcaseEnvInst.Log.Info(fmt.Sprintf("Verify %s apps are copied to correct location based on Pod KIND after scaling down of Indexers and Search Heads", appVersion))
			testenv.VerifyAppsCopied(ctx, deployment, testcaseEnvInst, testcaseEnvInst.GetName(), allPodNames, appListV1, true, true)

			// Verify apps are not copied in /etc/apps/ on Cluster Manager and on Deployer (therefore not installed on Deployer and on Cluster Manager)
			testcaseEnvInst.Log.Info(fmt.Sprintf("Verify %s apps are NOT copied to /etc/apps on Cluster Manager and Deployer after scaling down of Indexers and Search Heads", appVersion))
			testenv.VerifyAppsCopied(ctx, deployment, testcaseEnvInst, testcaseEnvInst.GetName(), managerPodNames, appListV1, false, false)

			// Verify apps are installed cluster-wide after scaling down
			testcaseEnvInst.Log.Info(fmt.Sprintf("Verify %s apps are installed on the pods after scaling down of Indexers and Search Heads", appVersion))
			testenv.VerifyAppInstalled(ctx, deployment, testcaseEnvInst, testcaseEnvInst.GetName(), allPodNames, appListV1, true, "enabled", false, true)
		})
	})

	Context("Multi Site Indexer Cluster with Search Head Cluster (m4) with App Framework)", func() {
		It("integration, m4, appframework, appframeworkm4: can deploy a M4 SVA and have apps installed locally on Cluster Manager and Deployer", func() {
>>>>>>> e6c314f5

			/* Test Steps
			   ################## SETUP ####################
			   * Upload V1 apps to S3
			   * Create app source with local scope for M4 SVA (Cluster Manager and Deployer)
			   * Prepare and deploy M4 CRD with app framework and wait for pods to be ready
			   ########## INITIAL VERIFICATION #############
			   * Verify Apps Downloaded in App Deployment Info
			   * Verify Apps Copied in App Deployment Info
			   * Verify App Package is deleted from Operator Pod
			   * Verify Apps Installed in App Deployment Info
			   * Verify App Package is deleted from Splunk Pod
			   * Verify apps are installed locally on Cluster Manager and Deployer
			   ############### UPGRADE APPS ################
			   * Upgrade apps in app sources
			   * Wait for pods to be ready
			   ########## UPGRADE VERIFICATIONS ############
			   * Verify Apps Downloaded in App Deployment Info
			   * Verify Apps Copied in App Deployment Info
			   * Verify App Package is deleted from Operator Pod
			   * Verify Apps Installed in App Deployment Info
			   * Verify App Package is deleted from Splunk Pod
			   * Verify apps are copied, installed and upgraded on Cluster Manager and Deployer
			*/

			//################## SETUP ####################
			// Upload V1 apps to S3 for Indexer Cluster
			appVersion := "V1"
			appFileList := testenv.GetAppFileList(appListV1)
			testcaseEnvInst.Log.Info(fmt.Sprintf("Upload %s apps to S3 for Indexer Cluster", appVersion))
			uploadedFiles, err := testenv.UploadFilesToS3(testS3Bucket, s3TestDirIdxc, appFileList, downloadDirV1)
			Expect(err).To(Succeed(), fmt.Sprintf("Unable to upload %s apps to S3 test directory for Indexer Cluster", appVersion))
			uploadedApps = append(uploadedApps, uploadedFiles...)

			// Upload V1 apps to S3 for Search Head Cluster
			testcaseEnvInst.Log.Info(fmt.Sprintf("Upload %s apps to S3 for Search Head Cluster", appVersion))
			uploadedFiles, err = testenv.UploadFilesToS3(testS3Bucket, s3TestDirShc, appFileList, downloadDirV1)
			Expect(err).To(Succeed(), fmt.Sprintf("Unable to upload %s apps to S3 test directory for Search Head Cluster", appVersion))
			uploadedApps = append(uploadedApps, uploadedFiles...)

			// Create App framework Spec
			appSourceNameIdxc = "appframework-idxc-" + enterpriseApi.ScopeLocal + testenv.RandomDNSName(3)
			appSourceNameShc = "appframework-shc-" + enterpriseApi.ScopeLocal + testenv.RandomDNSName(3)
			appFrameworkSpecIdxc := testenv.GenerateAppFrameworkSpec(testcaseEnvInst, appSourceVolumeNameIdxc, enterpriseApi.ScopeLocal, appSourceNameIdxc, s3TestDirIdxc, 60)
			appFrameworkSpecShc := testenv.GenerateAppFrameworkSpec(testcaseEnvInst, appSourceVolumeNameShc, enterpriseApi.ScopeLocal, appSourceNameShc, s3TestDirShc, 60)

			// Deploy Multisite Cluster and Search Head Cluster, with App Framework enabled on Cluster Manager and Deployer
			siteCount := 3
			indexersPerSite := 1
<<<<<<< HEAD
			shReplicas := 3
			testcaseEnvInst.Log.Info("Deploy Multisite Indexer Cluster with Search Head Cluster")
			cm, _, shc, err := deployment.DeployMultisiteClusterWithSearchHeadAndAppFramework(ctx, deployment.GetName(), indexersPerSite, siteCount, appFrameworkSpecIdxc, appFrameworkSpecShc, true, "", "")

=======
			testcaseEnvInst.Log.Info("Deploy Multisite Indexer Cluster with Search Head Cluster")
			err = deployment.DeployMultisiteClusterWithSearchHeadAndAppFramework(ctx, deployment.GetName(), indexersPerSite, siteCount, appFrameworkSpecIdxc, appFrameworkSpecShc, true, "", "")
>>>>>>> e6c314f5
			Expect(err).To(Succeed(), "Unable to deploy Multisite Indexer Cluster with Search Head Cluster")

			// Ensure that the Cluster Manager goes to Ready phase
			testenv.ClusterManagerReady(ctx, deployment, testcaseEnvInst)

			// Ensure the Indexers of all sites go to Ready phase
			testenv.IndexersReady(ctx, deployment, testcaseEnvInst, siteCount)

			// Ensure Search Head Cluster go to Ready phase
			testenv.SearchHeadClusterReady(ctx, deployment, testcaseEnvInst)
<<<<<<< HEAD

			// Get Pod age to check for pod resets later
			splunkPodAge := testenv.GetPodsStartTime(testcaseEnvInst.GetName())

			//########## INITIAL VERIFICATION #############
			var idxcPodNames, shcPodNames []string
			idxcPodNames = testenv.GeneratePodNameSlice(testenv.MultiSiteIndexerPod, deployment.GetName(), 1, true, siteCount)
			shcPodNames = testenv.GeneratePodNameSlice(testenv.SearchHeadPod, deployment.GetName(), shReplicas, false, 1)
			cmPod := []string{fmt.Sprintf(testenv.ClusterManagerPod, deployment.GetName())}
			deployerPod := []string{fmt.Sprintf(testenv.DeployerPod, deployment.GetName())}
			cmAppSourceInfo := testenv.AppSourceInfo{CrKind: cm.Kind, CrName: cm.Name, CrAppSourceName: appSourceNameIdxc, CrAppSourceVolumeName: appSourceVolumeNameIdxc, CrPod: cmPod, CrAppVersion: appVersion, CrAppScope: enterpriseApi.ScopeLocal, CrAppList: appListV1, CrAppFileList: appFileList, CrReplicas: indexersPerSite, CrMultisite: true, CrClusterPods: idxcPodNames}
			shcAppSourceInfo := testenv.AppSourceInfo{CrKind: shc.Kind, CrName: shc.Name, CrAppSourceName: appSourceNameShc, CrAppSourceVolumeName: appSourceVolumeNameShc, CrPod: deployerPod, CrAppVersion: appVersion, CrAppScope: enterpriseApi.ScopeLocal, CrAppList: appListV1, CrAppFileList: appFileList, CrReplicas: shReplicas, CrClusterPods: shcPodNames}
			allAppSourceInfo := []testenv.AppSourceInfo{cmAppSourceInfo, shcAppSourceInfo}
			testenv.AppFrameWorkVerifications(ctx, deployment, testcaseEnvInst, allAppSourceInfo, splunkPodAge, "")

			// Verify no pods reset by checking the pod age
			testenv.VerifyNoPodReset(ctx, deployment, testcaseEnvInst, testcaseEnvInst.GetName(), splunkPodAge, nil)

			//############### UPGRADE APPS ################
			// Delete V1 apps on S3
			testcaseEnvInst.Log.Info(fmt.Sprintf("Delete %s apps on S3", appVersion))
			testenv.DeleteFilesOnS3(testS3Bucket, uploadedApps)
			uploadedApps = nil

			// Upload V2 apps to S3 for Indexer Cluster
			appVersion = "V2"
			appFileList = testenv.GetAppFileList(appListV2)
			testcaseEnvInst.Log.Info(fmt.Sprintf("Upload %s apps to S3 for Indexer Cluster", appVersion))
			uploadedFiles, err = testenv.UploadFilesToS3(testS3Bucket, s3TestDirIdxc, appFileList, downloadDirV2)
			Expect(err).To(Succeed(), fmt.Sprintf("Unable to upload %s apps to S3 test directory for Indexer Cluster", appVersion))
			uploadedApps = append(uploadedApps, uploadedFiles...)

			// Upload V2 apps to S3 for Search Head Cluster
			testcaseEnvInst.Log.Info(fmt.Sprintf("Upload %s apps to S3 for Search Head Cluster", appVersion))
			uploadedFiles, err = testenv.UploadFilesToS3(testS3Bucket, s3TestDirShc, appFileList, downloadDirV2)
			Expect(err).To(Succeed(), fmt.Sprintf("Unable to upload %s apps to S3 test directory for Search Head Cluster", appVersion))
			uploadedApps = append(uploadedApps, uploadedFiles...)

			// Check for changes in App phase to determine if next poll has been triggered
			testenv.WaitforPhaseChange(ctx, deployment, testcaseEnvInst, deployment.GetName(), cm.Kind, appSourceNameIdxc, appFileList)

			// Ensure that the Cluster Manager goes to Ready phase
			testenv.ClusterManagerReady(ctx, deployment, testcaseEnvInst)

			// Ensure the Indexers of all sites go to Ready phase
			testenv.IndexersReady(ctx, deployment, testcaseEnvInst, siteCount)

			// Ensure Search Head Cluster go to Ready phase
			testenv.SearchHeadClusterReady(ctx, deployment, testcaseEnvInst)

			// Get Pod age to check for pod resets later
			splunkPodAge = testenv.GetPodsStartTime(testcaseEnvInst.GetName())

			//########## UPGRADE VERIFICATIONS ############
			cmAppSourceInfo.CrAppVersion = appVersion
			cmAppSourceInfo.CrAppList = appListV2
			cmAppSourceInfo.CrAppFileList = testenv.GetAppFileList(appListV2)
			shcAppSourceInfo.CrAppVersion = appVersion
			shcAppSourceInfo.CrAppList = appListV2
			shcAppSourceInfo.CrAppFileList = testenv.GetAppFileList(appListV2)
			allAppSourceInfo = []testenv.AppSourceInfo{cmAppSourceInfo, shcAppSourceInfo}
			testenv.AppFrameWorkVerifications(ctx, deployment, testcaseEnvInst, allAppSourceInfo, splunkPodAge, "")

			// Verify no pods reset by checking the pod age
			testenv.VerifyNoPodReset(ctx, deployment, testcaseEnvInst, testcaseEnvInst.GetName(), splunkPodAge, nil)
		})
	})

	Context("Multi Site Indexer Cluster with Search Head Cluster (m4) with App Framework", func() {
		It("integration, m4, appframeworkm4, appframework: can deploy a M4 SVA with App Framework enabled for manual poll", func() {
			/* Test Steps
			   ################## SETUP ####################
			   * Upload V1 apps to S3 for Monitoring Console
			   * Create app source for Monitoring Console
			   * Prepare and deploy Monitoring Console with app framework and wait for the pod to be ready
			   * Upload V1 apps to S3
			   * Create app source with manaul poll for M4 SVA (Cluster Manager and Deployer)
			   * Prepare and deploy M4 CRD with app framework and wait for pods to be ready
			   ########## INITIAL VERIFICATION #############
			   * Verify Apps Downloaded in App Deployment Info
			   * Verify Apps Copied in App Deployment Info
			   * Verify App Package is deleted from Operator Pod
			   * Verify Apps Installed in App Deployment Info
			   * Verify App Package is deleted from Splunk Pod
			   * Verify apps are installed locally on Cluster Manager and Deployer
			   ############### UPGRADE APPS ################
			   * Upgrade apps in app sources
			   * Wait for pods to be ready
			   ############ VERIFICATION APPS ARE NOT UPDATED BEFORE ENABLING MANUAL POLL ############
			   * Verify Apps are not updated
			   ############ ENABLE MANUAL POLL ############
			   * Verify Manual Poll disabled after the check
			   ############## UPGRADE VERIFICATIONS ############
			   * Verify Apps Downloaded in App Deployment Info
			   * Verify Apps Copied in App Deployment Info
			   * Verify App Package is deleted from Operator Pod
			   * Verify Apps Installed in App Deployment Info
			   * Verify App Package is deleted from Splunk Pod
			   * Verify App Directory in under splunk path
			   * Verify apps are installed locally on Cluster Manager and Deployer
			*/

			// ################## SETUP ####################
			// Upload V1 apps to S3 for Monitoring Console
			appVersion := "V1"
			appFileList := testenv.GetAppFileList(appListV1)
			testcaseEnvInst.Log.Info(fmt.Sprintf("Upload %s apps to S3 for Monitoring Console", appVersion))
			s3TestDirMC := "m4appfw-mc-" + testenv.RandomDNSName(4)
			uploadedFiles, err := testenv.UploadFilesToS3(testS3Bucket, s3TestDirMC, appFileList, downloadDirV1)
			Expect(err).To(Succeed(), fmt.Sprintf("Unable to upload %s apps to S3 test directory for Monitoring Console", appVersion))
			uploadedApps = append(uploadedApps, uploadedFiles...)

			// Create App framework Spec for Monitoring Console
			appSourceNameMC := "appframework-" + enterpriseApi.ScopeLocal + "mc-" + testenv.RandomDNSName(3)
			volumeNameMC := "appframework-test-volume-mc-" + testenv.RandomDNSName(3)
			appFrameworkSpecMC := testenv.GenerateAppFrameworkSpec(testcaseEnvInst, volumeNameMC, enterpriseApi.ScopeLocal, appSourceNameMC, s3TestDirMC, 0)
			mcSpec := enterpriseApi.MonitoringConsoleSpec{
				CommonSplunkSpec: enterpriseApi.CommonSplunkSpec{
					Spec: splcommon.Spec{
						ImagePullPolicy: "IfNotPresent",
					},
					Volumes: []corev1.Volume{},
				},
				AppFrameworkConfig: appFrameworkSpecMC,
			}

			// Deploy Monitoring Console
			testcaseEnvInst.Log.Info("Deploy Monitoring Console")
			mcName := deployment.GetName()
			mc, err := deployment.DeployMonitoringConsoleWithGivenSpec(ctx, testcaseEnvInst.GetName(), mcName, mcSpec)
			Expect(err).To(Succeed(), "Unable to deploy Monitoring Console")

			// Verify Monitoring Console is ready and stays in ready state
			testenv.VerifyMonitoringConsoleReady(ctx, deployment, deployment.GetName(), mc, testcaseEnvInst)

			// Upload V1 apps to S3 for Indexer Cluster
			testcaseEnvInst.Log.Info(fmt.Sprintf("Upload %s apps to S3 for Indexer Cluster", appVersion))
			uploadedFiles, err = testenv.UploadFilesToS3(testS3Bucket, s3TestDirIdxc, appFileList, downloadDirV1)
			Expect(err).To(Succeed(), fmt.Sprintf("Unable to upload %s apps to S3 test directory for Indexer Cluster", appVersion))
			uploadedApps = append(uploadedApps, uploadedFiles...)

			// Upload V1 apps to S3 for Search Head Cluster
			testcaseEnvInst.Log.Info(fmt.Sprintf("Upload %s apps to S3 for Search Head Cluster", appVersion))
			uploadedFiles, err = testenv.UploadFilesToS3(testS3Bucket, s3TestDirShc, appFileList, downloadDirV1)
			Expect(err).To(Succeed(), fmt.Sprintf("Unable to upload %s apps to S3 test directory for Search Head Cluster", appVersion))
			uploadedApps = append(uploadedApps, uploadedFiles...)

			// Create App framework Spec
			appSourceNameIdxc = "appframework-idxc-" + enterpriseApi.ScopeCluster + testenv.RandomDNSName(3)
			appSourceNameShc = "appframework-shc-" + enterpriseApi.ScopeCluster + testenv.RandomDNSName(3)
			appFrameworkSpecIdxc := testenv.GenerateAppFrameworkSpec(testcaseEnvInst, appSourceVolumeNameIdxc, enterpriseApi.ScopeCluster, appSourceNameIdxc, s3TestDirIdxc, 0)
			appFrameworkSpecShc := testenv.GenerateAppFrameworkSpec(testcaseEnvInst, appSourceVolumeNameShc, enterpriseApi.ScopeCluster, appSourceNameShc, s3TestDirShc, 0)

			siteCount := 3
			shReplicas := 3
			indexersPerSite := 1
			testcaseEnvInst.Log.Info("Deploy Multisite Indexer Cluster")
			cm, _, shc, err := deployment.DeployMultisiteClusterWithSearchHeadAndAppFramework(ctx, deployment.GetName(), indexersPerSite, siteCount, appFrameworkSpecIdxc, appFrameworkSpecShc, true, mcName, "")
			Expect(err).To(Succeed(), "Unable to deploy Multi Site Indexer Cluster with App framework")

			// Ensure that the Cluster Manager goes to Ready phase
			testenv.ClusterManagerReady(ctx, deployment, testcaseEnvInst)

			// Ensure the Indexers of all sites go to Ready phase
			testenv.IndexersReady(ctx, deployment, testcaseEnvInst, siteCount)

			// Ensure cluster configured as multisite
			testenv.IndexerClusterMultisiteStatus(ctx, deployment, testcaseEnvInst, siteCount)

			// Ensure Search Head Cluster go to Ready phase
			testenv.SearchHeadClusterReady(ctx, deployment, testcaseEnvInst)

			// Verify RF SF is met
			testenv.VerifyRFSFMet(ctx, deployment, testcaseEnvInst)

			// Verify Monitoring Console is ready and stays in ready state
			testenv.VerifyMonitoringConsoleReady(ctx, deployment, deployment.GetName(), mc, testcaseEnvInst)

			// Get Pod age to check for pod resets later
			splunkPodAge := testenv.GetPodsStartTime(testcaseEnvInst.GetName())

			//########## INITIAL VERIFICATIONS ##########
			var idxcPodNames, shcPodNames []string
			idxcPodNames = testenv.GeneratePodNameSlice(testenv.MultiSiteIndexerPod, deployment.GetName(), 1, true, siteCount)
			shcPodNames = testenv.GeneratePodNameSlice(testenv.SearchHeadPod, deployment.GetName(), shReplicas, false, 1)
			cmPod := []string{fmt.Sprintf(testenv.ClusterManagerPod, deployment.GetName())}
			deployerPod := []string{fmt.Sprintf(testenv.DeployerPod, deployment.GetName())}
			mcPod := []string{fmt.Sprintf(testenv.MonitoringConsolePod, deployment.GetName())}
			cmAppSourceInfo := testenv.AppSourceInfo{CrKind: cm.Kind, CrName: cm.Name, CrAppSourceName: appSourceNameIdxc, CrAppSourceVolumeName: appSourceVolumeNameIdxc, CrPod: cmPod, CrAppVersion: appVersion, CrAppScope: enterpriseApi.ScopeCluster, CrAppList: appListV1, CrAppFileList: appFileList, CrReplicas: indexersPerSite, CrMultisite: true, CrClusterPods: idxcPodNames}
			shcAppSourceInfo := testenv.AppSourceInfo{CrKind: shc.Kind, CrName: shc.Name, CrAppSourceName: appSourceNameShc, CrAppSourceVolumeName: appSourceVolumeNameShc, CrPod: deployerPod, CrAppVersion: appVersion, CrAppScope: enterpriseApi.ScopeCluster, CrAppList: appListV1, CrAppFileList: appFileList, CrReplicas: shReplicas, CrClusterPods: shcPodNames}
			mcAppSourceInfo := testenv.AppSourceInfo{CrKind: mc.Kind, CrName: mc.Name, CrAppSourceName: appSourceNameMC, CrAppSourceVolumeName: appSourceNameMC, CrPod: mcPod, CrAppVersion: appVersion, CrAppScope: enterpriseApi.ScopeLocal, CrAppList: appListV1, CrAppFileList: appFileList}
			allAppSourceInfo := []testenv.AppSourceInfo{cmAppSourceInfo, shcAppSourceInfo, mcAppSourceInfo}
			clusterManagerBundleHash := testenv.AppFrameWorkVerifications(ctx, deployment, testcaseEnvInst, allAppSourceInfo, splunkPodAge, "")

			// Verify no pods reset by checking the pod age
			testenv.VerifyNoPodReset(ctx, deployment, testcaseEnvInst, testcaseEnvInst.GetName(), splunkPodAge, nil)

			// ############### UPGRADE APPS ################

			// Upload V2 apps to S3 for Indexer Cluster
			appVersion = "V2"
			appFileList = testenv.GetAppFileList(appListV2)
			testcaseEnvInst.Log.Info(fmt.Sprintf("Upload %s apps to S3 for Indexer Cluster", appVersion))
			uploadedFiles, err = testenv.UploadFilesToS3(testS3Bucket, s3TestDirIdxc, appFileList, downloadDirV2)
			Expect(err).To(Succeed(), fmt.Sprintf("Unable to upload %s apps to S3 test directory for Indexer Cluster", appVersion))
			uploadedApps = append(uploadedApps, uploadedFiles...)

			// Upload V2 apps to S3 for Search Head Cluster
			testcaseEnvInst.Log.Info(fmt.Sprintf("Upload %s apps to S3 for Search Head Cluster", appVersion))
			uploadedFiles, err = testenv.UploadFilesToS3(testS3Bucket, s3TestDirShc, appFileList, downloadDirV2)
			Expect(err).To(Succeed(), fmt.Sprintf("Unable to upload %s apps to S3 test directory for Search Head Cluster", appVersion))
			uploadedApps = append(uploadedApps, uploadedFiles...)

			// Upload V2 apps to S3 for Monitoring Console
			testcaseEnvInst.Log.Info(fmt.Sprintf("Upload %s apps to S3 for Monitoring Console", appVersion))
			uploadedFiles, err = testenv.UploadFilesToS3(testS3Bucket, s3TestDirMC, appFileList, downloadDirV2)
			Expect(err).To(Succeed(), fmt.Sprintf("Unable to upload %s apps to S3 test directory for Monitoring Console", appVersion))
			uploadedApps = append(uploadedApps, uploadedFiles...)

			// Check for changes in App phase to determine if next poll has been triggered
			testenv.WaitforPhaseChange(ctx, deployment, testcaseEnvInst, deployment.GetName(), cm.Kind, appSourceNameIdxc, appFileList)

			// Ensure that the Cluster Manager goes to Ready phase
			testenv.ClusterManagerReady(ctx, deployment, testcaseEnvInst)

			// Ensure the Indexers of all sites go to Ready phase
			testenv.IndexersReady(ctx, deployment, testcaseEnvInst, siteCount)

			// Ensure cluster configured as multisite
			testenv.IndexerClusterMultisiteStatus(ctx, deployment, testcaseEnvInst, siteCount)

			// Ensure Search Head Cluster go to Ready phase
			testenv.SearchHeadClusterReady(ctx, deployment, testcaseEnvInst)

			// Verify RF SF is met
			testenv.VerifyRFSFMet(ctx, deployment, testcaseEnvInst)

			// Verify Monitoring Console is ready and stays in ready state
			testenv.VerifyMonitoringConsoleReady(ctx, deployment, deployment.GetName(), mc, testcaseEnvInst)

			// ############ VERIFICATION APPS ARE NOT UPDATED BEFORE ENABLING MANUAL POLL ############
			appVersion = "V1"
			allPodNames := append(idxcPodNames, shcPodNames...)
			testenv.VerifyAppInstalled(ctx, deployment, testcaseEnvInst, testcaseEnvInst.GetName(), allPodNames, appListV1, true, "enabled", false, true)

			// ############ ENABLE MANUAL POLL ############
			testcaseEnvInst.Log.Info("Get config map for triggering manual update")
			config, err := testenv.GetAppframeworkManualUpdateConfigMap(ctx, deployment, testcaseEnvInst.GetName())
			Expect(err).To(Succeed(), "Unable to get config map for manual poll")

			testcaseEnvInst.Log.Info("Modify config map to trigger manual update")
			config.Data["ClusterMaster"] = strings.Replace(config.Data["ClusterMaster"], "off", "on", 1)
			err = deployment.UpdateCR(ctx, config)
			Expect(err).To(Succeed(), "Unable to update config map")

			// Ensure that the Cluster Manager goes to Ready phase
			testenv.ClusterManagerReady(ctx, deployment, testcaseEnvInst)

			// Ensure the Indexers of all sites go to Ready phase
			testenv.IndexersReady(ctx, deployment, testcaseEnvInst, siteCount)

			// Ensure Indexer cluster configured as multisite
			testenv.IndexerClusterMultisiteStatus(ctx, deployment, testcaseEnvInst, siteCount)

			testcaseEnvInst.Log.Info("Get config map for triggering manual update")
			config, err = testenv.GetAppframeworkManualUpdateConfigMap(ctx, deployment, testcaseEnvInst.GetName())
			Expect(err).To(Succeed(), "Unable to get config map for manual poll")

			testcaseEnvInst.Log.Info("Modify config map to trigger manual update")
			config.Data["SearchHeadCluster"] = strings.Replace(config.Data["SearchHeadCluster"], "off", "on", 1)
			err = deployment.UpdateCR(ctx, config)
			Expect(err).To(Succeed(), "Unable to update config map")

			// Ensure Search Head Cluster go to Ready phase
			testenv.SearchHeadClusterReady(ctx, deployment, testcaseEnvInst)

			// Verify RF SF is met
			testenv.VerifyRFSFMet(ctx, deployment, testcaseEnvInst)

			testcaseEnvInst.Log.Info("Get config map for triggering manual update")
			config, err = testenv.GetAppframeworkManualUpdateConfigMap(ctx, deployment, testcaseEnvInst.GetName())
			Expect(err).To(Succeed(), "Unable to get config map for manual poll")

			testcaseEnvInst.Log.Info("Modify config map to trigger manual update")
			config.Data["MonitoringConsole"] = strings.Replace(config.Data["MonitoringConsole"], "off", "on", 1)
			err = deployment.UpdateCR(ctx, config)
			Expect(err).To(Succeed(), "Unable to update config map")

			time.Sleep(2 * time.Minute)
			// Verify Monitoring Console is ready and stays in ready state
			testenv.VerifyMonitoringConsoleReady(ctx, deployment, deployment.GetName(), mc, testcaseEnvInst)

			// Get Pod age to check for pod resets later
			splunkPodAge = testenv.GetPodsStartTime(testcaseEnvInst.GetName())

			// ########## Verify Manual Poll disabled after the check #################

			// Verify config map set back to off after poll trigger
			testcaseEnvInst.Log.Info(fmt.Sprintf("Verify config map set back to off after poll trigger for %s app", appVersion))
			config, _ = testenv.GetAppframeworkManualUpdateConfigMap(ctx, deployment, testcaseEnvInst.GetName())

			Expect(strings.Contains(config.Data["ClusterMaster"], "status: off") && strings.Contains(config.Data["SearchHeadCluster"], "status: off") && strings.Contains(config.Data["MonitoringConsole"], "status: off")).To(Equal(true), "Config map update not complete")

			// ############ VERIFY APPS UPDATED TO V2 #############
			appVersion = "V2"
			cmAppSourceInfo.CrAppVersion = appVersion
			cmAppSourceInfo.CrAppList = appListV2
			cmAppSourceInfo.CrAppFileList = testenv.GetAppFileList(appListV2)
			shcAppSourceInfo.CrAppVersion = appVersion
			shcAppSourceInfo.CrAppList = appListV2
			shcAppSourceInfo.CrAppFileList = testenv.GetAppFileList(appListV2)
			mcAppSourceInfo.CrAppVersion = appVersion
			mcAppSourceInfo.CrAppList = appListV2
			mcAppSourceInfo.CrAppFileList = testenv.GetAppFileList(appListV2)
			allAppSourceInfo = []testenv.AppSourceInfo{cmAppSourceInfo, shcAppSourceInfo, mcAppSourceInfo}
			testenv.AppFrameWorkVerifications(ctx, deployment, testcaseEnvInst, allAppSourceInfo, splunkPodAge, clusterManagerBundleHash)

			// Verify no pods reset by checking the pod age
			testenv.VerifyNoPodReset(ctx, deployment, testcaseEnvInst, testcaseEnvInst.GetName(), splunkPodAge, nil)
		})
	})

	Context("Multi Site Indexer Cluster with Search Head Cluster (m4) with App Framework", func() {
		It("integration, m4, appframeworkm4, appframework: can deploy a M4 SVA and have apps installed and updated locally on Cluster Manager and Deployer via manual poll", func() {

			/* Test Steps
			   ################## SETUP ####################
			   * Upload V1 apps to S3
			   * Create app source with local scope for M4 SVA (Cluster Manager and Deployer)
			   * Prepare and deploy M4 CRD with app framework and wait for pods to be ready
			   ########## INITIAL VERIFICATION #############
			   * Verify Apps Downloaded in App Deployment Info
			   * Verify Apps Copied in App Deployment Info
			   * Verify App Package is deleted from Operator Pod
			   * Verify Apps Installed in App Deployment Info
			   * Verify App Package is deleted from Splunk Pod
			   * Verify apps are installed locally on Cluster Manager and Deployer
			   ############### UPGRADE APPS ################
			   * Upgrade apps in app sources
			   * Wait for pods to be ready
			   ############ VERIFICATION APPS ARE NOT UPDATED BEFORE ENABLING MANUAL POLL ############
			   * Verify Apps are not updated
			   ############ ENABLE MANUAL POLL ############
			   * Verify Manual Poll disabled after the poll is triggered
			   ########## UPGRADE VERIFICATIONS ############
			   * Verify Apps Downloaded in App Deployment Info
			   * Verify Apps Copied in App Deployment Info
			   * Verify App Package is deleted from Operator Pod
			   * Verify Apps Installed in App Deployment Info
			   * Verify App Package is deleted from Splunk Pod
			   * Verify apps are copied, installed and upgraded on Cluster Manager and Deployer
			*/

			//################## SETUP ####################
			// Upload V1 apps to S3 for Indexer Cluster
			appVersion := "V1"
			appFileList := testenv.GetAppFileList(appListV1)
			testcaseEnvInst.Log.Info(fmt.Sprintf("Upload %s apps to S3 for Indexer Cluster", appVersion))
			uploadedFiles, err := testenv.UploadFilesToS3(testS3Bucket, s3TestDirIdxc, appFileList, downloadDirV1)
			Expect(err).To(Succeed(), fmt.Sprintf("Unable to upload %s apps to S3 test directory for Indexer Cluster", appVersion))
			uploadedApps = append(uploadedApps, uploadedFiles...)

			// Upload V1 apps to S3 for Search Head Cluster
			testcaseEnvInst.Log.Info(fmt.Sprintf("Upload %s apps to S3 for Search Head Cluster", appVersion))
			uploadedFiles, err = testenv.UploadFilesToS3(testS3Bucket, s3TestDirShc, appFileList, downloadDirV1)
			Expect(err).To(Succeed(), fmt.Sprintf("Unable to upload %s apps to S3 test directory for Search Head Cluster", appVersion))
			uploadedApps = append(uploadedApps, uploadedFiles...)

			// Create App framework Spec
			appSourceNameIdxc = "appframework-idxc-" + enterpriseApi.ScopeLocal + testenv.RandomDNSName(3)
			appSourceNameShc = "appframework-shc-" + enterpriseApi.ScopeLocal + testenv.RandomDNSName(3)
			appFrameworkSpecIdxc := testenv.GenerateAppFrameworkSpec(testcaseEnvInst, appSourceVolumeNameIdxc, enterpriseApi.ScopeLocal, appSourceNameIdxc, s3TestDirIdxc, 0)
			appFrameworkSpecShc := testenv.GenerateAppFrameworkSpec(testcaseEnvInst, appSourceVolumeNameShc, enterpriseApi.ScopeLocal, appSourceNameShc, s3TestDirShc, 0)

			// Deploy Multisite Cluster and Search Head Cluster, with App Framework enabled on Cluster Manager and Deployer
			siteCount := 3
			shReplicas := 3
			indexersPerSite := 1
			testcaseEnvInst.Log.Info("Deploy Multisite Indexer Cluster with Search Head Cluster")
			cm, _, shc, err := deployment.DeployMultisiteClusterWithSearchHeadAndAppFramework(ctx, deployment.GetName(), indexersPerSite, siteCount, appFrameworkSpecIdxc, appFrameworkSpecShc, true, "", "")
			Expect(err).To(Succeed(), "Unable to deploy Multisite Indexer Cluster with Search Head Cluster")

			// Ensure that the Cluster Manager goes to Ready phase
			testenv.ClusterManagerReady(ctx, deployment, testcaseEnvInst)

			// Ensure the Indexers of all sites go to Ready phase
			testenv.IndexersReady(ctx, deployment, testcaseEnvInst, siteCount)

			// Ensure Search Head Cluster go to Ready phase
			testenv.SearchHeadClusterReady(ctx, deployment, testcaseEnvInst)

			// Get Pod age to check for pod resets later
			splunkPodAge := testenv.GetPodsStartTime(testcaseEnvInst.GetName())

			//########## INITIAL VERIFICATION #############
			var idxcPodNames, shcPodNames []string
			idxcPodNames = testenv.GeneratePodNameSlice(testenv.MultiSiteIndexerPod, deployment.GetName(), 1, true, siteCount)
			shcPodNames = testenv.GeneratePodNameSlice(testenv.SearchHeadPod, deployment.GetName(), shReplicas, false, 1)
			cmPod := []string{fmt.Sprintf(testenv.ClusterManagerPod, deployment.GetName())}
			deployerPod := []string{fmt.Sprintf(testenv.DeployerPod, deployment.GetName())}
			cmAppSourceInfo := testenv.AppSourceInfo{CrKind: cm.Kind, CrName: cm.Name, CrAppSourceName: appSourceNameIdxc, CrAppSourceVolumeName: appSourceVolumeNameIdxc, CrPod: cmPod, CrAppVersion: appVersion, CrAppScope: enterpriseApi.ScopeLocal, CrAppList: appListV1, CrAppFileList: appFileList, CrReplicas: indexersPerSite, CrMultisite: true, CrClusterPods: idxcPodNames}
			shcAppSourceInfo := testenv.AppSourceInfo{CrKind: shc.Kind, CrName: shc.Name, CrAppSourceName: appSourceNameShc, CrAppSourceVolumeName: appSourceVolumeNameShc, CrPod: deployerPod, CrAppVersion: appVersion, CrAppScope: enterpriseApi.ScopeLocal, CrAppList: appListV1, CrAppFileList: appFileList, CrReplicas: shReplicas, CrClusterPods: shcPodNames}
			allAppSourceInfo := []testenv.AppSourceInfo{cmAppSourceInfo, shcAppSourceInfo}
			testenv.AppFrameWorkVerifications(ctx, deployment, testcaseEnvInst, allAppSourceInfo, splunkPodAge, "")

			// Verify no pods reset by checking the pod age
			testenv.VerifyNoPodReset(ctx, deployment, testcaseEnvInst, testcaseEnvInst.GetName(), splunkPodAge, nil)
=======

			//########## INITIAL VERIFICATION #############
			// Verify V1 apps are downloaded on Cluster Manager
			initContDownloadLocationIdxc := "/init-apps/" + appSourceNameIdxc
			appFileList = testenv.GetAppFileList(appListV1)
			testcaseEnvInst.Log.Info(fmt.Sprintf("Verify %s apps are downloaded on Cluster Manager", appVersion))
			testenv.VerifyAppsDownloadedByInitContainer(ctx, deployment, testcaseEnvInst, testcaseEnvInst.GetName(), []string{fmt.Sprintf(testenv.ClusterManagerPod, deployment.GetName())}, appFileList, initContDownloadLocationIdxc)

			// Verify V1 apps are downloaded on Deployer
			initContDownloadLocationShc := "/init-apps/" + appSourceNameShc
			testcaseEnvInst.Log.Info(fmt.Sprintf("Verify %s apps are downloaded on Deployer", appVersion))
			testenv.VerifyAppsDownloadedByInitContainer(ctx, deployment, testcaseEnvInst, testcaseEnvInst.GetName(), []string{fmt.Sprintf(testenv.DeployerPod, deployment.GetName())}, appFileList, initContDownloadLocationShc)

			// Verify V1 apps are copied at the correct location on Cluster Manager and on Deployer (/etc/apps/)
			podNames := []string{fmt.Sprintf(testenv.ClusterManagerPod, deployment.GetName()), fmt.Sprintf(testenv.DeployerPod, deployment.GetName())}
			testcaseEnvInst.Log.Info(fmt.Sprintf("Verify %s apps are copied to /etc/apps on Cluster Manager and Deployer", appVersion))
			testenv.VerifyAppsCopied(ctx, deployment, testcaseEnvInst, testcaseEnvInst.GetName(), podNames, appListV1, true, false)

			// Verify V1 apps are installed locally on Cluster Manager and on Deployer
			testcaseEnvInst.Log.Info(fmt.Sprintf("Verify %s apps are installed locally on Cluster Manager and Deployer", appVersion))
			testenv.VerifyAppInstalled(ctx, deployment, testcaseEnvInst, testcaseEnvInst.GetName(), podNames, appListV1, false, "enabled", false, false)

			// Verify V1 apps are not copied in the apps folder on Cluster Manager and /etc/shcluster/ on Deployer (therefore not installed on Indexers and on Search Heads)
			testcaseEnvInst.Log.Info(fmt.Sprintf("Verify %s apps are not copied to "+splcommon.ManagerAppsLoc+" on Cluster Manager and "+splcommon.SHCluster+" on Deployer", appVersion))
			testenv.VerifyAppsCopied(ctx, deployment, testcaseEnvInst, testcaseEnvInst.GetName(), podNames, appListV1, false, true)
>>>>>>> e6c314f5

			//############### UPGRADE APPS ################
			// Delete V1 apps on S3
			testcaseEnvInst.Log.Info(fmt.Sprintf("Delete %s apps on S3", appVersion))
			testenv.DeleteFilesOnS3(testS3Bucket, uploadedApps)
			uploadedApps = nil

			// Upload V2 apps to S3 for Indexer Cluster
			appVersion = "V2"
			appFileList = testenv.GetAppFileList(appListV2)
			testcaseEnvInst.Log.Info(fmt.Sprintf("Upload %s apps to S3 for Indexer Cluster", appVersion))
			uploadedFiles, err = testenv.UploadFilesToS3(testS3Bucket, s3TestDirIdxc, appFileList, downloadDirV2)
			Expect(err).To(Succeed(), fmt.Sprintf("Unable to upload %s apps to S3 test directory for Indexer Cluster", appVersion))
			uploadedApps = append(uploadedApps, uploadedFiles...)

			// Upload V2 apps to S3 for Search Head Cluster
			testcaseEnvInst.Log.Info(fmt.Sprintf("Upload %s apps to S3 for Search Head Cluster", appVersion))
			uploadedFiles, err = testenv.UploadFilesToS3(testS3Bucket, s3TestDirShc, appFileList, downloadDirV2)
			Expect(err).To(Succeed(), fmt.Sprintf("Unable to upload %s apps to S3 test directory for Search Head Cluster", appVersion))
			uploadedApps = append(uploadedApps, uploadedFiles...)

			// Check for changes in App phase to determine if next poll has been triggered
			testenv.WaitforPhaseChange(ctx, deployment, testcaseEnvInst, deployment.GetName(), cm.Kind, appSourceNameIdxc, appFileList)

			// Ensure that the Cluster Manager goes to Ready phase
			testenv.ClusterManagerReady(ctx, deployment, testcaseEnvInst)

			// Ensure the Indexers of all sites go to Ready phase
			testenv.IndexersReady(ctx, deployment, testcaseEnvInst, siteCount)

			// Ensure Search Head Cluster go to Ready phase
			testenv.SearchHeadClusterReady(ctx, deployment, testcaseEnvInst)

<<<<<<< HEAD
			// ############ VERIFICATION APPS ARE NOT UPDATED BEFORE ENABLING MANUAL POLL ############
			appVersion = "V1"
			testenv.AppFrameWorkVerifications(ctx, deployment, testcaseEnvInst, allAppSourceInfo, splunkPodAge, "")

			// ############ ENABLE MANUAL POLL ############
			appVersion = "V2"
			testcaseEnvInst.Log.Info("Get config map for triggering manual update")
			config, err := testenv.GetAppframeworkManualUpdateConfigMap(ctx, deployment, testcaseEnvInst.GetName())
			Expect(err).To(Succeed(), "Unable to get config map for manual poll")

			testcaseEnvInst.Log.Info("Modify config map to trigger manual update")
			config.Data["ClusterMaster"] = strings.Replace(config.Data["ClusterMaster"], "off", "on", 1)
			err = deployment.UpdateCR(ctx, config)
			Expect(err).To(Succeed(), "Unable to update config map")

			// Ensure that the Cluster Manager goes to Ready phase
			testenv.ClusterManagerReady(ctx, deployment, testcaseEnvInst)

			// Ensure the Indexers of all sites go to Ready phase
			testenv.IndexersReady(ctx, deployment, testcaseEnvInst, siteCount)

			// Ensure Indexer cluster configured as multisite
			testenv.IndexerClusterMultisiteStatus(ctx, deployment, testcaseEnvInst, siteCount)

			testcaseEnvInst.Log.Info("Get config map for triggering manual update")
			config, err = testenv.GetAppframeworkManualUpdateConfigMap(ctx, deployment, testcaseEnvInst.GetName())
			Expect(err).To(Succeed(), "Unable to get config map for manual poll")

			testcaseEnvInst.Log.Info("Modify config map to trigger manual update")
			config.Data["SearchHeadCluster"] = strings.Replace(config.Data["SearchHeadCluster"], "off", "on", 1)
			err = deployment.UpdateCR(ctx, config)
			Expect(err).To(Succeed(), "Unable to update config map")

			// Ensure Search Head Cluster go to Ready phase
			testenv.SearchHeadClusterReady(ctx, deployment, testcaseEnvInst)

			// Verify RF SF is met
			testenv.VerifyRFSFMet(ctx, deployment, testcaseEnvInst)

			// Get Pod age to check for pod resets later
			splunkPodAge = testenv.GetPodsStartTime(testcaseEnvInst.GetName())

			// ########## Verify Manual Poll config map disabled after the poll is triggered #################

			// Verify config map set back to off after poll trigger
			testcaseEnvInst.Log.Info(fmt.Sprintf("Verify config map set back to off after poll trigger for %s app", appVersion))
			config, _ = testenv.GetAppframeworkManualUpdateConfigMap(ctx, deployment, testcaseEnvInst.GetName())

			Expect(strings.Contains(config.Data["ClusterMaster"], "status: off") && strings.Contains(config.Data["SearchHeadCluster"], "status: off")).To(Equal(true), "Config map update not complete")

			//########## UPGRADE VERIFICATIONS ############
			cmAppSourceInfo.CrAppVersion = appVersion
			cmAppSourceInfo.CrAppList = appListV2
			cmAppSourceInfo.CrAppFileList = testenv.GetAppFileList(appListV2)
			shcAppSourceInfo.CrAppVersion = appVersion
			shcAppSourceInfo.CrAppList = appListV2
			shcAppSourceInfo.CrAppFileList = testenv.GetAppFileList(appListV2)
			allAppSourceInfo = []testenv.AppSourceInfo{cmAppSourceInfo, shcAppSourceInfo}
			testenv.AppFrameWorkVerifications(ctx, deployment, testcaseEnvInst, allAppSourceInfo, splunkPodAge, "")

			// Verify no pods reset by checking the pod age
			testenv.VerifyNoPodReset(ctx, deployment, testcaseEnvInst, testcaseEnvInst.GetName(), splunkPodAge, nil)
		})
	})

	Context("Multi Site Indexer Cluster with Search Head Cluster (m4) with App Framework", func() {
		It("m4, integration, appframeworkm4, appframework: can deploy a m4 SVA with apps installed locally on Cluster Manager and Deployer, cluster-wide on Peers and Search Heads, then upgrade them via a manual poll", func() {

			/* Test Steps
			   ################## SETUP ####################
			   * Split Applist into clusterlist and local list
			   * Upload V1 apps to S3 for Indexer Cluster and Search Head Cluster for local and cluster scope
			   * Create app sources for Cluster Manager and Deployer with local and cluster scope
			   * Prepare and deploy m4 CRD with app framework and wait for the pods to be ready
			   ######### INITIAL VERIFICATIONS #############
			   * Verify Apps are Downloaded in App Deployment Info
			   * Verify Apps Copied in App Deployment Info
			   * Verify App Package is deleted from Operator Pod
			   * Verify Apps Installed in App Deployment Info
			   * Verify App Package is deleted from Splunk Pod
			   * Verify bundle push is successful
			   * Verify V1 apps are copied, installed on Monitoring Console and on Search Heads and Indexers pods
			   ############### UPGRADE APPS ################
			   * Upload V2 apps on S3
			   * Wait for all m4 pods to be ready
			   ############ FINAL VERIFICATIONS ############
			   * Verify Apps are Downloaded in App Deployment Info
			   * Verify Apps Copied in App Deployment Info
			   * Verify App Package is deleted from Operator Pod
			   * Verify Apps Installed in App Deployment Info
			   * Verify App Package is deleted from Splunk Pod
			   * Verify bundle push is successful
			   * Verify V2 apps are copied and upgraded on Monitoring Console and on Search Heads and Indexers pods
			*/

			//################## SETUP ####################
			// Split Applist into 2 lists for local and cluster install
			appVersion := "V1"
			appListLocal := appListV1[len(appListV1)/2:]
			appListCluster := appListV1[:len(appListV1)/2]

			// Upload appListLocal list of apps to S3 (to be used for local install) for Idxc
			testcaseEnvInst.Log.Info(fmt.Sprintf("Upload %s apps to S3 for local install (local scope)", appVersion))
			s3TestDirIdxcLocal = "m4appfw-" + testenv.RandomDNSName(4)
			localappFileList := testenv.GetAppFileList(appListLocal)
			uploadedFiles, err := testenv.UploadFilesToS3(testS3Bucket, s3TestDirIdxcLocal, localappFileList, downloadDirV1)
			Expect(err).To(Succeed(), fmt.Sprintf("Unable to upload %s apps (local scope) to S3 test directory", appVersion))
			uploadedApps = append(uploadedApps, uploadedFiles...)

			// Upload appListLocal list of apps to S3 (to be used for local install) for Shc
			testcaseEnvInst.Log.Info(fmt.Sprintf("Upload %s apps to S3 for local install (local scope)", appVersion))
			s3TestDirShcLocal = "m4appfw-" + testenv.RandomDNSName(4)
			uploadedFiles, err = testenv.UploadFilesToS3(testS3Bucket, s3TestDirShcLocal, localappFileList, downloadDirV1)
			Expect(err).To(Succeed(), fmt.Sprintf("Unable to upload %s apps (local scope) to S3 test directory", appVersion))
			uploadedApps = append(uploadedApps, uploadedFiles...)

			// Upload appListCluster list of apps to S3 (to be used for cluster-wide install)
			testcaseEnvInst.Log.Info(fmt.Sprintf("Upload %s apps to S3 for cluster-wide install (cluster scope)", appVersion))
			s3TestDirIdxcCluster = "m4appfw-cluster-" + testenv.RandomDNSName(4)
			clusterappFileList := testenv.GetAppFileList(appListCluster)
			uploadedFiles, err = testenv.UploadFilesToS3(testS3Bucket, s3TestDirIdxcCluster, clusterappFileList, downloadDirV1)
			Expect(err).To(Succeed(), fmt.Sprintf("Unable to upload %s apps (cluster scope) to S3 test directory", appVersion))
			uploadedApps = append(uploadedApps, uploadedFiles...)

			// Upload appListCluster list of apps to S3 (to be used for cluster-wide install)
			testcaseEnvInst.Log.Info(fmt.Sprintf("Upload %s apps to S3 for cluster-wide install (cluster scope)", appVersion))
			s3TestDirShcCluster = "m4appfw-cluster-" + testenv.RandomDNSName(4)
			uploadedFiles, err = testenv.UploadFilesToS3(testS3Bucket, s3TestDirShcCluster, clusterappFileList, downloadDirV1)
			Expect(err).To(Succeed(), fmt.Sprintf("Unable to upload %s apps (cluster scope) to S3 test directory", appVersion))
			uploadedApps = append(uploadedApps, uploadedFiles...)

			// Create App framework Spec
			appSourceNameLocalIdxc := "appframework-" + enterpriseApi.ScopeLocal + testenv.RandomDNSName(3)
			appSourceNameLocalShc := "appframework-" + enterpriseApi.ScopeLocal + testenv.RandomDNSName(3)
			appSourceNameClusterIdxc := "appframework-" + enterpriseApi.ScopeCluster + testenv.RandomDNSName(3)
			appSourceNameClusterShc := "appframework-" + enterpriseApi.ScopeCluster + testenv.RandomDNSName(3)
			appSourceVolumeNameIdxcLocal := "appframework-test-volume-idxc-" + testenv.RandomDNSName(3)
			appSourceVolumeNameShcLocal := "appframework-test-volume-shc-" + testenv.RandomDNSName(3)
			appSourceVolumeNameIdxcCluster := "appframework-test-volume-idxc-cluster-" + testenv.RandomDNSName(3)
			appSourceVolumeNameShcCluster := "appframework-test-volume-shc-cluster-" + testenv.RandomDNSName(3)

			// Create App framework Spec for Cluster manager with scope local and append cluster scope

			appFrameworkSpecIdxc := testenv.GenerateAppFrameworkSpec(testcaseEnvInst, appSourceVolumeNameIdxcLocal, enterpriseApi.ScopeLocal, appSourceNameLocalIdxc, s3TestDirIdxcLocal, 0)
			volumeSpecCluster := []enterpriseApi.VolumeSpec{testenv.GenerateIndexVolumeSpec(appSourceVolumeNameIdxcCluster, testenv.GetS3Endpoint(), testcaseEnvInst.GetIndexSecretName(), "aws", "s3", testenv.GetDefaultS3Region())}
			appFrameworkSpecIdxc.VolList = append(appFrameworkSpecIdxc.VolList, volumeSpecCluster...)
			appSourceClusterDefaultSpec := enterpriseApi.AppSourceDefaultSpec{
				VolName: appSourceVolumeNameIdxcCluster,
				Scope:   enterpriseApi.ScopeCluster,
			}
			appSourceSpecCluster := []enterpriseApi.AppSourceSpec{testenv.GenerateAppSourceSpec(appSourceNameClusterIdxc, s3TestDirIdxcCluster, appSourceClusterDefaultSpec)}
			appFrameworkSpecIdxc.AppSources = append(appFrameworkSpecIdxc.AppSources, appSourceSpecCluster...)

			// Create App framework Spec for Search head cluster with scope local and append cluster scope
			appFrameworkSpecShc := testenv.GenerateAppFrameworkSpec(testcaseEnvInst, appSourceVolumeNameShcLocal, enterpriseApi.ScopeLocal, appSourceNameLocalShc, s3TestDirShcLocal, 0)
			volumeSpecCluster = []enterpriseApi.VolumeSpec{testenv.GenerateIndexVolumeSpec(appSourceVolumeNameShcCluster, testenv.GetS3Endpoint(), testcaseEnvInst.GetIndexSecretName(), "aws", "s3", testenv.GetDefaultS3Region())}

			appFrameworkSpecShc.VolList = append(appFrameworkSpecShc.VolList, volumeSpecCluster...)
			appSourceClusterDefaultSpec = enterpriseApi.AppSourceDefaultSpec{
				VolName: appSourceVolumeNameShcCluster,
				Scope:   enterpriseApi.ScopeCluster,
			}
			appSourceSpecCluster = []enterpriseApi.AppSourceSpec{testenv.GenerateAppSourceSpec(appSourceNameClusterShc, s3TestDirShcCluster, appSourceClusterDefaultSpec)}
			appFrameworkSpecShc.AppSources = append(appFrameworkSpecShc.AppSources, appSourceSpecCluster...)

			// Create Single site Cluster and Search Head Cluster, with App Framework enabled on Cluster Manager and Deployer
			testcaseEnvInst.Log.Info("Deploy Single site Indexer Cluster with both Local and Cluster scope for apps installation")
			siteCount := 3
			shReplicas := 3
			indexersPerSite := 1
			cm, _, shc, err := deployment.DeployMultisiteClusterWithSearchHeadAndAppFramework(ctx, deployment.GetName(), indexersPerSite, siteCount, appFrameworkSpecIdxc, appFrameworkSpecShc, true, "", "")
			Expect(err).To(Succeed(), "Unable to deploy Single Site Indexer Cluster with Search Head Cluster")

			// Ensure that the Cluster Manager goes to Ready phase
			testenv.ClusterManagerReady(ctx, deployment, testcaseEnvInst)

			// Ensure the Indexers of all sites go to Ready phase
			testenv.IndexersReady(ctx, deployment, testcaseEnvInst, siteCount)

			// Ensure Indexer Cluster configured as Multisite
			testenv.IndexerClusterMultisiteStatus(ctx, deployment, testcaseEnvInst, siteCount)

			// Ensure Search Head Cluster go to Ready phase
			testenv.SearchHeadClusterReady(ctx, deployment, testcaseEnvInst)

			// Verify RF SF is met
			testenv.VerifyRFSFMet(ctx, deployment, testcaseEnvInst)

			// Get Pod age to check for pod resets later
			splunkPodAge := testenv.GetPodsStartTime(testcaseEnvInst.GetName())

			//############ INITIAL VERIFICATIONS ##########
			var idxcPodNames, shcPodNames []string
			idxcPodNames = testenv.GeneratePodNameSlice(testenv.MultiSiteIndexerPod, deployment.GetName(), 1, true, siteCount)
			shcPodNames = testenv.GeneratePodNameSlice(testenv.SearchHeadPod, deployment.GetName(), shReplicas, false, 1)
			cmPod := []string{fmt.Sprintf(testenv.ClusterManagerPod, deployment.GetName())}
			deployerPod := []string{fmt.Sprintf(testenv.DeployerPod, deployment.GetName())}
			cmAppSourceInfoLocal := testenv.AppSourceInfo{CrKind: cm.Kind, CrName: cm.Name, CrAppSourceName: appSourceNameLocalIdxc, CrAppSourceVolumeName: appSourceVolumeNameIdxcLocal, CrPod: cmPod, CrAppVersion: appVersion, CrAppScope: enterpriseApi.ScopeLocal, CrAppList: appListLocal, CrAppFileList: localappFileList, CrReplicas: indexersPerSite, CrMultisite: true, CrClusterPods: idxcPodNames}
			cmAppSourceInfoCluster := testenv.AppSourceInfo{CrKind: cm.Kind, CrName: cm.Name, CrAppSourceName: appSourceNameClusterIdxc, CrAppSourceVolumeName: appSourceVolumeNameIdxcCluster, CrPod: cmPod, CrAppVersion: appVersion, CrAppScope: enterpriseApi.ScopeCluster, CrAppList: appListCluster, CrAppFileList: clusterappFileList, CrReplicas: shReplicas, CrClusterPods: shcPodNames}
			shcAppSourceInfoLocal := testenv.AppSourceInfo{CrKind: shc.Kind, CrName: shc.Name, CrAppSourceName: appSourceNameLocalShc, CrAppSourceVolumeName: appSourceVolumeNameShcLocal, CrPod: deployerPod, CrAppVersion: appVersion, CrAppScope: enterpriseApi.ScopeLocal, CrAppList: appListLocal, CrAppFileList: localappFileList, CrReplicas: shReplicas, CrClusterPods: shcPodNames}
			shcAppSourceInfoCluster := testenv.AppSourceInfo{CrKind: shc.Kind, CrName: shc.Name, CrAppSourceName: appSourceNameClusterShc, CrAppSourceVolumeName: appSourceVolumeNameShcCluster, CrPod: deployerPod, CrAppVersion: appVersion, CrAppScope: enterpriseApi.ScopeCluster, CrAppList: appListCluster, CrAppFileList: clusterappFileList, CrReplicas: shReplicas, CrClusterPods: shcPodNames}
			allAppSourceInfo := []testenv.AppSourceInfo{cmAppSourceInfoLocal, cmAppSourceInfoCluster, shcAppSourceInfoLocal, shcAppSourceInfoCluster}
			clusterManagerBundleHash := testenv.AppFrameWorkVerifications(ctx, deployment, testcaseEnvInst, allAppSourceInfo, splunkPodAge, "")

			// Verify no pods reset by checking the pod age
			testenv.VerifyNoPodReset(ctx, deployment, testcaseEnvInst, testcaseEnvInst.GetName(), splunkPodAge, nil)

			//############### UPGRADE APPS ################
			// Delete apps on S3
			testcaseEnvInst.Log.Info(fmt.Sprintf("Delete %s apps on S3", appVersion))
			testenv.DeleteFilesOnS3(testS3Bucket, uploadedApps)
			uploadedApps = nil

			// Redefine app lists as LDAP app isn't in V1 apps
			appListLocal = appListV1[len(appListV1)/2:]
			appListCluster = appListV1[:len(appListV1)/2]

			// Upload appListLocal list of V2 apps to S3 (to be used for local install)
			appVersion = "V2"
			testcaseEnvInst.Log.Info(fmt.Sprintf("Upload %s apps to S3 for local install (local scope)", appVersion))
			localappFileList = testenv.GetAppFileList(appListLocal)
			uploadedFiles, err = testenv.UploadFilesToS3(testS3Bucket, s3TestDirIdxcLocal, localappFileList, downloadDirV2)
			Expect(err).To(Succeed(), fmt.Sprintf("Unable to upload %s apps to S3 test directory for local install", appVersion))
			uploadedApps = append(uploadedApps, uploadedFiles...)
			uploadedFiles, err = testenv.UploadFilesToS3(testS3Bucket, s3TestDirShcLocal, localappFileList, downloadDirV2)
			Expect(err).To(Succeed(), fmt.Sprintf("Unable to upload %s apps to S3 test directory for local install", appVersion))
			uploadedApps = append(uploadedApps, uploadedFiles...)

			// Upload appListCluster list of V2 apps to S3 (to be used for cluster-wide install)
			clusterappFileList = testenv.GetAppFileList(appListCluster)
			testcaseEnvInst.Log.Info(fmt.Sprintf("Upload %s apps to S3 for cluster install (cluster scope)", appVersion))
			uploadedFiles, err = testenv.UploadFilesToS3(testS3Bucket, s3TestDirIdxcCluster, clusterappFileList, downloadDirV2)
			Expect(err).To(Succeed(), fmt.Sprintf("Unable to upload %s apps to S3 test directory for cluster-wide install", appVersion))
			uploadedApps = append(uploadedApps, uploadedFiles...)
			uploadedFiles, err = testenv.UploadFilesToS3(testS3Bucket, s3TestDirShcCluster, clusterappFileList, downloadDirV2)
			Expect(err).To(Succeed(), fmt.Sprintf("Unable to upload %s apps to S3 test directory for cluster-wide install", appVersion))
			uploadedApps = append(uploadedApps, uploadedFiles...)

			// ############ ENABLE MANUAL POLL ############

			testcaseEnvInst.Log.Info("Get config map for triggering manual update")
			config, err := testenv.GetAppframeworkManualUpdateConfigMap(ctx, deployment, testcaseEnvInst.GetName())
			Expect(err).To(Succeed(), "Unable to get config map for manual poll")

			testcaseEnvInst.Log.Info("Modify config map to trigger manual update")
			config.Data["ClusterMaster"] = strings.Replace(config.Data["ClusterMaster"], "off", "on", 1)
			config.Data["SearchHeadCluster"] = strings.Replace(config.Data["SearchHeadCluster"], "off", "on", 1)
			err = deployment.UpdateCR(ctx, config)
			Expect(err).To(Succeed(), "Unable to update config map")

			// Check for changes in App phase to determine if next poll has been triggered
			testenv.WaitforPhaseChange(ctx, deployment, testcaseEnvInst, deployment.GetName(), cm.Kind, appSourceNameClusterIdxc, clusterappFileList)

			// Ensure that the Cluster Manager goes to Ready phase
			testenv.ClusterManagerReady(ctx, deployment, testcaseEnvInst)

			// Ensure the Indexers of all sites go to Ready phase
			testenv.IndexersReady(ctx, deployment, testcaseEnvInst, siteCount)

			// Ensure Indexer Cluster configured as Multisite
			testenv.IndexerClusterMultisiteStatus(ctx, deployment, testcaseEnvInst, siteCount)

			// Ensure Search Head Cluster go to Ready phase
			testenv.SearchHeadClusterReady(ctx, deployment, testcaseEnvInst)

			// Verify RF SF is met
			testenv.VerifyRFSFMet(ctx, deployment, testcaseEnvInst)

			// ########## Verify Manual Poll config map disabled after the poll is triggered #################

			// Verify config map set back to off after poll trigger
			testcaseEnvInst.Log.Info("Verify config map set back to off after poll trigger for app", "version", appVersion)
			config, _ = testenv.GetAppframeworkManualUpdateConfigMap(ctx, deployment, testcaseEnvInst.GetName())
			Expect(strings.Contains(config.Data["ClusterMaster"], "status: off") && strings.Contains(config.Data["SearchHeadCluster"], "status: off")).To(Equal(true), "Config map update not complete")

			//########## UPGRADE VERIFICATION #############
			cmAppSourceInfoLocal.CrAppVersion = appVersion
			cmAppSourceInfoLocal.CrAppList = appListLocal
			cmAppSourceInfoLocal.CrAppFileList = localappFileList
			cmAppSourceInfoCluster.CrAppVersion = appVersion
			cmAppSourceInfoCluster.CrAppList = appListCluster
			cmAppSourceInfoCluster.CrAppFileList = clusterappFileList
			shcAppSourceInfoLocal.CrAppVersion = appVersion
			shcAppSourceInfoLocal.CrAppList = appListLocal
			shcAppSourceInfoLocal.CrAppFileList = localappFileList
			shcAppSourceInfoCluster.CrAppVersion = appVersion
			shcAppSourceInfoCluster.CrAppList = appListCluster
			shcAppSourceInfoCluster.CrAppFileList = clusterappFileList
			allAppSourceInfo = []testenv.AppSourceInfo{cmAppSourceInfoLocal, cmAppSourceInfoCluster, shcAppSourceInfoLocal, shcAppSourceInfoCluster}
			testenv.AppFrameWorkVerifications(ctx, deployment, testcaseEnvInst, allAppSourceInfo, splunkPodAge, clusterManagerBundleHash)

			// Verify no pods reset by checking the pod age
			testenv.VerifyNoPodReset(ctx, deployment, testcaseEnvInst, testcaseEnvInst.GetName(), splunkPodAge, nil)
		})
	})

	Context("Multisite Indexer Cluster with Search Head Cluster (M4) and App Framework", func() {
		It("integration, m4, appframeworkm4, appframework: can deploy a M4, add new apps to app source while install is in progress and have all apps installed locally on Cluster Manager and Deployer", func() {

			/* Test Steps
			   ################## SETUP ####################
			   * Upload V1 apps to S3 for Monitoring Console
			   * Create app source for Monitoring Console
			   * Prepare and deploy Monitoring Console CRD with app framework and wait for the pod to be ready
			   * Upload big-size app to S3 for Indexer Cluster and Search Head Cluster
			   * Create app sources for Cluster Manager and Deployer
			   * Prepare and deploy M4 CRD with app framework
			   * Verify app installation is in progress on Cluster Manager and Deployer
			   * Upload more apps from S3 during bigger app install
			   * Wait for polling interval to pass
			   * Verify all apps are installed on Cluster Manager and Deployer
			*/

			//################## SETUP ####################
			// Upload V1 apps to S3 for Monitoring Console
			appVersion := "V1"
			appFileList := testenv.GetAppFileList(appListV1)
			testcaseEnvInst.Log.Info(fmt.Sprintf("Upload %s apps to S3 for Monitoring Console", appVersion))
			s3TestDirMC := "m4appfw-mc-" + testenv.RandomDNSName(4)
			uploadedFiles, err := testenv.UploadFilesToS3(testS3Bucket, s3TestDirMC, appFileList, downloadDirV1)
			Expect(err).To(Succeed(), fmt.Sprintf("Unable to upload %s apps to S3 test directory for Monitoring Console", appVersion))
			uploadedApps = append(uploadedApps, uploadedFiles...)

			// Prepare Monitoring Console spec with its own app source
			appSourceNameMC := "appframework-" + enterpriseApi.ScopeLocal + "mc-" + testenv.RandomDNSName(3)
			appSourceVolumeNameMC := "appframework-test-volume-mc-" + testenv.RandomDNSName(3)
			appFrameworkSpecMC := testenv.GenerateAppFrameworkSpec(testcaseEnvInst, appSourceVolumeNameMC, enterpriseApi.ScopeLocal, appSourceNameMC, s3TestDirMC, 60)

			mcSpec := enterpriseApi.MonitoringConsoleSpec{
				CommonSplunkSpec: enterpriseApi.CommonSplunkSpec{
					Spec: splcommon.Spec{
						ImagePullPolicy: "IfNotPresent",
					},
					Volumes: []corev1.Volume{},
				},
				AppFrameworkConfig: appFrameworkSpecMC,
			}

			// Deploy Monitoring Console
			testcaseEnvInst.Log.Info("Deploy Monitoring Console")
			mcName := deployment.GetName()
			mc, err := deployment.DeployMonitoringConsoleWithGivenSpec(ctx, testcaseEnvInst.GetName(), mcName, mcSpec)
			Expect(err).To(Succeed(), "Unable to deploy Monitoring Console")

			// Verify Monitoring Console is ready and stays in ready state
			testenv.VerifyMonitoringConsoleReady(ctx, deployment, deployment.GetName(), mc, testcaseEnvInst)

			// Download all test apps from S3
			appList := append(testenv.BigSingleApp, testenv.ExtraApps...)
			appFileList = testenv.GetAppFileList(appList)
			err = testenv.DownloadFilesFromS3(testDataS3Bucket, s3AppDirV1, downloadDirV1, appFileList)
			Expect(err).To(Succeed(), "Unable to download apps")

			// Upload big-size app to S3 for Cluster Manager
			appList = testenv.BigSingleApp
			appFileList = testenv.GetAppFileList(appList)
			testcaseEnvInst.Log.Info("Upload big-size app to S3 for Cluster Manager")
			s3TestDirIdxc = "m4appfw-idxc-" + testenv.RandomDNSName(4)
			uploadedFiles, err = testenv.UploadFilesToS3(testS3Bucket, s3TestDirIdxc, appFileList, downloadDirV1)
			Expect(err).To(Succeed(), "Unable to upload big-size app to S3 test directory for Cluster Manager")
			uploadedApps = append(uploadedApps, uploadedFiles...)

			// Upload big-size app to S3 for Search Head Cluster
			testcaseEnvInst.Log.Info("Upload big-size app to S3 for Search Head Cluster")
			s3TestDirShc = "m4appfw-shc-" + testenv.RandomDNSName(4)
			uploadedFiles, err = testenv.UploadFilesToS3(testS3Bucket, s3TestDirShc, appFileList, downloadDirV1)
			Expect(err).To(Succeed(), "Unable to upload big-size app to S3 test directory for Search Head Cluster")
			uploadedApps = append(uploadedApps, uploadedFiles...)

			// Create App framework Spec for M4
			appSourceNameIdxc = "appframework-idxc-" + enterpriseApi.ScopeCluster + testenv.RandomDNSName(3)
			appSourceNameShc = "appframework-shc-" + enterpriseApi.ScopeCluster + testenv.RandomDNSName(3)
			appSourceVolumeNameIdxc := "appframework-test-volume-idxc-" + testenv.RandomDNSName(3)
			appSourceVolumeNameShc := "appframework-test-volume-shc-" + testenv.RandomDNSName(3)
			appFrameworkSpecIdxc := testenv.GenerateAppFrameworkSpec(testcaseEnvInst, appSourceVolumeNameIdxc, enterpriseApi.ScopeLocal, appSourceNameIdxc, s3TestDirIdxc, 60)
			appFrameworkSpecShc := testenv.GenerateAppFrameworkSpec(testcaseEnvInst, appSourceVolumeNameShc, enterpriseApi.ScopeLocal, appSourceNameShc, s3TestDirShc, 60)

			// Deploy M4 CRD
			testcaseEnvInst.Log.Info("Deploy Multisite Indexer Cluster with Search Head Cluster")
			siteCount := 3
			indexersPerSite := 1
			cm, _, shc, err := deployment.DeployMultisiteClusterWithSearchHeadAndAppFramework(ctx, deployment.GetName(), indexersPerSite, siteCount, appFrameworkSpecIdxc, appFrameworkSpecShc, true, mcName, "")
			Expect(err).To(Succeed(), "Unable to deploy Multisite Indexer Cluster and Search Head Cluster with App framework")

			// Verify App installation is in progress on Cluster Manager
			testenv.VerifyAppState(ctx, deployment, testcaseEnvInst, deployment.GetName(), cm.Kind, appSourceNameIdxc, appFileList, enterpriseApi.AppPkgInstallComplete, enterpriseApi.AppPkgPodCopyComplete)

			// Upload more apps to S3 for Cluster Manager
			appList = testenv.ExtraApps
			appFileList = testenv.GetAppFileList(appList)
			testcaseEnvInst.Log.Info("Upload more apps to S3 for Cluster Manager")
			uploadedFiles, err = testenv.UploadFilesToS3(testS3Bucket, s3TestDirIdxc, appFileList, downloadDirV1)
			Expect(err).To(Succeed(), "Unable to upload more apps to S3 test directory for  Cluster Manager")
			uploadedApps = append(uploadedApps, uploadedFiles...)

			// Upload more apps to S3 for Deployer
			testcaseEnvInst.Log.Info("Upload more apps to S3 for Deployer")
			uploadedFiles, err = testenv.UploadFilesToS3(testS3Bucket, s3TestDirShc, appFileList, downloadDirV1)
			Expect(err).To(Succeed(), "Unable to upload more apps to S3 test directory for Deployer")
			uploadedApps = append(uploadedApps, uploadedFiles...)

			// Ensure Cluster Manager goes to Ready phase
			testenv.ClusterManagerReady(ctx, deployment, testcaseEnvInst)

			// Wait for polling interval to pass
			testenv.WaitForAppInstall(ctx, deployment, testcaseEnvInst, deployment.GetName(), cm.Kind, appSourceNameIdxc, appFileList)

			// Verify all apps are installed on Cluster Manager
			appList = append(testenv.BigSingleApp, testenv.ExtraApps...)
			appFileList = testenv.GetAppFileList(appList)
			cmPod := []string{fmt.Sprintf(testenv.ClusterManagerPod, deployment.GetName())}
			testcaseEnvInst.Log.Info(fmt.Sprintf("Verify all apps %v are installed on Cluster Manager", appList))
			testenv.VerifyAppInstalled(ctx, deployment, testcaseEnvInst, testcaseEnvInst.GetName(), cmPod, appList, true, "enabled", false, false)

			// Ensure Search Head Cluster go to Ready phase
			testenv.SearchHeadClusterReady(ctx, deployment, testcaseEnvInst)

			time.Sleep(60 * time.Second)
			// Wait for polling interval to pass
			testenv.WaitForAppInstall(ctx, deployment, testcaseEnvInst, deployment.GetName()+"-shc", shc.Kind, appSourceNameShc, appFileList)

			// Verify all apps are installed on Deployer
			deployerPod := []string{fmt.Sprintf(testenv.DeployerPod, deployment.GetName())}
			testcaseEnvInst.Log.Info(fmt.Sprintf("Verify all apps %v are installed on Deployer", appList))
			testenv.VerifyAppInstalled(ctx, deployment, testcaseEnvInst, testcaseEnvInst.GetName(), deployerPod, appList, true, "enabled", false, false)
		})
	})

	Context("Single Site Indexer Cluster with Search Head Cluster (M4) and App Framework", func() {
		It("smoke, m4, appframeworkm4, appframework: can deploy a M4, add new apps to app source while install is in progress and have all apps installed cluster-wide", func() {

			/* Test Steps
			   ################## SETUP ####################
			   * Upload V1 apps to S3 for Monitoring Console
			   * Create app source for Monitoring Console
			   * Prepare and deploy Monitoring Console CRD with app framework and wait for the pod to be ready
			   * Upload big-size app to S3 for Indexer Cluster and Search Head Cluster
			   * Create app sources for Cluster Manager and Deployer
			   * Prepare and deploy M4 CRD with app framework and wait for the pods to be ready
			   ############## VERIFICATIONS ################
			   * Verify App installation is in progress on Cluster Manager and Deployer
			   * Upload more apps from S3 during bigger app install
			   * Wait for polling interval to pass
			   * Verify all apps are installed on Cluster Manager and Deployer
			*/

			//################## SETUP ####################
			// Upload V1 apps to S3 for Monitoring Console
			appVersion := "V1"
			appFileList := testenv.GetAppFileList(appListV1)
			testcaseEnvInst.Log.Info(fmt.Sprintf("Upload %s apps to S3 for Monitoring Console", appVersion))
			s3TestDirMC := "m4appfw-mc-" + testenv.RandomDNSName(4)
			uploadedFiles, err := testenv.UploadFilesToS3(testS3Bucket, s3TestDirMC, appFileList, downloadDirV1)
			Expect(err).To(Succeed(), fmt.Sprintf("Unable to upload %s apps to S3 test directory for Monitoring Console", appVersion))
			uploadedApps = append(uploadedApps, uploadedFiles...)

			// Prepare Monitoring Console spec with its own app source
			appSourceNameMC := "appframework-" + enterpriseApi.ScopeLocal + "mc-" + testenv.RandomDNSName(3)
			appSourceVolumeNameMC := "appframework-test-volume-mc-" + testenv.RandomDNSName(3)
			appFrameworkSpecMC := testenv.GenerateAppFrameworkSpec(testcaseEnvInst, appSourceVolumeNameMC, enterpriseApi.ScopeLocal, appSourceNameMC, s3TestDirMC, 60)

			mcSpec := enterpriseApi.MonitoringConsoleSpec{
				CommonSplunkSpec: enterpriseApi.CommonSplunkSpec{
					Spec: splcommon.Spec{
						ImagePullPolicy: "IfNotPresent",
					},
					Volumes: []corev1.Volume{},
				},
				AppFrameworkConfig: appFrameworkSpecMC,
			}

			// Deploy Monitoring Console
			testcaseEnvInst.Log.Info("Deploy Monitoring Console")
			mcName := deployment.GetName()
			mc, err := deployment.DeployMonitoringConsoleWithGivenSpec(ctx, testcaseEnvInst.GetName(), mcName, mcSpec)
			Expect(err).To(Succeed(), "Unable to deploy Monitoring Console")

			// Verify Monitoring Console is ready and stays in ready state
			testenv.VerifyMonitoringConsoleReady(ctx, deployment, deployment.GetName(), mc, testcaseEnvInst)

			// Download all test apps from S3
			appList := append(testenv.BigSingleApp, testenv.ExtraApps...)
			appFileList = testenv.GetAppFileList(appList)
			err = testenv.DownloadFilesFromS3(testDataS3Bucket, s3AppDirV1, downloadDirV1, appFileList)
			Expect(err).To(Succeed(), "Unable to download apps")

			// Upload big-size app to S3 for Cluster Manager
			appList = testenv.BigSingleApp
			appFileList = testenv.GetAppFileList(appList)
			testcaseEnvInst.Log.Info("Upload big-size app to S3 for Cluster Manager")
			s3TestDirIdxc = "m4appfw-idxc-" + testenv.RandomDNSName(4)
			uploadedFiles, err = testenv.UploadFilesToS3(testS3Bucket, s3TestDirIdxc, appFileList, downloadDirV1)
			Expect(err).To(Succeed(), "Unable to upload big-size app to S3 test directory for Cluster Manager")
			uploadedApps = append(uploadedApps, uploadedFiles...)

			// Upload big-size app to S3 for Search Head Cluster
			testcaseEnvInst.Log.Info("Upload big-size app to S3 for Search Head Cluster")
			s3TestDirShc = "m4appfw-shc-" + testenv.RandomDNSName(4)
			uploadedFiles, err = testenv.UploadFilesToS3(testS3Bucket, s3TestDirShc, appFileList, downloadDirV1)
			Expect(err).To(Succeed(), "Unable to upload big-size app to S3 test directory for Search Head Cluster")
			uploadedApps = append(uploadedApps, uploadedFiles...)

			// Create App framework Spec for M4
			appSourceNameIdxc = "appframework-idxc-" + enterpriseApi.ScopeCluster + testenv.RandomDNSName(3)
			appSourceNameShc = "appframework-shc-" + enterpriseApi.ScopeCluster + testenv.RandomDNSName(3)
			appSourceVolumeNameIdxc := "appframework-test-volume-idxc-" + testenv.RandomDNSName(3)
			appSourceVolumeNameShc := "appframework-test-volume-shc-" + testenv.RandomDNSName(3)
			appFrameworkSpecIdxc := testenv.GenerateAppFrameworkSpec(testcaseEnvInst, appSourceVolumeNameIdxc, enterpriseApi.ScopeCluster, appSourceNameIdxc, s3TestDirIdxc, 60)
			appFrameworkSpecShc := testenv.GenerateAppFrameworkSpec(testcaseEnvInst, appSourceVolumeNameShc, enterpriseApi.ScopeCluster, appSourceNameShc, s3TestDirShc, 60)

			// Deploy M4 CRD
			testcaseEnvInst.Log.Info("Deploy Multisite Indexer Cluster with Search Head Cluster")
			siteCount := 3
			shReplicas := 3
			indexersPerSite := 1
			cm, _, shc, err := deployment.DeployMultisiteClusterWithSearchHeadAndAppFramework(ctx, deployment.GetName(), indexersPerSite, siteCount, appFrameworkSpecIdxc, appFrameworkSpecShc, true, mcName, "")
			Expect(err).To(Succeed(), "Unable to deploy Multisite Indexer Cluster and Search Head Cluster with App framework")

			// Verify App installation is in progress
			testenv.VerifyAppState(ctx, deployment, testcaseEnvInst, deployment.GetName(), cm.Kind, appSourceNameIdxc, appFileList, enterpriseApi.AppPkgInstallComplete, enterpriseApi.AppPkgPodCopyComplete)

			// Upload more apps to S3 for Cluster Manager
			appList = testenv.ExtraApps
			appFileList = testenv.GetAppFileList(appList)
			testcaseEnvInst.Log.Info("Upload more apps to S3 for Cluster Manager")
			uploadedFiles, err = testenv.UploadFilesToS3(testS3Bucket, s3TestDirIdxc, appFileList, downloadDirV1)
			Expect(err).To(Succeed(), "Unable to upload more apps to S3 test directory for Cluster Manager")
			uploadedApps = append(uploadedApps, uploadedFiles...)

			// Upload more apps to S3 for Deployer
			testcaseEnvInst.Log.Info("Upload more apps to S3 for Deployer")
			uploadedFiles, err = testenv.UploadFilesToS3(testS3Bucket, s3TestDirShc, appFileList, downloadDirV1)
			Expect(err).To(Succeed(), "Unable to upload more apps to S3 test directory for Deployer")
			uploadedApps = append(uploadedApps, uploadedFiles...)

			// Ensure Cluster Manager goes to Ready phase
			testenv.ClusterManagerReady(ctx, deployment, testcaseEnvInst)

			// Wait for polling interval to pass
			testenv.WaitForAppInstall(ctx, deployment, testcaseEnvInst, deployment.GetName(), cm.Kind, appSourceNameIdxc, appFileList)

			// Ensure the Indexers of all sites go to Ready phase
			testenv.IndexersReady(ctx, deployment, testcaseEnvInst, siteCount)

			// Verify all apps are installed on indexers
			appList = append(testenv.BigSingleApp, testenv.ExtraApps...)
			appFileList = testenv.GetAppFileList(appList)
			idxcPodNames := testenv.GeneratePodNameSlice(testenv.MultiSiteIndexerPod, deployment.GetName(), indexersPerSite, true, siteCount)
			testcaseEnvInst.Log.Info(fmt.Sprintf("Verify all apps %v are installed on indexers", appList))
			testenv.VerifyAppInstalled(ctx, deployment, testcaseEnvInst, testcaseEnvInst.GetName(), idxcPodNames, appList, true, "enabled", false, true)

			// Ensure Search Head Cluster go to Ready phase
			testenv.SearchHeadClusterReady(ctx, deployment, testcaseEnvInst)

			// Wait for polling interval to pass
			testenv.WaitForAppInstall(ctx, deployment, testcaseEnvInst, deployment.GetName()+"-shc", shc.Kind, appSourceNameShc, appFileList)

			// Verify all apps are installed on Search Heads
			shcPodNames := testenv.GeneratePodNameSlice(testenv.SearchHeadPod, deployment.GetName(), shReplicas, false, 1)
			testcaseEnvInst.Log.Info(fmt.Sprintf("Verify all apps %v are installed on Search Heads", appList))
			testenv.VerifyAppInstalled(ctx, deployment, testcaseEnvInst, testcaseEnvInst.GetName(), shcPodNames, appList, true, "enabled", false, true)

		})
	})

	Context("Multisite Indexer Cluster with Search Head Cluster (m4) with App Framework", func() {
		It("integration, m4, appframeworkm4, appframework: can deploy a M4 SVA with App Framework enabled and reset operator pod while app install is in progress", func() {

			/* Test Steps
			   ################## SETUP ##################
			   * Upload V1 apps to S3 for Indexer Cluster and Search Head Cluster
			   * Prepare and deploy M4 CRD with app framework and wait for the pods to be ready
			   * While app install is in progress, restart the operator
			   ########## VERIFICATIONS ##########
			   * Verify Apps Downloaded in App Deployment Info
			   * Verify Apps Copied in App Deployment Info
			   * Verify App Package is deleted from Operator Pod
			   * Verify Apps Installed in App Deployment Info
			   * Verify App Package is deleted from Splunk Pod
			   * Verify bundle push is successful
			   * Verify apps are copied and installed on Monitoring Console and on Search Heads and Indexers pods
			*/

			//################## SETUP ##################
			// Download all apps from S3
			appList := append(testenv.BigSingleApp, testenv.ExtraApps...)
			appFileList := testenv.GetAppFileList(appList)
			err := testenv.DownloadFilesFromS3(testDataS3Bucket, s3AppDirV1, downloadDirV1, appFileList)
			Expect(err).To(Succeed(), "Unable to download big-size app")

			// Upload V1 apps to S3 for Indexer Cluster
			appVersion := "V1"
			testcaseEnvInst.Log.Info(fmt.Sprintf("Upload %s apps to S3 for Indexer Cluster", appVersion))
			uploadedFiles, err := testenv.UploadFilesToS3(testS3Bucket, s3TestDirIdxc, appFileList, downloadDirV1)
			Expect(err).To(Succeed(), fmt.Sprintf("Unable to upload %s apps to S3 test directory for Indexer Cluster", appVersion))
			uploadedApps = append(uploadedApps, uploadedFiles...)

			// Upload V1 apps to S3 for Search Head Cluster
			testcaseEnvInst.Log.Info(fmt.Sprintf("Upload %s apps to S3 for Search Head Cluster", appVersion))
			uploadedFiles, err = testenv.UploadFilesToS3(testS3Bucket, s3TestDirShc, appFileList, downloadDirV1)
			Expect(err).To(Succeed(), fmt.Sprintf("Unable to upload %s apps to S3 test directory for Search Head Cluster", appVersion))
			uploadedApps = append(uploadedApps, uploadedFiles...)

			// Create App framework Spec for M4
			appSourceNameIdxc = "appframework-idxc-" + enterpriseApi.ScopeCluster + testenv.RandomDNSName(3)
			appSourceNameShc = "appframework-shc-" + enterpriseApi.ScopeCluster + testenv.RandomDNSName(3)
			appFrameworkSpecIdxc := testenv.GenerateAppFrameworkSpec(testcaseEnvInst, appSourceVolumeNameIdxc, enterpriseApi.ScopeCluster, appSourceNameIdxc, s3TestDirIdxc, 60)
			appFrameworkSpecShc := testenv.GenerateAppFrameworkSpec(testcaseEnvInst, appSourceVolumeNameShc, enterpriseApi.ScopeCluster, appSourceNameShc, s3TestDirShc, 60)

			// Deploy M4 CRD
			testcaseEnvInst.Log.Info("Deploy Multisite Indexer Cluster with Search Head Cluster")
			siteCount := 3
			shReplicas := 3
			indexersPerSite := 1
			cm, _, shc, err := deployment.DeployMultisiteClusterWithSearchHeadAndAppFramework(ctx, deployment.GetName(), indexersPerSite, siteCount, appFrameworkSpecIdxc, appFrameworkSpecShc, true, "", "")
			Expect(err).To(Succeed(), "Unable to deploy Multisite Indexer Cluster and Search Head Cluster with App framework")

			// Verify App installation is in progress on Cluster Manager
			testenv.VerifyAppState(ctx, deployment, testcaseEnvInst, deployment.GetName(), cm.Kind, appSourceNameIdxc, appFileList, enterpriseApi.AppPkgInstallComplete, enterpriseApi.AppPkgInstallPending)

			// Delete Operator pod while Install in progress
			testenv.DeleteOperatorPod(testcaseEnvInst)

			// Ensure that the Cluster Manager goes to Ready phase
			testenv.ClusterManagerReady(ctx, deployment, testcaseEnvInst)

			// Ensure the Indexers of all sites go to Ready phase
			testenv.IndexersReady(ctx, deployment, testcaseEnvInst, siteCount)

			// Ensure Indexer Cluster configured as Multisite
			testenv.IndexerClusterMultisiteStatus(ctx, deployment, testcaseEnvInst, siteCount)

			// Ensure Search Head Cluster go to Ready phase
			testenv.SearchHeadClusterReady(ctx, deployment, testcaseEnvInst)

			// Verify RF SF is met
			testenv.VerifyRFSFMet(ctx, deployment, testcaseEnvInst)

			// Get Pod age to check for pod resets later
			splunkPodAge := testenv.GetPodsStartTime(testcaseEnvInst.GetName())

			//########## VERIFICATIONS ##########
			var idxcPodNames, shcPodNames []string
			idxcPodNames = testenv.GeneratePodNameSlice(testenv.MultiSiteIndexerPod, deployment.GetName(), 1, true, siteCount)
			shcPodNames = testenv.GeneratePodNameSlice(testenv.SearchHeadPod, deployment.GetName(), shReplicas, false, 1)
			cmPod := []string{fmt.Sprintf(testenv.ClusterManagerPod, deployment.GetName())}
			deployerPod := []string{fmt.Sprintf(testenv.DeployerPod, deployment.GetName())}
			cmAppSourceInfo := testenv.AppSourceInfo{CrKind: cm.Kind, CrName: cm.Name, CrAppSourceName: appSourceNameIdxc, CrAppSourceVolumeName: appSourceVolumeNameIdxc, CrPod: cmPod, CrAppVersion: appVersion, CrAppScope: enterpriseApi.ScopeCluster, CrAppList: appList, CrAppFileList: appFileList, CrReplicas: indexersPerSite, CrMultisite: true, CrClusterPods: idxcPodNames}
			shcAppSourceInfo := testenv.AppSourceInfo{CrKind: shc.Kind, CrName: shc.Name, CrAppSourceName: appSourceNameShc, CrAppSourceVolumeName: appSourceVolumeNameShc, CrPod: deployerPod, CrAppVersion: appVersion, CrAppScope: enterpriseApi.ScopeCluster, CrAppList: appList, CrAppFileList: appFileList, CrReplicas: shReplicas, CrClusterPods: shcPodNames}
			allAppSourceInfo := []testenv.AppSourceInfo{cmAppSourceInfo, shcAppSourceInfo}
			testenv.AppFrameWorkVerifications(ctx, deployment, testcaseEnvInst, allAppSourceInfo, splunkPodAge, "")

			// Verify no pods reset by checking the pod age
			testenv.VerifyNoPodReset(ctx, deployment, testcaseEnvInst, testcaseEnvInst.GetName(), splunkPodAge, nil)
		})
	})

	Context("Multisite Indexer Cluster with Search Head Cluster (m4) with App Framework", func() {
		It("integration, m4, appframeworkm4, appframework: can deploy a M4 SVA with App Framework enabled and reset operator pod while app download is in progress", func() {

			/* Test Steps
			   ################## SETUP ##################
			   * Upload V1 apps to S3 for Indexer Cluster and Search Head Cluster
			   * Prepare and deploy M4 CRD with app framework and wait for the pods to be ready
			   * While app download is in progress, restart the operator
			   ########## VERIFICATIONS ##########
			   * Verify Apps Downloaded in App Deployment Info
			   * Verify Apps Copied in App Deployment Info
			   * Verify App Package is deleted from Operator Pod
			   * Verify Apps Installed in App Deployment Info
			   * Verify App Package is deleted from Splunk Pod
			   * Verify bundle push is successful
			   * Verify apps are copied and installed on Monitoring Console and on Search Heads and Indexers pods
			*/

			//################## SETUP ##################
			// Download all apps from S3
			appList := append(testenv.BigSingleApp, testenv.ExtraApps...)
			appFileList := testenv.GetAppFileList(appList)
			err := testenv.DownloadFilesFromS3(testDataS3Bucket, s3AppDirV1, downloadDirV1, appFileList)
			Expect(err).To(Succeed(), "Unable to download big-size app")

			// Upload V1 apps to S3 for Indexer Cluster
			appVersion := "V1"
			testcaseEnvInst.Log.Info(fmt.Sprintf("Upload %s apps to S3 for Indexer Cluster", appVersion))
			uploadedFiles, err := testenv.UploadFilesToS3(testS3Bucket, s3TestDirIdxc, appFileList, downloadDirV1)
			Expect(err).To(Succeed(), fmt.Sprintf("Unable to upload %s apps to S3 test directory for Indexer Cluster", appVersion))
			uploadedApps = append(uploadedApps, uploadedFiles...)

			// Upload V1 apps to S3 for Search Head Cluster
			testcaseEnvInst.Log.Info(fmt.Sprintf("Upload %s apps to S3 for Search Head Cluster", appVersion))
			uploadedFiles, err = testenv.UploadFilesToS3(testS3Bucket, s3TestDirShc, appFileList, downloadDirV1)
			Expect(err).To(Succeed(), fmt.Sprintf("Unable to upload %s apps to S3 test directory for Search Head Cluster", appVersion))
			uploadedApps = append(uploadedApps, uploadedFiles...)

			// Create App framework Spec for M4
			appSourceNameIdxc = "appframework-idxc-" + enterpriseApi.ScopeCluster + testenv.RandomDNSName(3)
			appSourceNameShc = "appframework-shc-" + enterpriseApi.ScopeCluster + testenv.RandomDNSName(3)
			appFrameworkSpecIdxc := testenv.GenerateAppFrameworkSpec(testcaseEnvInst, appSourceVolumeNameIdxc, enterpriseApi.ScopeCluster, appSourceNameIdxc, s3TestDirIdxc, 60)
			appFrameworkSpecShc := testenv.GenerateAppFrameworkSpec(testcaseEnvInst, appSourceVolumeNameShc, enterpriseApi.ScopeCluster, appSourceNameShc, s3TestDirShc, 60)

			// Deploy M4 CRD
			testcaseEnvInst.Log.Info("Deploy Multisite Indexer Cluster with Search Head Cluster")
			siteCount := 3
			shReplicas := 3
			indexersPerSite := 1
			cm, _, shc, err := deployment.DeployMultisiteClusterWithSearchHeadAndAppFramework(ctx, deployment.GetName(), indexersPerSite, siteCount, appFrameworkSpecIdxc, appFrameworkSpecShc, true, "", "")
			Expect(err).To(Succeed(), "Unable to deploy Multisite Indexer Cluster and Search Head Cluster with App framework")

			// Verify App Download is in progress on Cluster Manager
			testenv.VerifyAppState(ctx, deployment, testcaseEnvInst, deployment.GetName(), cm.Kind, appSourceNameIdxc, appFileList, enterpriseApi.AppPkgDownloadComplete, enterpriseApi.AppPkgDownloadPending)

			// Delete Operator pod while Install in progress
			testenv.DeleteOperatorPod(testcaseEnvInst)

			// Ensure that the Cluster Manager goes to Ready phase
			testenv.ClusterManagerReady(ctx, deployment, testcaseEnvInst)

			// Ensure the Indexers of all sites go to Ready phase
			testenv.IndexersReady(ctx, deployment, testcaseEnvInst, siteCount)

			// Ensure Indexer Cluster configured as Multisite
			testenv.IndexerClusterMultisiteStatus(ctx, deployment, testcaseEnvInst, siteCount)

			// Ensure Search Head Cluster go to Ready phase
			testenv.SearchHeadClusterReady(ctx, deployment, testcaseEnvInst)

			// Verify RF SF is met
			testenv.VerifyRFSFMet(ctx, deployment, testcaseEnvInst)

			// Get Pod age to check for pod resets later
			splunkPodAge := testenv.GetPodsStartTime(testcaseEnvInst.GetName())

			//########## VERIFICATIONS ##########
			var idxcPodNames, shcPodNames []string
			idxcPodNames = testenv.GeneratePodNameSlice(testenv.MultiSiteIndexerPod, deployment.GetName(), 1, true, siteCount)
			shcPodNames = testenv.GeneratePodNameSlice(testenv.SearchHeadPod, deployment.GetName(), shReplicas, false, 1)
			cmPod := []string{fmt.Sprintf(testenv.ClusterManagerPod, deployment.GetName())}
			deployerPod := []string{fmt.Sprintf(testenv.DeployerPod, deployment.GetName())}
			cmAppSourceInfo := testenv.AppSourceInfo{CrKind: cm.Kind, CrName: cm.Name, CrAppSourceName: appSourceNameIdxc, CrAppSourceVolumeName: appSourceVolumeNameIdxc, CrPod: cmPod, CrAppVersion: appVersion, CrAppScope: enterpriseApi.ScopeCluster, CrAppList: appList, CrAppFileList: appFileList, CrReplicas: indexersPerSite, CrMultisite: true, CrClusterPods: idxcPodNames}
			shcAppSourceInfo := testenv.AppSourceInfo{CrKind: shc.Kind, CrName: shc.Name, CrAppSourceName: appSourceNameShc, CrAppSourceVolumeName: appSourceVolumeNameShc, CrPod: deployerPod, CrAppVersion: appVersion, CrAppScope: enterpriseApi.ScopeCluster, CrAppList: appList, CrAppFileList: appFileList, CrReplicas: shReplicas, CrClusterPods: shcPodNames}
			allAppSourceInfo := []testenv.AppSourceInfo{cmAppSourceInfo, shcAppSourceInfo}
			testenv.AppFrameWorkVerifications(ctx, deployment, testcaseEnvInst, allAppSourceInfo, splunkPodAge, "")

			// Verify no pods reset by checking the pod age
			testenv.VerifyNoPodReset(ctx, deployment, testcaseEnvInst, testcaseEnvInst.GetName(), splunkPodAge, nil)
		})
	})

	Context("Multisite Indexer Cluster with Search Head Cluster (m4) with App Framework", func() {
		It("integration, m4, appframeworkm4, appframework: can deploy a M4 SVA with App Framework enabled, install an app, then disable it by using a disabled version of the app and then remove it from app source", func() {

			/* Test Steps
			   ################## SETUP ##################
			   * Upload V1 apps to S3 for Indexer Cluster and Search Head Cluster
			   * Prepare and deploy M4 CRD with app framework and wait for the pods to be ready
			   ########## INITIAL VERIFICATIONS ##########
			   * Verify Apps Downloaded in App Deployment Info
			   * Verify Apps Copied in App Deployment Info
			   * Verify App Package is deleted from Operator Pod
			   * Verify Apps Installed in App Deployment Info
			   * Verify App Package is deleted from Splunk Pod
			   * Verify bundle push is successful
			   * Verify apps are copied and installed on Monitoring Console and on Search Heads and Indexers pods
			   ############  Upload Disabled App ###########
			   * Download disabled app from s3
			   * Delete the app from s3
			   * Check for repo state in App Deployment Info
			*/

			//################## SETUP ##################
			appVersion := "V1"
			appFileList := testenv.GetAppFileList(appListV1)

			// Upload V1 apps to S3 for Indexer Cluster
			testcaseEnvInst.Log.Info(fmt.Sprintf("Upload %s apps to S3 for Indexer Cluster", appVersion))
			uploadedFiles, err := testenv.UploadFilesToS3(testS3Bucket, s3TestDirIdxc, appFileList, downloadDirV1)
			Expect(err).To(Succeed(), fmt.Sprintf("Unable to upload %s apps to S3 test directory for Indexer Cluster", appVersion))
			uploadedApps = append(uploadedApps, uploadedFiles...)

			// Upload V1 apps to S3 for Search Head Cluster
			testcaseEnvInst.Log.Info(fmt.Sprintf("Upload %s apps to S3 for Search Head Cluster", appVersion))
			uploadedFiles, err = testenv.UploadFilesToS3(testS3Bucket, s3TestDirShc, appFileList, downloadDirV1)
			Expect(err).To(Succeed(), fmt.Sprintf("Unable to upload %s apps to S3 test directory for Search Head Cluster", appVersion))
			uploadedApps = append(uploadedApps, uploadedFiles...)

			// Create App framework Spec for M4
			appSourceNameIdxc = "appframework-idxc-" + enterpriseApi.ScopeCluster + testenv.RandomDNSName(3)
			appSourceNameShc = "appframework-shc-" + enterpriseApi.ScopeCluster + testenv.RandomDNSName(3)
			appFrameworkSpecIdxc := testenv.GenerateAppFrameworkSpec(testcaseEnvInst, appSourceVolumeNameIdxc, enterpriseApi.ScopeCluster, appSourceNameIdxc, s3TestDirIdxc, 60)
			appFrameworkSpecShc := testenv.GenerateAppFrameworkSpec(testcaseEnvInst, appSourceVolumeNameShc, enterpriseApi.ScopeCluster, appSourceNameShc, s3TestDirShc, 60)

			// Deploy M4 CRD
			testcaseEnvInst.Log.Info("Deploy Multisite Indexer Cluster with Search Head Cluster")
			siteCount := 3
			shReplicas := 3
			indexersPerSite := 1
			cm, _, shc, err := deployment.DeployMultisiteClusterWithSearchHeadAndAppFramework(ctx, deployment.GetName(), indexersPerSite, siteCount, appFrameworkSpecIdxc, appFrameworkSpecShc, true, "", "")
			Expect(err).To(Succeed(), "Unable to deploy Multisite Indexer Cluster and Search Head Cluster with App framework")

			// Ensure that the Cluster Manager goes to Ready phase
			testenv.ClusterManagerReady(ctx, deployment, testcaseEnvInst)

			// Ensure the Indexers of all sites go to Ready phase
			testenv.IndexersReady(ctx, deployment, testcaseEnvInst, siteCount)

			// Ensure Indexer Cluster configured as Multisite
			testenv.IndexerClusterMultisiteStatus(ctx, deployment, testcaseEnvInst, siteCount)

			// Ensure Search Head Cluster go to Ready phase
			testenv.SearchHeadClusterReady(ctx, deployment, testcaseEnvInst)

			// Verify RF SF is met
			testenv.VerifyRFSFMet(ctx, deployment, testcaseEnvInst)

			// Get Pod age to check for pod resets later
			splunkPodAge := testenv.GetPodsStartTime(testcaseEnvInst.GetName())

			//########## INITIAL VERIFICATIONS ##########
			idxcPodNames := testenv.GeneratePodNameSlice(testenv.MultiSiteIndexerPod, deployment.GetName(), 1, true, siteCount)
			shcPodNames := testenv.GeneratePodNameSlice(testenv.SearchHeadPod, deployment.GetName(), shReplicas, false, 1)
			cmPod := []string{fmt.Sprintf(testenv.ClusterManagerPod, deployment.GetName())}
			deployerPod := []string{fmt.Sprintf(testenv.DeployerPod, deployment.GetName())}
			cmAppSourceInfo := testenv.AppSourceInfo{CrKind: cm.Kind, CrName: cm.Name, CrAppSourceName: appSourceNameIdxc, CrAppSourceVolumeName: appSourceVolumeNameIdxc, CrPod: cmPod, CrAppVersion: appVersion, CrAppScope: enterpriseApi.ScopeCluster, CrAppList: appListV1, CrAppFileList: appFileList, CrReplicas: indexersPerSite, CrMultisite: true, CrClusterPods: idxcPodNames}
			shcAppSourceInfo := testenv.AppSourceInfo{CrKind: shc.Kind, CrName: shc.Name, CrAppSourceName: appSourceNameShc, CrAppSourceVolumeName: appSourceVolumeNameShc, CrPod: deployerPod, CrAppVersion: appVersion, CrAppScope: enterpriseApi.ScopeCluster, CrAppList: appListV1, CrAppFileList: appFileList, CrReplicas: shReplicas, CrClusterPods: shcPodNames}
			allAppSourceInfo := []testenv.AppSourceInfo{cmAppSourceInfo, shcAppSourceInfo}
			testenv.AppFrameWorkVerifications(ctx, deployment, testcaseEnvInst, allAppSourceInfo, splunkPodAge, "")

			// ############ Upload Disabled App ###########
			// Verify repo state on App to be disabled to be 1 (i.e app present on S3 bucket)
			appName := appListV1[0]
			appFileName := testenv.GetAppFileList([]string{appName})
			testenv.VerifyAppRepoState(ctx, deployment, testcaseEnvInst, cm.Name, cm.Kind, appSourceNameIdxc, 1, appFileName[0])

			// Download disabled version of app from S3
			testcaseEnvInst.Log.Info("Download disabled version of apps from S3 for this test")
			err = testenv.DownloadFilesFromS3(testDataS3Bucket, s3AppDirDisabled, downloadDirV1, appFileName)
			Expect(err).To(Succeed(), "Unable to download apps files")

			// Upload disabled version of app to S3
			testcaseEnvInst.Log.Info("Upload disabled version of app to S3 for this test")
			uploadedFiles, err = testenv.UploadFilesToS3(testS3Bucket, s3TestDirIdxc, appFileName, downloadDirV1)
			Expect(err).To(Succeed(), "Unable to upload apps to S3 test directory")
			uploadedApps = append(uploadedApps, uploadedFiles...)

			// Check for changes in App phase to determine if next poll has been triggered
			testenv.WaitforPhaseChange(ctx, deployment, testcaseEnvInst, deployment.GetName(), cm.Kind, appSourceNameIdxc, appFileName)

			// Ensure Cluster Manager goes to Ready phase
			testenv.ClusterManagerReady(ctx, deployment, testcaseEnvInst)

			// Ensure the Indexers of all sites go to Ready phase
			testenv.IndexersReady(ctx, deployment, testcaseEnvInst, siteCount)

			// Ensure Indexer Cluster configured as Multisite
			testenv.IndexerClusterMultisiteStatus(ctx, deployment, testcaseEnvInst, siteCount)

			// Wait for App state to update after config file change
			testenv.WaitforAppInstallState(ctx, deployment, testcaseEnvInst, idxcPodNames, testcaseEnvInst.GetName(), appName, "disabled", true)

			//Delete the file from s3
			s3Filepath := filepath.Join(s3TestDirIdxc, appFileName[0])
			err = testenv.DeleteFileOnS3(testS3Bucket, s3Filepath)
			Expect(err).To(Succeed(), fmt.Sprintf("Unable to delete %s app on S3 test directory", appFileName))

			// Verify repo state is set  to 2 (i.e app deleted from S3 bucket)
			testenv.VerifyAppRepoState(ctx, deployment, testcaseEnvInst, cm.Name, cm.Kind, appSourceNameIdxc, 2, appFileName[0])
		})
	})

	Context("Multi Site Indexer Cluster with Search Head Cluster (M4) with App Framework", func() {
		It("integration, m4, appframeworkm4, appframework: can deploy a M4 SVA, install apps via manual polling, switch to periodic polling, verify apps are not updated before the end of AppsRepoPollInterval, then updated after", func() {

			/* Test Steps
			   ################## SETUP ####################
			   * Upload V1 apps to S3
			   * Create app source with local scope for M4 SVA, AppsRepoPollInterval=0 to set apps polling as manual
			   * Prepare and deploy M4 CRD with app framework and wait for pods to be ready
			   ########## INITIAL VERIFICATION #############
			   * Verify Apps Downloaded in App Deployment Info
			   * Verify Apps Copied in App Deployment Info
			   * Verify App Package is deleted from Operator Pod
			   * Verify Apps Installed in App Deployment Info
			   * Verify App Package is deleted from Splunk Pod
			   * Verify apps are installed locally on Cluster Manager and Deployer
			   * Verify status is 'OFF' in config map for Cluster Master and Search Head Cluster
			   ######### SWITCH FROM MANUAL TO PERIODIC POLLING ############
			   * Set AppsRepoPollInterval to 180 seconds for Cluster Master and Search Head Cluster
			   * Change status to 'ON' in config map for Cluster Master and Search Head Cluster
			   ############### UPGRADE APPS ################
			   * Upgrade apps in app sources
			   * Wait for pods to be ready
			   ############ UPGRADE VERIFICATION ##########
			   * Verify apps are not updated before the end of AppsRepoPollInterval duration
			   * Verify apps are updated after the end of AppsRepoPollInterval duration
			*/

			//################## SETUP ####################
			// Upload V1 apps to S3 for Indexer Cluster
			appVersion := "V1"
			appFileList := testenv.GetAppFileList(appListV1)
			testcaseEnvInst.Log.Info(fmt.Sprintf("Upload %s apps to S3 for Indexer Cluster", appVersion))
			uploadedFiles, err := testenv.UploadFilesToS3(testS3Bucket, s3TestDirIdxc, appFileList, downloadDirV1)
			Expect(err).To(Succeed(), fmt.Sprintf("Unable to upload %s apps to S3 test directory for Indexer Cluster", appVersion))
			uploadedApps = append(uploadedApps, uploadedFiles...)

			// Upload V1 apps to S3 for Search Head Cluster
			testcaseEnvInst.Log.Info(fmt.Sprintf("Upload %s apps to S3 for Search Head Cluster", appVersion))
			uploadedFiles, err = testenv.UploadFilesToS3(testS3Bucket, s3TestDirShc, appFileList, downloadDirV1)
			Expect(err).To(Succeed(), fmt.Sprintf("Unable to upload %s apps to S3 test directory for Search Head Cluster", appVersion))
			uploadedApps = append(uploadedApps, uploadedFiles...)

			// Create App framework Spec
			appSourceNameIdxc = "appframework-idxc-" + enterpriseApi.ScopeLocal + testenv.RandomDNSName(3)
			appSourceNameShc = "appframework-shc-" + enterpriseApi.ScopeLocal + testenv.RandomDNSName(3)
			appFrameworkSpecIdxc := testenv.GenerateAppFrameworkSpec(testcaseEnvInst, appSourceVolumeNameIdxc, enterpriseApi.ScopeLocal, appSourceNameIdxc, s3TestDirIdxc, 0)
			appFrameworkSpecShc := testenv.GenerateAppFrameworkSpec(testcaseEnvInst, appSourceVolumeNameShc, enterpriseApi.ScopeLocal, appSourceNameShc, s3TestDirShc, 0)

			// Deploy Multisite Cluster and Search Head Cluster, with App Framework enabled on Cluster Manager and Deployer
			siteCount := 3
			shReplicas := 3
			indexersPerSite := 1
			testcaseEnvInst.Log.Info("Deploy Multisite Indexer Cluster with Search Head Cluster")
			cm, _, shc, err := deployment.DeployMultisiteClusterWithSearchHeadAndAppFramework(ctx, deployment.GetName(), indexersPerSite, siteCount, appFrameworkSpecIdxc, appFrameworkSpecShc, true, "", "")
			Expect(err).To(Succeed(), "Unable to deploy Multisite Indexer Cluster with Search Head Cluster")

			// Ensure that the Cluster Manager goes to Ready phase
			testenv.ClusterManagerReady(ctx, deployment, testcaseEnvInst)

			// Ensure the Indexers of all sites go to Ready phase
			testenv.IndexersReady(ctx, deployment, testcaseEnvInst, siteCount)

			// Ensure Search Head Cluster go to Ready phase
			testenv.SearchHeadClusterReady(ctx, deployment, testcaseEnvInst)

			// Get Pod age to check for pod resets later
			splunkPodAge := testenv.GetPodsStartTime(testcaseEnvInst.GetName())

			//########## INITIAL VERIFICATION #############
			var idxcPodNames, shcPodNames []string
			idxcPodNames = testenv.GeneratePodNameSlice(testenv.MultiSiteIndexerPod, deployment.GetName(), 1, true, siteCount)
			shcPodNames = testenv.GeneratePodNameSlice(testenv.SearchHeadPod, deployment.GetName(), shReplicas, false, 1)
			cmPod := []string{fmt.Sprintf(testenv.ClusterManagerPod, deployment.GetName())}
			deployerPod := []string{fmt.Sprintf(testenv.DeployerPod, deployment.GetName())}
			cmAppSourceInfo := testenv.AppSourceInfo{CrKind: cm.Kind, CrName: cm.Name, CrAppSourceName: appSourceNameIdxc, CrAppSourceVolumeName: appSourceVolumeNameIdxc, CrPod: cmPod, CrAppVersion: appVersion, CrAppScope: enterpriseApi.ScopeLocal, CrAppList: appListV1, CrAppFileList: appFileList, CrReplicas: indexersPerSite, CrMultisite: true, CrClusterPods: idxcPodNames}
			shcAppSourceInfo := testenv.AppSourceInfo{CrKind: shc.Kind, CrName: shc.Name, CrAppSourceName: appSourceNameShc, CrAppSourceVolumeName: appSourceVolumeNameShc, CrPod: deployerPod, CrAppVersion: appVersion, CrAppScope: enterpriseApi.ScopeLocal, CrAppList: appListV1, CrAppFileList: appFileList, CrReplicas: shReplicas, CrClusterPods: shcPodNames}
			allAppSourceInfo := []testenv.AppSourceInfo{cmAppSourceInfo, shcAppSourceInfo}
			testenv.AppFrameWorkVerifications(ctx, deployment, testcaseEnvInst, allAppSourceInfo, splunkPodAge, "")

			// Verify no pods reset by checking the pod age
			testenv.VerifyNoPodReset(ctx, deployment, testcaseEnvInst, testcaseEnvInst.GetName(), splunkPodAge, nil)

			// Verify status is 'OFF' in config map for Cluster Master and Search Head Cluster
			testcaseEnvInst.Log.Info("Verify status is 'OFF' in config map for Cluster Master and Search Head Cluster")
			config, _ := testenv.GetAppframeworkManualUpdateConfigMap(ctx, deployment, testcaseEnvInst.GetName())
			Expect(strings.Contains(config.Data["ClusterMaster"], "status: off") && strings.Contains(config.Data["SearchHeadCluster"], "status: off")).To(Equal(true), "Config map update not complete")

			//######### SWITCH FROM MANUAL TO PERIODIC POLLING ############
			// Get instance of current Cluster Master CR with latest config
			cm = &enterpriseApi.ClusterMaster{}
			err = deployment.GetInstance(ctx, deployment.GetName(), cm)
			Expect(err).To(Succeed(), "Failed to edit Cluster Master")

			// Set AppsRepoPollInterval for Cluster Master to 180 seconds
			testcaseEnvInst.Log.Info("Set AppsRepoPollInterval for Cluster Master to 180 seconds")
			cm.Spec.AppFrameworkConfig.AppsRepoPollInterval = int64(180)
			err = deployment.UpdateCR(ctx, cm)
			Expect(err).To(Succeed(), "Failed to change AppsRepoPollInterval value for Cluster Master")

			// Get instance of current Search Head Cluster CR with latest config
			shc = &enterpriseApi.SearchHeadCluster{}
			err = deployment.GetInstance(ctx, deployment.GetName()+"-shc", shc)
			Expect(err).To(Succeed(), "Failed to edit Search Head Cluster")

			// Set AppsRepoPollInterval for Search Head Cluster to 180 seconds
			testcaseEnvInst.Log.Info("Set AppsRepoPollInterval for Search Head Cluster to 180 seconds")
			shc.Spec.AppFrameworkConfig.AppsRepoPollInterval = int64(180)
			err = deployment.UpdateCR(ctx, shc)
			Expect(err).To(Succeed(), "Failed to change AppsRepoPollInterval value for Search Head Cluster")

			// Change status to 'ON' in config map for Cluster Master and Search Head Cluster
			testcaseEnvInst.Log.Info("Change status to 'ON' in config map for Cluster Master")
			config, err = testenv.GetAppframeworkManualUpdateConfigMap(ctx, deployment, testcaseEnvInst.GetName())
			Expect(err).To(Succeed(), "Unable to get config map")

			config.Data["ClusterMaster"] = strings.Replace(config.Data["ClusterMaster"], "off", "on", 1)
			err = deployment.UpdateCR(ctx, config)
			Expect(err).To(Succeed(), "Unable to update config map for Cluster Master")

			testcaseEnvInst.Log.Info("Change status to 'ON' in config map for Search Head Cluster")
			config.Data["SearchHeadCluster"] = strings.Replace(config.Data["SearchHeadCluster"], "off", "on", 1)
			err = deployment.UpdateCR(ctx, config)
			Expect(err).To(Succeed(), "Unable to update config map for Search Head Cluster")

			// Wait 5 seconds to be sure reconcile caused by CR update and config map update are done
			testcaseEnvInst.Log.Info("Wait 5 seconds to be sure reconcile caused by CR update and config map update are done")
			time.Sleep(5 * time.Second)

			// Verify status is 'ON' in config map for Cluster Master and Search Head Cluster
			testcaseEnvInst.Log.Info("Verify status is 'ON' in config map for Cluster Master and Search Head Cluster")
			config, _ = testenv.GetAppframeworkManualUpdateConfigMap(ctx, deployment, testcaseEnvInst.GetName())
			Expect(strings.Contains(config.Data["ClusterMaster"], "status: on") && strings.Contains(config.Data["SearchHeadCluster"], "status: on")).To(Equal(true), "Config map update not complete")

			//############### UPGRADE APPS ################
			// Delete V1 apps on S3
			testcaseEnvInst.Log.Info(fmt.Sprintf("Delete %s apps on S3", appVersion))
			testenv.DeleteFilesOnS3(testS3Bucket, uploadedApps)
			uploadedApps = nil

			// Upload V2 apps to S3 for Indexer Cluster
			appVersion = "V2"
			appFileList = testenv.GetAppFileList(appListV2)
			testcaseEnvInst.Log.Info(fmt.Sprintf("Upload %s apps to S3 for Indexer Cluster", appVersion))
			uploadedFiles, err = testenv.UploadFilesToS3(testS3Bucket, s3TestDirIdxc, appFileList, downloadDirV2)
			Expect(err).To(Succeed(), fmt.Sprintf("Unable to upload %s apps to S3 test directory for Indexer Cluster", appVersion))
			uploadedApps = append(uploadedApps, uploadedFiles...)

			// Upload V2 apps to S3 for Search Head Cluster
			testcaseEnvInst.Log.Info(fmt.Sprintf("Upload %s apps to S3 for Search Head Cluster", appVersion))
			uploadedFiles, err = testenv.UploadFilesToS3(testS3Bucket, s3TestDirShc, appFileList, downloadDirV2)
			Expect(err).To(Succeed(), fmt.Sprintf("Unable to upload %s apps to S3 test directory for Search Head Cluster", appVersion))
			uploadedApps = append(uploadedApps, uploadedFiles...)

			// Get Pod age to check for pod resets later
			splunkPodAge = testenv.GetPodsStartTime(testcaseEnvInst.GetName())

			//########## UPGRADE VERIFICATIONS ############
			testcaseEnvInst.Log.Info("Verify apps are not updated before the end of AppsRepoPollInterval duration")
			appVersion = "V1"
			testenv.AppFrameWorkVerifications(ctx, deployment, testcaseEnvInst, allAppSourceInfo, splunkPodAge, "")

			// Wait for the end of AppsRepoPollInterval duration
			testcaseEnvInst.Log.Info("Wait for the end of AppsRepoPollInterval duration")
			time.Sleep(2 * time.Minute)

			testcaseEnvInst.Log.Info("Verify apps are updated after the end of AppsRepoPollInterval duration")
			appVersion = "V2"
			cmAppSourceInfo.CrAppVersion = appVersion
			cmAppSourceInfo.CrAppList = appListV2
			cmAppSourceInfo.CrAppFileList = testenv.GetAppFileList(appListV2)
			shcAppSourceInfo.CrAppVersion = appVersion
			shcAppSourceInfo.CrAppList = appListV2
			shcAppSourceInfo.CrAppFileList = testenv.GetAppFileList(appListV2)
			allAppSourceInfo = []testenv.AppSourceInfo{cmAppSourceInfo, shcAppSourceInfo}
			testenv.AppFrameWorkVerifications(ctx, deployment, testcaseEnvInst, allAppSourceInfo, splunkPodAge, "")

			// Verify no pods reset by checking the pod age
			testenv.VerifyNoPodReset(ctx, deployment, testcaseEnvInst, testcaseEnvInst.GetName(), splunkPodAge, nil)
		})
	})

	Context("Multisite Indexer Cluster with Search Head Cluster (m4) with App Framework", func() {
		It("integration, m4, appframeworkm4, appframework: can deploy a M4 SVA with App Framework enabled and update apps after app download is completed", func() {

			/* Test Steps
			   ################## SETUP ##################
			   * Upload V1 apps to S3 for Indexer Cluster and Search Head Cluster
			   * Prepare and deploy M4 CRD with app framework and wait for the pods to be ready
			   * While app download is in progress, restart the operator
			   * While app download is completed, upload new versions of the apps
			   ######### VERIFICATIONS #############
			   * Verify Apps are Downloaded in App Deployment Info
			   * Verify Apps Copied in App Deployment Info
			   * Verify App Package is deleted from Operator Pod
			   * Verify Apps Installed in App Deployment Info
			   * Verify App Package is deleted from Splunk Pod
			   * Verify bundle push is successful
			   * Verify V1 apps are copied, installed on Search Heads and Indexers pods
			    ######### UPGRADE VERIFICATIONS #############
			   * Verify Apps are Downloaded in App Deployment Info
			   * Verify Apps Copied in App Deployment Info
			   * Verify App Package is deleted from Operator Pod
			   * Verify Apps Installed in App Deployment Info
			   * Verify App Package is deleted from Splunk Pod
			   * Verify bundle push is successful
			   * Verify V1 apps are copied, installed on Search Heads and Indexers pods
			*/

			//################## SETUP ##################
			// Download all apps from S3
			appVersion := "V1"
			appListV1 := []string{appListV1[0]}
			appFileList := testenv.GetAppFileList(appListV1)
			err := testenv.DownloadFilesFromS3(testDataS3Bucket, s3AppDirV1, downloadDirV1, appFileList)
			Expect(err).To(Succeed(), "Unable to download apps")

			// Upload V1 apps to S3 for Indexer Cluster
			testcaseEnvInst.Log.Info(fmt.Sprintf("Upload %s apps to S3 for Indexer Cluster", appVersion))
			uploadedFiles, err := testenv.UploadFilesToS3(testS3Bucket, s3TestDirIdxc, appFileList, downloadDirV1)
			Expect(err).To(Succeed(), fmt.Sprintf("Unable to upload %s apps to S3 test directory for Indexer Cluster", appVersion))
			uploadedApps = append(uploadedApps, uploadedFiles...)

			// Upload V1 apps to S3 for Search Head Cluster
			testcaseEnvInst.Log.Info(fmt.Sprintf("Upload %s apps to S3 for Search Head Cluster", appVersion))
			uploadedFiles, err = testenv.UploadFilesToS3(testS3Bucket, s3TestDirShc, appFileList, downloadDirV1)
			Expect(err).To(Succeed(), fmt.Sprintf("Unable to upload %s apps to S3 test directory for Search Head Cluster", appVersion))
			uploadedApps = append(uploadedApps, uploadedFiles...)

			// Create App framework Spec for M4
			appSourceNameIdxc = "appframework-idxc-" + enterpriseApi.ScopeCluster + testenv.RandomDNSName(3)
			appSourceNameShc = "appframework-shc-" + enterpriseApi.ScopeCluster + testenv.RandomDNSName(3)
			appFrameworkSpecIdxc := testenv.GenerateAppFrameworkSpec(testcaseEnvInst, appSourceVolumeNameIdxc, enterpriseApi.ScopeLocal, appSourceNameIdxc, s3TestDirIdxc, 120)
			appFrameworkSpecShc := testenv.GenerateAppFrameworkSpec(testcaseEnvInst, appSourceVolumeNameShc, enterpriseApi.ScopeLocal, appSourceNameShc, s3TestDirShc, 120)

			// Deploy M4 CRD
			testcaseEnvInst.Log.Info("Deploy Multisite Indexer Cluster with Search Head Cluster")
			siteCount := 3
			shReplicas := 3
			indexersPerSite := 1
			cm, _, shc, err := deployment.DeployMultisiteClusterWithSearchHeadAndAppFramework(ctx, deployment.GetName(), indexersPerSite, siteCount, appFrameworkSpecIdxc, appFrameworkSpecShc, true, "", "")
			Expect(err).To(Succeed(), "Unable to deploy Multisite Indexer Cluster and Search Head Cluster with App framework")

			// Verify App Download is in progress on Cluster Manager
			testenv.VerifyAppState(ctx, deployment, testcaseEnvInst, deployment.GetName(), cm.Kind, appSourceNameIdxc, appFileList, enterpriseApi.AppPkgInstallComplete, enterpriseApi.AppPkgPodCopyPending)

			// Upload V2 apps to S3 for Indexer Cluster
			appVersion = "V2"
			appListV2 := []string{appListV2[0]}
			appFileList = testenv.GetAppFileList(appListV2)
			testcaseEnvInst.Log.Info(fmt.Sprintf("Upload %s apps to S3 for Indexer Cluster", appVersion))
			uploadedFiles, err = testenv.UploadFilesToS3(testS3Bucket, s3TestDirIdxc, appFileList, downloadDirV2)
			Expect(err).To(Succeed(), fmt.Sprintf("Unable to upload %s apps to S3 test directory for Indexer Cluster", appVersion))
			uploadedApps = append(uploadedApps, uploadedFiles...)

			// Upload V2 apps to S3 for Search Head Cluster
			testcaseEnvInst.Log.Info(fmt.Sprintf("Upload %s apps to S3 for Search Head Cluster", appVersion))
			uploadedFiles, err = testenv.UploadFilesToS3(testS3Bucket, s3TestDirShc, appFileList, downloadDirV2)
			Expect(err).To(Succeed(), fmt.Sprintf("Unable to upload %s apps to S3 test directory for Search Head Cluster", appVersion))
			uploadedApps = append(uploadedApps, uploadedFiles...)

			// Get Pod age to check for pod resets later
			splunkPodAge := testenv.GetPodsStartTime(testcaseEnvInst.GetName())

			//########## VERIFICATIONS ##########
			appVersion = "V1"
			testenv.VerifyAppInstalled(ctx, deployment, testcaseEnvInst, testcaseEnvInst.GetName(), []string{fmt.Sprintf(testenv.ClusterManagerPod, deployment.GetName())}, appListV1, false, "enabled", false, false)

			// Verify no pods reset by checking the pod age
			testenv.VerifyNoPodReset(ctx, deployment, testcaseEnvInst, testcaseEnvInst.GetName(), splunkPodAge, nil)

			// Check for changes in App phase to determine if next poll has been triggered
			appFileList = testenv.GetAppFileList(appListV2)
			testenv.WaitforPhaseChange(ctx, deployment, testcaseEnvInst, deployment.GetName(), cm.Kind, appSourceNameIdxc, appFileList)

			// Ensure that the Cluster Manager goes to Ready phase
			testenv.ClusterManagerReady(ctx, deployment, testcaseEnvInst)

			// Ensure the Indexers of all sites go to Ready phase
			testenv.IndexersReady(ctx, deployment, testcaseEnvInst, siteCount)

			// Ensure Indexer Cluster configured as Multisite
			testenv.IndexerClusterMultisiteStatus(ctx, deployment, testcaseEnvInst, siteCount)

			// Ensure Search Head Cluster go to Ready phase
			testenv.SearchHeadClusterReady(ctx, deployment, testcaseEnvInst)

			// Verify RF SF is met
			testenv.VerifyRFSFMet(ctx, deployment, testcaseEnvInst)

			//############  UPGRADE VERIFICATIONS ############
			appVersion = "V2"
			var idxcPodNames, shcPodNames []string
			idxcPodNames = testenv.GeneratePodNameSlice(testenv.MultiSiteIndexerPod, deployment.GetName(), 1, true, siteCount)
			shcPodNames = testenv.GeneratePodNameSlice(testenv.SearchHeadPod, deployment.GetName(), shReplicas, false, 1)
			cmPod := []string{fmt.Sprintf(testenv.ClusterManagerPod, deployment.GetName())}
			deployerPod := []string{fmt.Sprintf(testenv.DeployerPod, deployment.GetName())}
			cmAppSourceInfo := testenv.AppSourceInfo{CrKind: cm.Kind, CrName: cm.Name, CrAppSourceName: appSourceNameIdxc, CrAppSourceVolumeName: appSourceVolumeNameIdxc, CrPod: cmPod, CrAppVersion: appVersion, CrAppScope: enterpriseApi.ScopeLocal, CrAppList: appListV2, CrAppFileList: appFileList, CrReplicas: indexersPerSite, CrMultisite: true, CrClusterPods: idxcPodNames}
			shcAppSourceInfo := testenv.AppSourceInfo{CrKind: shc.Kind, CrName: shc.Name, CrAppSourceName: appSourceNameShc, CrAppSourceVolumeName: appSourceVolumeNameShc, CrPod: deployerPod, CrAppVersion: appVersion, CrAppScope: enterpriseApi.ScopeLocal, CrAppList: appListV2, CrAppFileList: appFileList, CrReplicas: shReplicas, CrClusterPods: shcPodNames}
			allAppSourceInfo := []testenv.AppSourceInfo{cmAppSourceInfo, shcAppSourceInfo}
			testenv.AppFrameWorkVerifications(ctx, deployment, testcaseEnvInst, allAppSourceInfo, splunkPodAge, "")
		})
	})

	Context("Multisite Indexer Cluster with Search Head Cluster (m4) with App Framework", func() {
		It("m4, integration, appframeworkm4, appframework: can deploy a M4 SVA and install a bigger volume of apps than the operator PV disk space", func() {

			/* Test Steps
			   ################## SETUP ####################
			   * Upload 15 apps of 100MB size each to S3 for Indexer Cluster and Search Head Cluster for cluster scope
			   * Create app sources for Cluster Manager and Deployer with cluster scope
			   * Prepare and deploy M4 CRD with app framework and wait for the pods to be ready
			   ######### INITIAL VERIFICATIONS #############
			   * Verify Apps are Downloaded in App Deployment Info
			   * Verify Apps Copied in App Deployment Info
			   * Verify App Package is deleted from Operator Pod
			   * Verify Apps Installed in App Deployment Info
			   * Verify App Package is deleted from Splunk Pod
			   * Verify bundle push is successful
			   * Verify  apps are copied, installed on Search Heads and Indexers pods
			*/

			//################## SETUP ####################
			// Download 15 apps around 100MB each (Total 1.4GB) to have total volume above Operator PV default size (1GB)
			appVersion := "V1"
			appList := testenv.PVTestApps
			appFileList := testenv.GetAppFileList(appList)
			err := testenv.DownloadFilesFromS3(testDataS3Bucket, s3PVTestApps, downloadDirPVTestApps, appFileList)
			Expect(err).To(Succeed(), "Unable to download app files")

			// Upload apps to S3 for Indexer Cluster
			testcaseEnvInst.Log.Info("Upload 15 apps around 100MB each (Total 1.4GB) for Indexer Cluster to be above Operator PV default size (1GB)")
			s3TestDirIdxc := "m4appfw-idxc-" + testenv.RandomDNSName(4)
			uploadedFiles, err := testenv.UploadFilesToS3(testS3Bucket, s3TestDirIdxc, appFileList, downloadDirPVTestApps)
			Expect(err).To(Succeed(), "Unable to upload apps to S3 test directory for Indexer Cluster")
			uploadedApps = append(uploadedApps, uploadedFiles...)

			// Upload apps to S3 for Search Head Cluster
			testcaseEnvInst.Log.Info("Upload 15 apps around 100MB each (Total 1.4GB) for Search Head Cluster to be above Operator PV default size (1GB)")
			s3TestDirShc := "m4appfw-shc-" + testenv.RandomDNSName(4)
			uploadedFiles, err = testenv.UploadFilesToS3(testS3Bucket, s3TestDirShc, appFileList, downloadDirPVTestApps)
			Expect(err).To(Succeed(), "Unable to upload apps to S3 test directory for Search Head Cluster")
			uploadedApps = append(uploadedApps, uploadedFiles...)

			// Maximum apps to be downloaded in parallel
			maxConcurrentAppDownloads := 30

			// Create App framework Spec for C3
			appSourceNameIdxc := "appframework-idxc-" + enterpriseApi.ScopeCluster + testenv.RandomDNSName(3)
			appSourceNameShc := "appframework-shc-" + enterpriseApi.ScopeCluster + testenv.RandomDNSName(3)
			appSourceVolumeNameIdxc := "appframework-test-volume-idxc-" + testenv.RandomDNSName(3)
			appSourceVolumeNameShc := "appframework-test-volume-shc-" + testenv.RandomDNSName(3)
			appFrameworkSpecIdxc := testenv.GenerateAppFrameworkSpec(testcaseEnvInst, appSourceVolumeNameIdxc, enterpriseApi.ScopeCluster, appSourceNameIdxc, s3TestDirIdxc, 60)
			appFrameworkSpecIdxc.MaxConcurrentAppDownloads = uint64(maxConcurrentAppDownloads)
			appFrameworkSpecShc := testenv.GenerateAppFrameworkSpec(testcaseEnvInst, appSourceVolumeNameShc, enterpriseApi.ScopeCluster, appSourceNameShc, s3TestDirShc, 60)
			appFrameworkSpecShc.MaxConcurrentAppDownloads = uint64(maxConcurrentAppDownloads)

			// Deploy Multisite Cluster and Search Head Cluster, with App Framework enabled on Cluster Manager and Deployer
			siteCount := 3
			shReplicas := 3
			indexersPerSite := 1
			testcaseEnvInst.Log.Info("Deploy Multisite Indexer Cluster with Search Head Cluster")
			cm, _, shc, err := deployment.DeployMultisiteClusterWithSearchHeadAndAppFramework(ctx, deployment.GetName(), indexersPerSite, siteCount, appFrameworkSpecIdxc, appFrameworkSpecShc, true, "", "")
			Expect(err).To(Succeed(), "Unable to deploy Multisite Indexer Cluster with Search Head Cluster")

			// Ensure that the Cluster Manager goes to Ready phase
			testenv.ClusterManagerReady(ctx, deployment, testcaseEnvInst)

			// Ensure the Indexers of all sites go to Ready phase
			testenv.IndexersReady(ctx, deployment, testcaseEnvInst, siteCount)

			// Ensure Search Head Cluster go to Ready phase
			testenv.SearchHeadClusterReady(ctx, deployment, testcaseEnvInst)

			// Get Pod age to check for pod resets later
			splunkPodAge := testenv.GetPodsStartTime(testcaseEnvInst.GetName())

			//############ INITIAL VERIFICATIONS ##########
			var idxcPodNames, shcPodNames []string
			idxcPodNames = testenv.GeneratePodNameSlice(testenv.MultiSiteIndexerPod, deployment.GetName(), 1, true, siteCount)
			shcPodNames = testenv.GeneratePodNameSlice(testenv.SearchHeadPod, deployment.GetName(), shReplicas, false, 1)
			cmPod := []string{fmt.Sprintf(testenv.ClusterManagerPod, deployment.GetName())}
			deployerPod := []string{fmt.Sprintf(testenv.DeployerPod, deployment.GetName())}
			cmAppSourceInfo := testenv.AppSourceInfo{CrKind: cm.Kind, CrName: cm.Name, CrAppSourceName: appSourceNameIdxc, CrAppSourceVolumeName: appSourceVolumeNameIdxc, CrPod: cmPod, CrAppVersion: appVersion, CrAppScope: enterpriseApi.ScopeCluster, CrAppList: appList, CrAppFileList: appFileList, CrReplicas: indexersPerSite, CrMultisite: true, CrClusterPods: idxcPodNames}
			shcAppSourceInfo := testenv.AppSourceInfo{CrKind: shc.Kind, CrName: shc.Name, CrAppSourceName: appSourceNameShc, CrAppSourceVolumeName: appSourceVolumeNameShc, CrPod: deployerPod, CrAppVersion: appVersion, CrAppScope: enterpriseApi.ScopeCluster, CrAppList: appList, CrAppFileList: appFileList, CrReplicas: shReplicas, CrClusterPods: shcPodNames}
			allAppSourceInfo := []testenv.AppSourceInfo{cmAppSourceInfo, shcAppSourceInfo}
			testenv.AppFrameWorkVerifications(ctx, deployment, testcaseEnvInst, allAppSourceInfo, splunkPodAge, "")
=======
			//########## UPGRADE VERIFICATIONS ############
			// Verify V2 apps are downloaded on Cluster Manager
			testcaseEnvInst.Log.Info(fmt.Sprintf("Verify %s apps are downloaded on Cluster Manager", appVersion))
			testenv.VerifyAppsDownloadedByInitContainer(ctx, deployment, testcaseEnvInst, testcaseEnvInst.GetName(), []string{fmt.Sprintf(testenv.ClusterManagerPod, deployment.GetName())}, appFileList, initContDownloadLocationIdxc)

			// Verify V2 apps are downloaded on Deployer
			testcaseEnvInst.Log.Info(fmt.Sprintf("Verify %s apps are downloaded on Deployer", appVersion))
			testenv.VerifyAppsDownloadedByInitContainer(ctx, deployment, testcaseEnvInst, testcaseEnvInst.GetName(), []string{fmt.Sprintf(testenv.DeployerPod, deployment.GetName())}, appFileList, initContDownloadLocationShc)

			// Verify V2 apps are copied at the correct location on Cluster Manager and on Deployer (/etc/apps/)
			testcaseEnvInst.Log.Info(fmt.Sprintf("Verify %s apps are copied to /etc/apps on Cluster Manager and Deployer", appVersion))
			testenv.VerifyAppsCopied(ctx, deployment, testcaseEnvInst, testcaseEnvInst.GetName(), podNames, appListV2, true, false)

			// Verify V2 apps are not copied in the apps folder on Cluster Manager and /etc/shcluster/ on Deployer (therefore not installed on Indexers and on Search Heads)
			testcaseEnvInst.Log.Info(fmt.Sprintf("Verify %s apps are not copied to "+splcommon.ManagerAppsLoc+" on Cluster Manager and "+splcommon.SHCluster+" on Deployer", appVersion))
			testenv.VerifyAppsCopied(ctx, deployment, testcaseEnvInst, testcaseEnvInst.GetName(), podNames, appListV2, false, true)

			// Verify apps are installed locally on Cluster Manager and on Deployer
			testcaseEnvInst.Log.Info(fmt.Sprintf("Verify apps have been updated to %s on Cluster Manager and Deployer", appVersion))
			testenv.VerifyAppInstalled(ctx, deployment, testcaseEnvInst, testcaseEnvInst.GetName(), podNames, appListV2, true, "enabled", true, false)
>>>>>>> e6c314f5
		})
	})
})<|MERGE_RESOLUTION|>--- conflicted
+++ resolved
@@ -27,7 +27,6 @@
 	testenv "github.com/splunk/splunk-operator/test/testenv"
 
 	enterpriseApi "github.com/splunk/splunk-operator/api/v3"
-	splcommon "github.com/splunk/splunk-operator/pkg/splunk/common"
 	corev1 "k8s.io/api/core/v1"
 )
 
@@ -46,8 +45,6 @@
 	var s3TestDirIdxcLocal string
 	var s3TestDirShcCluster string
 	var s3TestDirIdxcCluster string
-
-	ctx := context.TODO()
 
 	ctx := context.TODO()
 
@@ -82,11 +79,7 @@
 	})
 
 	Context("Multisite Indexer Cluster with Search Head Cluster (m4) with App Framework", func() {
-<<<<<<< HEAD
 		It("smoke, m4, appframeworkm4, appframework: can deploy a M4 SVA with App Framework enabled, install apps and upgrade them", func() {
-=======
-		It("smoke, m4, appframework, appframeworkm4: can deploy a M4 SVA with App Framework enabled, install apps and upgrade them", func() {
->>>>>>> e6c314f5
 
 			/* Test Steps
 			   ################## SETUP ##################
@@ -175,12 +168,8 @@
 			siteCount := 3
 			shReplicas := 3
 			indexersPerSite := 1
-<<<<<<< HEAD
 			cm, _, shc, err := deployment.DeployMultisiteClusterWithSearchHeadAndAppFramework(ctx, deployment.GetName(), indexersPerSite, siteCount, appFrameworkSpecIdxc, appFrameworkSpecShc, true, mcName, "")
 
-=======
-			err = deployment.DeployMultisiteClusterWithSearchHeadAndAppFramework(ctx, deployment.GetName(), indexersPerSite, siteCount, appFrameworkSpecIdxc, appFrameworkSpecShc, true, mcName, "")
->>>>>>> e6c314f5
 			Expect(err).To(Succeed(), "Unable to deploy Multisite Indexer Cluster and Search Head Cluster with App framework")
 
 			// Ensure that the Cluster Manager goes to Ready phase
@@ -203,7 +192,6 @@
 
 			// Verify Monitoring Console is ready and stays in ready state
 			testenv.VerifyMonitoringConsoleReady(ctx, deployment, deployment.GetName(), mc, testcaseEnvInst)
-<<<<<<< HEAD
 
 			// Get Pod age to check for pod resets later
 			splunkPodAge := testenv.GetPodsStartTime(testcaseEnvInst.GetName())
@@ -223,59 +211,6 @@
 
 			// Verify no pods reset by checking the pod age
 			testenv.VerifyNoPodReset(ctx, deployment, testcaseEnvInst, testcaseEnvInst.GetName(), splunkPodAge, nil)
-=======
-
-			//########## INITIAL VERIFICATIONS ##########
-			// Verify V1 apps are downloaded on Cluster Manager
-			initContDownloadLocationIdxc := "/init-apps/" + appSourceNameIdxc
-			testcaseEnvInst.Log.Info(fmt.Sprintf("Verify %s apps are downloaded on Cluster Manager", appVersion))
-			testenv.VerifyAppsDownloadedByInitContainer(ctx, deployment, testcaseEnvInst, testcaseEnvInst.GetName(), []string{fmt.Sprintf(testenv.ClusterManagerPod, deployment.GetName())}, appFileList, initContDownloadLocationIdxc)
-
-			// Verify V1 apps are downloaded on Deployer
-			initContDownloadLocationShc := "/init-apps/" + appSourceNameShc
-			testcaseEnvInst.Log.Info(fmt.Sprintf("Verify %s apps are downloaded on Deployer", appVersion))
-			testenv.VerifyAppsDownloadedByInitContainer(ctx, deployment, testcaseEnvInst, testcaseEnvInst.GetName(), []string{fmt.Sprintf(testenv.DeployerPod, deployment.GetName())}, appFileList, initContDownloadLocationShc)
-
-			// Verify V1 apps are downloaded on Monitoring Console
-			initContDownloadLocationMCPod := "/init-apps/" + appSourceNameMC
-			mcPodName := fmt.Sprintf(testenv.MonitoringConsolePod, mcName, 0)
-			testcaseEnvInst.Log.Info(fmt.Sprintf("Verify %s apps are downloaded on Monitoring Console pod %s", appVersion, mcPodName))
-			testenv.VerifyAppsDownloadedByInitContainer(ctx, deployment, testcaseEnvInst, testcaseEnvInst.GetName(), []string{mcPodName}, appFileList, initContDownloadLocationMCPod)
-
-			// Verify bundle push status
-			testcaseEnvInst.Log.Info(fmt.Sprintf("Verify bundle push status (%s apps)", appVersion))
-			testenv.VerifyClusterManagerBundlePush(ctx, deployment, testcaseEnvInst, testcaseEnvInst.GetName(), siteCount, "")
-			testenv.VerifyDeployerBundlePush(ctx, deployment, testcaseEnvInst, testcaseEnvInst.GetName(), shReplicas)
-
-			// Saving current V1 bundle hash for future comparison
-			clusterManagerBundleHash := testenv.GetClusterManagerBundleHash(ctx, deployment)
-
-			// Add Search Head Cluster and Indexer Pods to all Pod Names
-			podNames := []string{fmt.Sprintf(testenv.ClusterManagerPod, deployment.GetName()), fmt.Sprintf(testenv.DeployerPod, deployment.GetName())}
-			allPodNames := podNames
-			allPodNames = append(allPodNames, testenv.GeneratePodNameSlice(testenv.MultiSiteIndexerPod, deployment.GetName(), 1, true, siteCount)...)
-			allPodNames = append(allPodNames, testenv.GeneratePodNameSlice(testenv.SearchHeadPod, deployment.GetName(), shReplicas, false, 1)...)
-
-			// Verify apps are copied to correct location for M4 SVA
-			testcaseEnvInst.Log.Info(fmt.Sprintf("Verify %s apps are copied to correct location for M4", appVersion))
-			testenv.VerifyAppsCopied(ctx, deployment, testcaseEnvInst, testcaseEnvInst.GetName(), allPodNames, appListV1, true, true)
-
-			// Verify apps are copied to correct location for Monitoring Console
-			testcaseEnvInst.Log.Info(fmt.Sprintf("Verify %s apps are copied to correct location for Monitoring Console", appVersion))
-			testenv.VerifyAppsCopied(ctx, deployment, testcaseEnvInst, testcaseEnvInst.GetName(), []string{mcPodName}, appListV1, true, false)
-
-			// Verify apps are not copied in /etc/apps/ on Cluster Manager and on Deployer (therefore not installed on Deployer and on Cluster Manager)
-			testcaseEnvInst.Log.Info(fmt.Sprintf("Verify %s apps are NOT copied to /etc/apps on Cluster Manager and Deployer (App list: %s)", appVersion, appFileList))
-			testenv.VerifyAppsCopied(ctx, deployment, testcaseEnvInst, testcaseEnvInst.GetName(), podNames, appListV1, false, false)
-
-			// Verify apps are installed on M4 (cluster-wide)
-			testcaseEnvInst.Log.Info(fmt.Sprintf("Verify %s apps are installed on M4 pods (cluster-wide)", appVersion))
-			testenv.VerifyAppInstalled(ctx, deployment, testcaseEnvInst, testcaseEnvInst.GetName(), allPodNames, appListV1, true, "enabled", false, true)
-
-			// Verify apps are installed on Monitoring Console (local install)
-			testcaseEnvInst.Log.Info(fmt.Sprintf("Verify %s apps are installed on Monitoring Console pod (local)", appVersion))
-			testenv.VerifyAppInstalled(ctx, deployment, testcaseEnvInst, testcaseEnvInst.GetName(), []string{mcPodName}, appListV1, true, "enabled", false, false)
->>>>>>> e6c314f5
 
 			//############# UPGRADE APPS ################
 			// Delete apps on S3
@@ -323,7 +258,6 @@
 
 			// Verify RF SF is met
 			testenv.VerifyRFSFMet(ctx, deployment, testcaseEnvInst)
-<<<<<<< HEAD
 
 			// Verify MC is Ready and stays in ready state
 			testenv.VerifyMonitoringConsoleReady(ctx, deployment, deployment.GetName(), mc, testcaseEnvInst)
@@ -350,60 +284,11 @@
 			// Verify no pods reset by checking the pod age
 			testenv.VerifyNoPodReset(ctx, deployment, testcaseEnvInst, testcaseEnvInst.GetName(), splunkPodAge, nil)
 
-=======
-
-			// Verify MC is Ready and stays in ready state
-			testenv.VerifyMonitoringConsoleReady(ctx, deployment, deployment.GetName(), mc, testcaseEnvInst)
-
-			// Verify Monitoring Console is Ready and stays in ready state
-			testenv.VerifyMonitoringConsoleReady(ctx, deployment, deployment.GetName(), mc, testcaseEnvInst)
-
-			//########## UPGRADE VERIFICATIONS ##########
-			// Verify V2 apps are downloaded on Cluster Manager
-			testcaseEnvInst.Log.Info(fmt.Sprintf("Verify %s apps are downloaded on Cluster Manager", appVersion))
-			testenv.VerifyAppsDownloadedByInitContainer(ctx, deployment, testcaseEnvInst, testcaseEnvInst.GetName(), []string{fmt.Sprintf(testenv.ClusterManagerPod, deployment.GetName())}, appFileList, initContDownloadLocationIdxc)
-
-			// Verify V2 apps are downloaded on Deployer
-			testcaseEnvInst.Log.Info(fmt.Sprintf("Verify %s apps are downloaded on Deployer", appVersion))
-			testenv.VerifyAppsDownloadedByInitContainer(ctx, deployment, testcaseEnvInst, testcaseEnvInst.GetName(), []string{fmt.Sprintf(testenv.DeployerPod, deployment.GetName())}, appFileList, initContDownloadLocationShc)
-
-			// Verify V2 apps are downloaded on Monitoring Console
-			testcaseEnvInst.Log.Info(fmt.Sprintf("Verify %s apps are downloaded on Monitoring Console pod %s", appVersion, mcPodName))
-			testenv.VerifyAppsDownloadedByInitContainer(ctx, deployment, testcaseEnvInst, testcaseEnvInst.GetName(), []string{mcPodName}, appFileList, initContDownloadLocationMCPod)
-
-			// Verify bundle push status and compare bundle hash with previous V1 bundle
-			testenv.VerifyClusterManagerBundlePush(ctx, deployment, testcaseEnvInst, testcaseEnvInst.GetName(), siteCount, clusterManagerBundleHash)
-			testenv.VerifyDeployerBundlePush(ctx, deployment, testcaseEnvInst, testcaseEnvInst.GetName(), shReplicas)
-
-			// Verify V2 apps are copied to location for M4 SVA
-			testcaseEnvInst.Log.Info(fmt.Sprintf("Verify %s apps are copied to correct location on M4 pods", appVersion))
-			testenv.VerifyAppsCopied(ctx, deployment, testcaseEnvInst, testcaseEnvInst.GetName(), allPodNames, appListV2, true, true)
-
-			// Verify V2 apps are copied to location for Monitoring Console
-			testcaseEnvInst.Log.Info(fmt.Sprintf("Verify %s apps are copied to correct location on Monitoring Console", appVersion))
-			testenv.VerifyAppsCopied(ctx, deployment, testcaseEnvInst, testcaseEnvInst.GetName(), []string{mcPodName}, appListV2, true, false)
-
-			// Verify V2 apps are not copied in /etc/apps/ on Cluster Manager and on Deployer (therefore not installed on Deployer and on Cluster Manager)
-			testcaseEnvInst.Log.Info(fmt.Sprintf("Verify %s apps are NOT copied to /etc/apps on Cluster Manager and Deployer", appFileList))
-			testenv.VerifyAppsCopied(ctx, deployment, testcaseEnvInst, testcaseEnvInst.GetName(), podNames, appListV2, false, false)
-
-			// Verify apps are updated on M4(cluster-wide)
-			testcaseEnvInst.Log.Info(fmt.Sprintf("Verify apps have been updated to %s on M4 pods", appVersion))
-			testenv.VerifyAppInstalled(ctx, deployment, testcaseEnvInst, testcaseEnvInst.GetName(), allPodNames, appListV2, true, "enabled", true, true)
-
-			// Verify apps are updated on Monitoring Console (local install)
-			testcaseEnvInst.Log.Info(fmt.Sprintf("Verify apps have been updated to %s on Monitoring Console", appVersion))
-			testenv.VerifyAppInstalled(ctx, deployment, testcaseEnvInst, testcaseEnvInst.GetName(), []string{mcPodName}, appListV2, true, "enabled", true, false)
->>>>>>> e6c314f5
 		})
 	})
 
 	Context("Multisite Indexer Cluster with Search Head Cluster (m4) with App Framework", func() {
-<<<<<<< HEAD
 		It("integration, m4, appframeworkm4, appframework: can deploy a M4 SVA with App Framework enabled, install apps and downgrade them", func() {
-=======
-		It("integration, m4, appframework, appframeworkm4: can deploy a M4 SVA with App Framework enabled, install apps and downgrade them", func() {
->>>>>>> e6c314f5
 
 			/* Test Steps
 			   ################## SETUP ##################
@@ -489,12 +374,8 @@
 			siteCount := 3
 			shReplicas := 3
 			indexersPerSite := 1
-<<<<<<< HEAD
 			cm, _, shc, err := deployment.DeployMultisiteClusterWithSearchHeadAndAppFramework(ctx, deployment.GetName(), indexersPerSite, siteCount, appFrameworkSpecIdxc, appFrameworkSpecShc, true, mcName, "")
 
-=======
-			err = deployment.DeployMultisiteClusterWithSearchHeadAndAppFramework(ctx, deployment.GetName(), indexersPerSite, siteCount, appFrameworkSpecIdxc, appFrameworkSpecShc, true, mcName, "")
->>>>>>> e6c314f5
 			Expect(err).To(Succeed(), "Unable to deploy Multisite Indexer Cluster and Search Head Cluster with App framework")
 
 			// Ensure that the Cluster Manager goes to Ready phase
@@ -514,7 +395,6 @@
 
 			// Verify Monitoring Console is Ready and stays in ready state
 			testenv.VerifyMonitoringConsoleReady(ctx, deployment, deployment.GetName(), mc, testcaseEnvInst)
-<<<<<<< HEAD
 
 			// Get Pod age to check for pod resets later
 			splunkPodAge := testenv.GetPodsStartTime(testcaseEnvInst.GetName())
@@ -539,63 +419,6 @@
 			// Delete V2 apps on S3
 			testcaseEnvInst.Log.Info(fmt.Sprintf("Delete %s apps on S3", appVersion))
 
-=======
-
-			//########## INITIAL VERIFICATIONS ##########
-			// Verify V2 apps are downloaded on Cluster Manager
-			initContDownloadLocationIdxc := "/init-apps/" + appSourceNameIdxc
-			testcaseEnvInst.Log.Info(fmt.Sprintf("Verify %s apps are downloaded on Cluster Manager", appVersion))
-			testenv.VerifyAppsDownloadedByInitContainer(ctx, deployment, testcaseEnvInst, testcaseEnvInst.GetName(), []string{fmt.Sprintf(testenv.ClusterManagerPod, deployment.GetName())}, appFileList, initContDownloadLocationIdxc)
-
-			// Verify V2 apps are downloaded on Deployer
-			initContDownloadLocationShc := "/init-apps/" + appSourceNameShc
-			testcaseEnvInst.Log.Info(fmt.Sprintf("Verify %s apps are downloaded on Deployer", appVersion))
-			testenv.VerifyAppsDownloadedByInitContainer(ctx, deployment, testcaseEnvInst, testcaseEnvInst.GetName(), []string{fmt.Sprintf(testenv.DeployerPod, deployment.GetName())}, appFileList, initContDownloadLocationShc)
-
-			// Verify V2 apps are downloaded on Monitoring Console
-			initContDownloadLocationMCPod := "/init-apps/" + appSourceNameMC
-			mcPodName := fmt.Sprintf(testenv.MonitoringConsolePod, mcName, 0)
-			testcaseEnvInst.Log.Info(fmt.Sprintf("Verify %s apps are downloaded for Monitoring Console POD %s", appVersion, mcPodName))
-			testenv.VerifyAppsDownloadedByInitContainer(ctx, deployment, testcaseEnvInst, testcaseEnvInst.GetName(), []string{mcPodName}, appFileList, initContDownloadLocationMCPod)
-
-			// Verify bundle push status
-			testcaseEnvInst.Log.Info(fmt.Sprintf("Verify bundle push status (%s apps)", appVersion))
-			testenv.VerifyClusterManagerBundlePush(ctx, deployment, testcaseEnvInst, testcaseEnvInst.GetName(), siteCount, "")
-			testenv.VerifyDeployerBundlePush(ctx, deployment, testcaseEnvInst, testcaseEnvInst.GetName(), shReplicas)
-
-			// Saving current V2 bundle hash for future comparison
-			clusterManagerBundleHash := testenv.GetClusterManagerBundleHash(ctx, deployment)
-
-			// Add Search Head Cluster and Indexer Pods to all Pod Names
-			podNames := []string{fmt.Sprintf(testenv.ClusterManagerPod, deployment.GetName()), fmt.Sprintf(testenv.DeployerPod, deployment.GetName())}
-			allPodNames := podNames
-			allPodNames = append(allPodNames, testenv.GeneratePodNameSlice(testenv.MultiSiteIndexerPod, deployment.GetName(), 1, true, siteCount)...)
-			allPodNames = append(allPodNames, testenv.GeneratePodNameSlice(testenv.SearchHeadPod, deployment.GetName(), shReplicas, false, 1)...)
-
-			// Verify V2 apps are copied to location on M4
-			testcaseEnvInst.Log.Info(fmt.Sprintf("Verify %s apps are copied to correct location on M4", appVersion))
-			testenv.VerifyAppsCopied(ctx, deployment, testcaseEnvInst, testcaseEnvInst.GetName(), allPodNames, appListV2, true, true)
-
-			// Verify V2 apps are copied to correct location for Monitoring Console
-			testcaseEnvInst.Log.Info(fmt.Sprintf("Verify %s apps are copied to correct location for Monitoring Console", appVersion))
-			testenv.VerifyAppsCopied(ctx, deployment, testcaseEnvInst, testcaseEnvInst.GetName(), []string{mcPodName}, appListV2, true, false)
-
-			// Verify V2 apps are not copied in /etc/apps/ on Cluster Manager and on Deployer (therefore not installed on Deployer and on Cluster Manager)
-			testcaseEnvInst.Log.Info(fmt.Sprintf("Verify %s apps are NOT copied to /etc/apps on Cluster Manager and Deployer (App list: %s)", appVersion, appFileList))
-			testenv.VerifyAppsCopied(ctx, deployment, testcaseEnvInst, testcaseEnvInst.GetName(), podNames, appListV2, false, false)
-
-			// Verify apps are installed on (cluster-wide)
-			testcaseEnvInst.Log.Info(fmt.Sprintf("Verify %s apps are installed on the pods", appVersion))
-			testenv.VerifyAppInstalled(ctx, deployment, testcaseEnvInst, testcaseEnvInst.GetName(), allPodNames, appListV2, true, "enabled", true, true)
-
-			// Verify apps are installed on Monitoring Console (local install)
-			testcaseEnvInst.Log.Info(fmt.Sprintf("Verify %s apps are installed on Monitoring Console pod", appVersion))
-			testenv.VerifyAppInstalled(ctx, deployment, testcaseEnvInst, testcaseEnvInst.GetName(), []string{mcPodName}, appListV2, true, "enabled", true, false)
-
-			//############# DOWNGRADE APPS ################
-			// Delete apps on S3
-			testcaseEnvInst.Log.Info(fmt.Sprintf("Delete %s apps on S3", appVersion))
->>>>>>> e6c314f5
 			testenv.DeleteFilesOnS3(testS3Bucket, uploadedApps)
 			uploadedApps = nil
 
@@ -639,7 +462,6 @@
 
 			// Verify Monitoring Console is Ready and stays in ready state
 			testenv.VerifyMonitoringConsoleReady(ctx, deployment, deployment.GetName(), mc, testcaseEnvInst)
-<<<<<<< HEAD
 
 			// Get Pod age to check for pod resets later
 			splunkPodAge = testenv.GetPodsStartTime(testcaseEnvInst.GetName())
@@ -660,55 +482,11 @@
 			// Verify no pods reset by checking the pod age
 			testenv.VerifyNoPodReset(ctx, deployment, testcaseEnvInst, testcaseEnvInst.GetName(), splunkPodAge, nil)
 
-=======
-
-			//########## DOWNGRADE VERIFICATIONS ########
-			// Verify V1 apps are downloaded on Cluster Manager
-			testcaseEnvInst.Log.Info(fmt.Sprintf("Verify %s apps are downloaded on Cluster Manager", appVersion))
-			testenv.VerifyAppsDownloadedByInitContainer(ctx, deployment, testcaseEnvInst, testcaseEnvInst.GetName(), []string{fmt.Sprintf(testenv.ClusterManagerPod, deployment.GetName())}, appFileList, initContDownloadLocationIdxc)
-
-			// Verify V1 apps are downloaded on Deployer
-			testcaseEnvInst.Log.Info(fmt.Sprintf("Verify %s apps are downloaded on Deployer", appVersion))
-			testenv.VerifyAppsDownloadedByInitContainer(ctx, deployment, testcaseEnvInst, testcaseEnvInst.GetName(), []string{fmt.Sprintf(testenv.DeployerPod, deployment.GetName())}, appFileList, initContDownloadLocationShc)
-
-			// Verify V1 apps are downloaded on Monitoring Console
-			testcaseEnvInst.Log.Info(fmt.Sprintf("Verify %s apps are downloaded on Monitoring Console pod %s", appVersion, mcPodName))
-			testenv.VerifyAppsDownloadedByInitContainer(ctx, deployment, testcaseEnvInst, testcaseEnvInst.GetName(), []string{mcPodName}, appFileList, initContDownloadLocationMCPod)
-
-			// Verify bundle push status
-			testcaseEnvInst.Log.Info(fmt.Sprintf("Verify bundle push status (%s apps)", appVersion))
-			testenv.VerifyClusterManagerBundlePush(ctx, deployment, testcaseEnvInst, testcaseEnvInst.GetName(), siteCount, clusterManagerBundleHash)
-			testenv.VerifyDeployerBundlePush(ctx, deployment, testcaseEnvInst, testcaseEnvInst.GetName(), shReplicas)
-
-			// Verify V1 apps are copied to correct location for M4 SVA
-			testcaseEnvInst.Log.Info(fmt.Sprintf("Verify %s apps are copied to correct location for M4", appVersion))
-			testenv.VerifyAppsCopied(ctx, deployment, testcaseEnvInst, testcaseEnvInst.GetName(), allPodNames, appListV1, true, true)
-
-			// Verify V1 apps are copied to correct location for Monitoring Console
-			testcaseEnvInst.Log.Info(fmt.Sprintf("Verify %s apps are copied to correct location for Monitoring Console", appVersion))
-			testenv.VerifyAppsCopied(ctx, deployment, testcaseEnvInst, testcaseEnvInst.GetName(), []string{mcPodName}, appListV2, true, false)
-
-			// Verify V1 apps are not copied in /etc/apps/ on Cluster Manager and on Deployer (therefore not installed on Deployer and on Cluster Manager)
-			testcaseEnvInst.Log.Info(fmt.Sprintf("Verify %s apps are NOT copied to /etc/apps on Cluster Manager and Deployer", appVersion))
-			testenv.VerifyAppsCopied(ctx, deployment, testcaseEnvInst, testcaseEnvInst.GetName(), podNames, appListV1, false, false)
-
-			// Verify apps are downgraded on M4 (cluster-wide)
-			testcaseEnvInst.Log.Info(fmt.Sprintf("Verify apps have been downgraded to %s on the M4 pods", appVersion))
-			testenv.VerifyAppInstalled(ctx, deployment, testcaseEnvInst, testcaseEnvInst.GetName(), allPodNames, appListV1, true, "enabled", false, true)
-
-			// Verify apps are downgraded on Monitoring Console (local install)
-			testcaseEnvInst.Log.Info(fmt.Sprintf("Verify apps have been downgraded to %s on Monitoring Console", appVersion))
-			testenv.VerifyAppInstalled(ctx, deployment, testcaseEnvInst, testcaseEnvInst.GetName(), []string{mcPodName}, appListV1, true, "enabled", false, false)
->>>>>>> e6c314f5
 		})
 	})
 
 	Context("Multisite Indexer Cluster with Search Head Cluster (m4) with App Framework", func() {
-<<<<<<< HEAD
 		It("integration, m4, appframeworkm4, appframework: can deploy a M4 SVA with App Framework enabled, install apps, scale up clusters, install apps on new pods, scale down", func() {
-=======
-		It("integration, m4, appframework, appframeworkm4: can deploy a M4 SVA with App Framework enabled, install apps, scale up clusters, install apps on new pods, scale down", func() {
->>>>>>> e6c314f5
 
 			/* Test Steps
 			   ################## SETUP ##################
@@ -773,12 +551,8 @@
 			siteCount := 3
 			indexersPerSite := 1
 			shReplicas := 3
-<<<<<<< HEAD
 			cm, _, shc, err := deployment.DeployMultisiteClusterWithSearchHeadAndAppFramework(ctx, deployment.GetName(), indexersPerSite, siteCount, appFrameworkSpecIdxc, appFrameworkSpecShc, true, "", "")
 
-=======
-			err = deployment.DeployMultisiteClusterWithSearchHeadAndAppFramework(ctx, deployment.GetName(), indexersPerSite, siteCount, appFrameworkSpecIdxc, appFrameworkSpecShc, true, "", "")
->>>>>>> e6c314f5
 			Expect(err).To(Succeed(), "Unable to deploy Multisite Indexer Cluster with Search Head Cluster")
 
 			// Ensure that the Cluster Manager goes to Ready phase
@@ -795,7 +569,6 @@
 
 			// Verify RF SF is met
 			testenv.VerifyRFSFMet(ctx, deployment, testcaseEnvInst)
-<<<<<<< HEAD
 
 			// Get Pod age to check for pod resets later
 			splunkPodAge := testenv.GetPodsStartTime(testcaseEnvInst.GetName())
@@ -818,43 +591,6 @@
 			// Get instance of current Search Head Cluster CR with latest config
 			err = deployment.GetInstance(ctx, deployment.GetName()+"-shc", shc)
 
-=======
-
-			//########### INITIAL VERIFICATIONS #########
-			// Verify apps are downloaded on Cluster Manager
-			initContDownloadLocationIdxc := "/init-apps/" + appSourceNameIdxc
-			testcaseEnvInst.Log.Info(fmt.Sprintf("Verify %s apps are downloaded on Cluster Master", appVersion))
-			testenv.VerifyAppsDownloadedByInitContainer(ctx, deployment, testcaseEnvInst, testcaseEnvInst.GetName(), []string{fmt.Sprintf(testenv.ClusterManagerPod, deployment.GetName())}, appFileList, initContDownloadLocationIdxc)
-
-			// Verify apps are downloaded on Deployer
-			initContDownloadLocationShc := "/init-apps/" + appSourceNameShc
-			testcaseEnvInst.Log.Info(fmt.Sprintf("Verify %s apps are downloaded on Deployer", appVersion))
-			testenv.VerifyAppsDownloadedByInitContainer(ctx, deployment, testcaseEnvInst, testcaseEnvInst.GetName(), []string{fmt.Sprintf(testenv.DeployerPod, deployment.GetName())}, appFileList, initContDownloadLocationShc)
-
-			// Verify bundle push status
-			testenv.VerifyClusterManagerBundlePush(ctx, deployment, testcaseEnvInst, testcaseEnvInst.GetName(), siteCount, "")
-			testenv.VerifyDeployerBundlePush(ctx, deployment, testcaseEnvInst, testcaseEnvInst.GetName(), shReplicas)
-
-			// Verify apps are copied to correct location
-			allPodNames := testenv.DumpGetPods(testcaseEnvInst.GetName())
-			testcaseEnvInst.Log.Info(fmt.Sprintf("Verify %s apps are copied to correct location", appVersion))
-			testenv.VerifyAppsCopied(ctx, deployment, testcaseEnvInst, testcaseEnvInst.GetName(), allPodNames, appListV1, true, true)
-
-			// Verify apps are not copied in /etc/apps/ on Cluster Manager and on Deployer (therefore not installed on Deployer and on Cluster Manager)
-			managerPodNames := []string{fmt.Sprintf(testenv.ClusterManagerPod, deployment.GetName()), fmt.Sprintf(testenv.DeployerPod, deployment.GetName())}
-			testcaseEnvInst.Log.Info(fmt.Sprintf("Verify %s apps are NOT copied to /etc/apps on Cluster Manager and Deployer (App list: %s)", appVersion, appFileList))
-			testenv.VerifyAppsCopied(ctx, deployment, testcaseEnvInst, testcaseEnvInst.GetName(), managerPodNames, appListV1, false, false)
-
-			// Verify apps are installed on Monitoring Console and M4(cluster-wide)
-			testcaseEnvInst.Log.Info(fmt.Sprintf("Verify %s apps are installed cluster-wide on the pods", appVersion))
-			testenv.VerifyAppInstalled(ctx, deployment, testcaseEnvInst, testcaseEnvInst.GetName(), allPodNames, appListV1, true, "enabled", false, true)
-
-			//############### SCALING UP ################
-			// Get instance of current Search Head Cluster CR with latest config
-			shc := &enterpriseApi.SearchHeadCluster{}
-			shcName := deployment.GetName() + "-shc"
-			err = deployment.GetInstance(ctx, shcName, shc)
->>>>>>> e6c314f5
 			Expect(err).To(Succeed(), "Failed to get instance of Search Head Cluster")
 
 			// Scale up Search Head Cluster
@@ -868,11 +604,7 @@
 			Expect(err).To(Succeed(), "Failed to scale up Search Head Cluster")
 
 			// Ensure Search Head Cluster scales up and go to ScalingUp phase
-<<<<<<< HEAD
-			testenv.VerifySearchHeadClusterPhase(ctx, deployment, testcaseEnvInst, splcommon.PhaseScalingUp)
-=======
 			testenv.VerifySearchHeadClusterPhase(ctx, deployment, testcaseEnvInst, enterpriseApi.PhaseScalingUp)
->>>>>>> e6c314f5
 
 			// Get instance of current Indexer CR with latest config
 			idxcName := deployment.GetName() + "-" + "site1"
@@ -889,11 +621,7 @@
 			Expect(err).To(Succeed(), "Failed to Scale Up Indexer Cluster")
 
 			// Ensure Indexer cluster scales up and go to ScalingUp phase
-<<<<<<< HEAD
-			testenv.VerifyIndexerClusterPhase(ctx, deployment, testcaseEnvInst, splcommon.PhaseScalingUp, idxcName)
-=======
 			testenv.VerifyIndexerClusterPhase(ctx, deployment, testcaseEnvInst, enterpriseApi.PhaseScalingUp, idxcName)
->>>>>>> e6c314f5
 
 			// Ensure Indexer cluster go to Ready phase
 			testenv.IndexersReady(ctx, deployment, testcaseEnvInst, siteCount)
@@ -905,7 +633,6 @@
 			testenv.VerifyRFSFMet(ctx, deployment, testcaseEnvInst)
 
 			//######### SCALING UP VERIFICATIONS ########
-<<<<<<< HEAD
 			testenv.AppFrameWorkVerifications(ctx, deployment, testcaseEnvInst, allAppSourceInfo, splunkPodAge, "")
 
 			// Listing the Search Head cluster pods to exclude them from the 'no pod reset' test as they are expected to be reset after scaling
@@ -919,30 +646,6 @@
 			// Get instance of current Search Head Cluster CR with latest config
 			err = deployment.GetInstance(ctx, deployment.GetName()+"-shc", shc)
 
-=======
-			// Verify bundle push status. Bundle hash not compared as scaleup does not involve new config
-			testcaseEnvInst.Log.Info("Verify bundle push status after scaling up")
-			testenv.VerifyClusterManagerBundlePush(ctx, deployment, testcaseEnvInst, testcaseEnvInst.GetName(), int(scaledIndexerReplicas), "")
-			testenv.VerifyDeployerBundlePush(ctx, deployment, testcaseEnvInst, testcaseEnvInst.GetName(), siteCount)
-
-			// Verify V1 apps are copied to correct location
-			allPodNames = testenv.DumpGetPods(testcaseEnvInst.GetName())
-			testcaseEnvInst.Log.Info(fmt.Sprintf("Verify %s apps are copied to correct location after scaling up of Indexers and Search Heads", appVersion))
-			testenv.VerifyAppsCopied(ctx, deployment, testcaseEnvInst, testcaseEnvInst.GetName(), allPodNames, appListV1, true, true)
-
-			// Verify V1 apps are not copied in /etc/apps/ on Cluster Manager and on Deployer (therefore not installed on Deployer and on Cluster Manager)
-			testcaseEnvInst.Log.Info(fmt.Sprintf("Verify %s apps are NOT copied to /etc/apps on Cluster Manager and Deployer after scaling up of Indexers and Search Heads", appVersion))
-			testenv.VerifyAppsCopied(ctx, deployment, testcaseEnvInst, testcaseEnvInst.GetName(), managerPodNames, appListV1, false, false)
-
-			// Verify V1 apps are installed cluster-wide
-			testcaseEnvInst.Log.Info(fmt.Sprintf("Verify %s apps are installed on the pods after scaling up of Indexers and Search Heads", appVersion))
-			testenv.VerifyAppInstalled(ctx, deployment, testcaseEnvInst, testcaseEnvInst.GetName(), allPodNames, appListV1, true, "enabled", false, true)
-
-			//############### SCALING DOWN ##############
-			// Get instance of current Search Head Cluster CR with latest config
-			shc = &enterpriseApi.SearchHeadCluster{}
-			err = deployment.GetInstance(ctx, shcName, shc)
->>>>>>> e6c314f5
 			Expect(err).To(Succeed(), "Failed to get instance of Search Head Cluster")
 
 			// Scale down Search Head Cluster
@@ -956,11 +659,7 @@
 			Expect(err).To(Succeed(), "Failed to scale down Search Head Cluster")
 
 			// Ensure Search Head Cluster scales down and go to ScalingDown phase
-<<<<<<< HEAD
-			testenv.VerifySearchHeadClusterPhase(ctx, deployment, testcaseEnvInst, splcommon.PhaseScalingDown)
-=======
 			testenv.VerifySearchHeadClusterPhase(ctx, deployment, testcaseEnvInst, enterpriseApi.PhaseScalingDown)
->>>>>>> e6c314f5
 
 			// Get instance of current Indexer CR with latest config
 			err = deployment.GetInstance(ctx, idxcName, idxc)
@@ -975,11 +674,7 @@
 			Expect(err).To(Succeed(), "Failed to Scale down Indexer Cluster")
 
 			// Ensure Indexer cluster scales down and go to ScalingDown phase
-<<<<<<< HEAD
-			testenv.VerifyIndexerClusterPhase(ctx, deployment, testcaseEnvInst, splcommon.PhaseScalingDown, idxcName)
-=======
 			testenv.VerifyIndexerClusterPhase(ctx, deployment, testcaseEnvInst, enterpriseApi.PhaseScalingDown, idxcName)
->>>>>>> e6c314f5
 
 			// Ensure Search Head Cluster go to Ready phase
 			testenv.SearchHeadClusterReady(ctx, deployment, testcaseEnvInst)
@@ -991,7 +686,6 @@
 			testenv.VerifyRFSFMet(ctx, deployment, testcaseEnvInst)
 
 			//######### SCALING DOWN VERIFICATIONS ######
-<<<<<<< HEAD
 			testenv.AppFrameWorkVerifications(ctx, deployment, testcaseEnvInst, allAppSourceInfo, splunkPodAge, "")
 
 			// Verify no pods reset by checking the pod age
@@ -1001,29 +695,6 @@
 
 	Context("Multi Site Indexer Cluster with Search Head Cluster (m4) with App Framework", func() {
 		It("integration, m4, appframeworkm4, appframework: can deploy a M4 SVA and have apps installed locally on Cluster Manager and Deployer", func() {
-=======
-			// Verify bundle push status
-			testenv.VerifyClusterManagerBundlePush(ctx, deployment, testcaseEnvInst, testcaseEnvInst.GetName(), int(scaledIndexerReplicas), "")
-			testenv.VerifyDeployerBundlePush(ctx, deployment, testcaseEnvInst, testcaseEnvInst.GetName(), siteCount)
-
-			// Verify apps are copied to correct location
-			allPodNames = testenv.DumpGetPods(testcaseEnvInst.GetName())
-			testcaseEnvInst.Log.Info(fmt.Sprintf("Verify %s apps are copied to correct location based on Pod KIND after scaling down of Indexers and Search Heads", appVersion))
-			testenv.VerifyAppsCopied(ctx, deployment, testcaseEnvInst, testcaseEnvInst.GetName(), allPodNames, appListV1, true, true)
-
-			// Verify apps are not copied in /etc/apps/ on Cluster Manager and on Deployer (therefore not installed on Deployer and on Cluster Manager)
-			testcaseEnvInst.Log.Info(fmt.Sprintf("Verify %s apps are NOT copied to /etc/apps on Cluster Manager and Deployer after scaling down of Indexers and Search Heads", appVersion))
-			testenv.VerifyAppsCopied(ctx, deployment, testcaseEnvInst, testcaseEnvInst.GetName(), managerPodNames, appListV1, false, false)
-
-			// Verify apps are installed cluster-wide after scaling down
-			testcaseEnvInst.Log.Info(fmt.Sprintf("Verify %s apps are installed on the pods after scaling down of Indexers and Search Heads", appVersion))
-			testenv.VerifyAppInstalled(ctx, deployment, testcaseEnvInst, testcaseEnvInst.GetName(), allPodNames, appListV1, true, "enabled", false, true)
-		})
-	})
-
-	Context("Multi Site Indexer Cluster with Search Head Cluster (m4) with App Framework)", func() {
-		It("integration, m4, appframework, appframeworkm4: can deploy a M4 SVA and have apps installed locally on Cluster Manager and Deployer", func() {
->>>>>>> e6c314f5
 
 			/* Test Steps
 			   ################## SETUP ####################
@@ -1073,15 +744,10 @@
 			// Deploy Multisite Cluster and Search Head Cluster, with App Framework enabled on Cluster Manager and Deployer
 			siteCount := 3
 			indexersPerSite := 1
-<<<<<<< HEAD
 			shReplicas := 3
 			testcaseEnvInst.Log.Info("Deploy Multisite Indexer Cluster with Search Head Cluster")
 			cm, _, shc, err := deployment.DeployMultisiteClusterWithSearchHeadAndAppFramework(ctx, deployment.GetName(), indexersPerSite, siteCount, appFrameworkSpecIdxc, appFrameworkSpecShc, true, "", "")
 
-=======
-			testcaseEnvInst.Log.Info("Deploy Multisite Indexer Cluster with Search Head Cluster")
-			err = deployment.DeployMultisiteClusterWithSearchHeadAndAppFramework(ctx, deployment.GetName(), indexersPerSite, siteCount, appFrameworkSpecIdxc, appFrameworkSpecShc, true, "", "")
->>>>>>> e6c314f5
 			Expect(err).To(Succeed(), "Unable to deploy Multisite Indexer Cluster with Search Head Cluster")
 
 			// Ensure that the Cluster Manager goes to Ready phase
@@ -1092,7 +758,6 @@
 
 			// Ensure Search Head Cluster go to Ready phase
 			testenv.SearchHeadClusterReady(ctx, deployment, testcaseEnvInst)
-<<<<<<< HEAD
 
 			// Get Pod age to check for pod resets later
 			splunkPodAge := testenv.GetPodsStartTime(testcaseEnvInst.GetName())
@@ -1211,7 +876,7 @@
 			appFrameworkSpecMC := testenv.GenerateAppFrameworkSpec(testcaseEnvInst, volumeNameMC, enterpriseApi.ScopeLocal, appSourceNameMC, s3TestDirMC, 0)
 			mcSpec := enterpriseApi.MonitoringConsoleSpec{
 				CommonSplunkSpec: enterpriseApi.CommonSplunkSpec{
-					Spec: splcommon.Spec{
+					Spec: enterpriseApi.Spec{
 						ImagePullPolicy: "IfNotPresent",
 					},
 					Volumes: []corev1.Volume{},
@@ -1500,33 +1165,6 @@
 
 			// Verify no pods reset by checking the pod age
 			testenv.VerifyNoPodReset(ctx, deployment, testcaseEnvInst, testcaseEnvInst.GetName(), splunkPodAge, nil)
-=======
-
-			//########## INITIAL VERIFICATION #############
-			// Verify V1 apps are downloaded on Cluster Manager
-			initContDownloadLocationIdxc := "/init-apps/" + appSourceNameIdxc
-			appFileList = testenv.GetAppFileList(appListV1)
-			testcaseEnvInst.Log.Info(fmt.Sprintf("Verify %s apps are downloaded on Cluster Manager", appVersion))
-			testenv.VerifyAppsDownloadedByInitContainer(ctx, deployment, testcaseEnvInst, testcaseEnvInst.GetName(), []string{fmt.Sprintf(testenv.ClusterManagerPod, deployment.GetName())}, appFileList, initContDownloadLocationIdxc)
-
-			// Verify V1 apps are downloaded on Deployer
-			initContDownloadLocationShc := "/init-apps/" + appSourceNameShc
-			testcaseEnvInst.Log.Info(fmt.Sprintf("Verify %s apps are downloaded on Deployer", appVersion))
-			testenv.VerifyAppsDownloadedByInitContainer(ctx, deployment, testcaseEnvInst, testcaseEnvInst.GetName(), []string{fmt.Sprintf(testenv.DeployerPod, deployment.GetName())}, appFileList, initContDownloadLocationShc)
-
-			// Verify V1 apps are copied at the correct location on Cluster Manager and on Deployer (/etc/apps/)
-			podNames := []string{fmt.Sprintf(testenv.ClusterManagerPod, deployment.GetName()), fmt.Sprintf(testenv.DeployerPod, deployment.GetName())}
-			testcaseEnvInst.Log.Info(fmt.Sprintf("Verify %s apps are copied to /etc/apps on Cluster Manager and Deployer", appVersion))
-			testenv.VerifyAppsCopied(ctx, deployment, testcaseEnvInst, testcaseEnvInst.GetName(), podNames, appListV1, true, false)
-
-			// Verify V1 apps are installed locally on Cluster Manager and on Deployer
-			testcaseEnvInst.Log.Info(fmt.Sprintf("Verify %s apps are installed locally on Cluster Manager and Deployer", appVersion))
-			testenv.VerifyAppInstalled(ctx, deployment, testcaseEnvInst, testcaseEnvInst.GetName(), podNames, appListV1, false, "enabled", false, false)
-
-			// Verify V1 apps are not copied in the apps folder on Cluster Manager and /etc/shcluster/ on Deployer (therefore not installed on Indexers and on Search Heads)
-			testcaseEnvInst.Log.Info(fmt.Sprintf("Verify %s apps are not copied to "+splcommon.ManagerAppsLoc+" on Cluster Manager and "+splcommon.SHCluster+" on Deployer", appVersion))
-			testenv.VerifyAppsCopied(ctx, deployment, testcaseEnvInst, testcaseEnvInst.GetName(), podNames, appListV1, false, true)
->>>>>>> e6c314f5
 
 			//############### UPGRADE APPS ################
 			// Delete V1 apps on S3
@@ -1560,7 +1198,6 @@
 			// Ensure Search Head Cluster go to Ready phase
 			testenv.SearchHeadClusterReady(ctx, deployment, testcaseEnvInst)
 
-<<<<<<< HEAD
 			// ############ VERIFICATION APPS ARE NOT UPDATED BEFORE ENABLING MANUAL POLL ############
 			appVersion = "V1"
 			testenv.AppFrameWorkVerifications(ctx, deployment, testcaseEnvInst, allAppSourceInfo, splunkPodAge, "")
@@ -1891,7 +1528,7 @@
 
 			mcSpec := enterpriseApi.MonitoringConsoleSpec{
 				CommonSplunkSpec: enterpriseApi.CommonSplunkSpec{
-					Spec: splcommon.Spec{
+					Spec: enterpriseApi.Spec{
 						ImagePullPolicy: "IfNotPresent",
 					},
 					Volumes: []corev1.Volume{},
@@ -2024,7 +1661,7 @@
 
 			mcSpec := enterpriseApi.MonitoringConsoleSpec{
 				CommonSplunkSpec: enterpriseApi.CommonSplunkSpec{
-					Spec: splcommon.Spec{
+					Spec: enterpriseApi.Spec{
 						ImagePullPolicy: "IfNotPresent",
 					},
 					Volumes: []corev1.Volume{},
@@ -2642,7 +2279,6 @@
 			//################## SETUP ##################
 			// Download all apps from S3
 			appVersion := "V1"
-			appListV1 := []string{appListV1[0]}
 			appFileList := testenv.GetAppFileList(appListV1)
 			err := testenv.DownloadFilesFromS3(testDataS3Bucket, s3AppDirV1, downloadDirV1, appFileList)
 			Expect(err).To(Succeed(), "Unable to download apps")
@@ -2678,7 +2314,6 @@
 
 			// Upload V2 apps to S3 for Indexer Cluster
 			appVersion = "V2"
-			appListV2 := []string{appListV2[0]}
 			appFileList = testenv.GetAppFileList(appListV2)
 			testcaseEnvInst.Log.Info(fmt.Sprintf("Upload %s apps to S3 for Indexer Cluster", appVersion))
 			uploadedFiles, err = testenv.UploadFilesToS3(testS3Bucket, s3TestDirIdxc, appFileList, downloadDirV2)
@@ -2696,41 +2331,49 @@
 
 			//########## VERIFICATIONS ##########
 			appVersion = "V1"
-			testenv.VerifyAppInstalled(ctx, deployment, testcaseEnvInst, testcaseEnvInst.GetName(), []string{fmt.Sprintf(testenv.ClusterManagerPod, deployment.GetName())}, appListV1, false, "enabled", false, false)
-
-			// Verify no pods reset by checking the pod age
-			testenv.VerifyNoPodReset(ctx, deployment, testcaseEnvInst, testcaseEnvInst.GetName(), splunkPodAge, nil)
-
-			// Check for changes in App phase to determine if next poll has been triggered
-			appFileList = testenv.GetAppFileList(appListV2)
-			testenv.WaitforPhaseChange(ctx, deployment, testcaseEnvInst, deployment.GetName(), cm.Kind, appSourceNameIdxc, appFileList)
-
-			// Ensure that the Cluster Manager goes to Ready phase
-			testenv.ClusterManagerReady(ctx, deployment, testcaseEnvInst)
-
-			// Ensure the Indexers of all sites go to Ready phase
-			testenv.IndexersReady(ctx, deployment, testcaseEnvInst, siteCount)
-
-			// Ensure Indexer Cluster configured as Multisite
-			testenv.IndexerClusterMultisiteStatus(ctx, deployment, testcaseEnvInst, siteCount)
-
-			// Ensure Search Head Cluster go to Ready phase
-			testenv.SearchHeadClusterReady(ctx, deployment, testcaseEnvInst)
-
-			// Verify RF SF is met
-			testenv.VerifyRFSFMet(ctx, deployment, testcaseEnvInst)
-
-			//############  UPGRADE VERIFICATIONS ############
-			appVersion = "V2"
+			appFileList = testenv.GetAppFileList(appListV1)
 			var idxcPodNames, shcPodNames []string
 			idxcPodNames = testenv.GeneratePodNameSlice(testenv.MultiSiteIndexerPod, deployment.GetName(), 1, true, siteCount)
 			shcPodNames = testenv.GeneratePodNameSlice(testenv.SearchHeadPod, deployment.GetName(), shReplicas, false, 1)
 			cmPod := []string{fmt.Sprintf(testenv.ClusterManagerPod, deployment.GetName())}
 			deployerPod := []string{fmt.Sprintf(testenv.DeployerPod, deployment.GetName())}
-			cmAppSourceInfo := testenv.AppSourceInfo{CrKind: cm.Kind, CrName: cm.Name, CrAppSourceName: appSourceNameIdxc, CrAppSourceVolumeName: appSourceVolumeNameIdxc, CrPod: cmPod, CrAppVersion: appVersion, CrAppScope: enterpriseApi.ScopeLocal, CrAppList: appListV2, CrAppFileList: appFileList, CrReplicas: indexersPerSite, CrMultisite: true, CrClusterPods: idxcPodNames}
-			shcAppSourceInfo := testenv.AppSourceInfo{CrKind: shc.Kind, CrName: shc.Name, CrAppSourceName: appSourceNameShc, CrAppSourceVolumeName: appSourceVolumeNameShc, CrPod: deployerPod, CrAppVersion: appVersion, CrAppScope: enterpriseApi.ScopeLocal, CrAppList: appListV2, CrAppFileList: appFileList, CrReplicas: shReplicas, CrClusterPods: shcPodNames}
+			cmAppSourceInfo := testenv.AppSourceInfo{CrKind: cm.Kind, CrName: cm.Name, CrAppSourceName: appSourceNameIdxc, CrAppSourceVolumeName: appSourceVolumeNameIdxc, CrPod: cmPod, CrAppVersion: appVersion, CrAppScope: enterpriseApi.ScopeLocal, CrAppList: appListV1, CrAppFileList: appFileList, CrReplicas: indexersPerSite, CrMultisite: true, CrClusterPods: idxcPodNames}
+			shcAppSourceInfo := testenv.AppSourceInfo{CrKind: shc.Kind, CrName: shc.Name, CrAppSourceName: appSourceNameShc, CrAppSourceVolumeName: appSourceVolumeNameShc, CrPod: deployerPod, CrAppVersion: appVersion, CrAppScope: enterpriseApi.ScopeLocal, CrAppList: appListV1, CrAppFileList: appFileList, CrReplicas: shReplicas, CrClusterPods: shcPodNames}
 			allAppSourceInfo := []testenv.AppSourceInfo{cmAppSourceInfo, shcAppSourceInfo}
-			testenv.AppFrameWorkVerifications(ctx, deployment, testcaseEnvInst, allAppSourceInfo, splunkPodAge, "")
+			clusterManagerBundleHash := testenv.AppFrameWorkVerifications(ctx, deployment, testcaseEnvInst, allAppSourceInfo, splunkPodAge, "")
+
+			// Verify no pods reset by checking the pod age
+			testenv.VerifyNoPodReset(ctx, deployment, testcaseEnvInst, testcaseEnvInst.GetName(), splunkPodAge, nil)
+
+			// Check for changes in App phase to determine if next poll has been triggered
+			appFileList = testenv.GetAppFileList(appListV2)
+			testenv.WaitforPhaseChange(ctx, deployment, testcaseEnvInst, deployment.GetName(), cm.Kind, appSourceNameIdxc, appFileList)
+
+			// Ensure that the Cluster Manager goes to Ready phase
+			testenv.ClusterManagerReady(ctx, deployment, testcaseEnvInst)
+
+			// Ensure the Indexers of all sites go to Ready phase
+			testenv.IndexersReady(ctx, deployment, testcaseEnvInst, siteCount)
+
+			// Ensure Indexer Cluster configured as Multisite
+			testenv.IndexerClusterMultisiteStatus(ctx, deployment, testcaseEnvInst, siteCount)
+
+			// Ensure Search Head Cluster go to Ready phase
+			testenv.SearchHeadClusterReady(ctx, deployment, testcaseEnvInst)
+
+			// Verify RF SF is met
+			testenv.VerifyRFSFMet(ctx, deployment, testcaseEnvInst)
+
+			//############  UPGRADE VERIFICATIONS ############
+			appVersion = "V2"
+			cmAppSourceInfo.CrAppVersion = appVersion
+			cmAppSourceInfo.CrAppList = appListV2
+			cmAppSourceInfo.CrAppFileList = testenv.GetAppFileList(appListV2)
+			shcAppSourceInfo.CrAppVersion = appVersion
+			shcAppSourceInfo.CrAppList = appListV2
+			shcAppSourceInfo.CrAppFileList = testenv.GetAppFileList(appListV2)
+			allAppSourceInfo = []testenv.AppSourceInfo{cmAppSourceInfo, shcAppSourceInfo}
+			testenv.AppFrameWorkVerifications(ctx, deployment, testcaseEnvInst, allAppSourceInfo, splunkPodAge, clusterManagerBundleHash)
 		})
 	})
 
@@ -2817,28 +2460,6 @@
 			shcAppSourceInfo := testenv.AppSourceInfo{CrKind: shc.Kind, CrName: shc.Name, CrAppSourceName: appSourceNameShc, CrAppSourceVolumeName: appSourceVolumeNameShc, CrPod: deployerPod, CrAppVersion: appVersion, CrAppScope: enterpriseApi.ScopeCluster, CrAppList: appList, CrAppFileList: appFileList, CrReplicas: shReplicas, CrClusterPods: shcPodNames}
 			allAppSourceInfo := []testenv.AppSourceInfo{cmAppSourceInfo, shcAppSourceInfo}
 			testenv.AppFrameWorkVerifications(ctx, deployment, testcaseEnvInst, allAppSourceInfo, splunkPodAge, "")
-=======
-			//########## UPGRADE VERIFICATIONS ############
-			// Verify V2 apps are downloaded on Cluster Manager
-			testcaseEnvInst.Log.Info(fmt.Sprintf("Verify %s apps are downloaded on Cluster Manager", appVersion))
-			testenv.VerifyAppsDownloadedByInitContainer(ctx, deployment, testcaseEnvInst, testcaseEnvInst.GetName(), []string{fmt.Sprintf(testenv.ClusterManagerPod, deployment.GetName())}, appFileList, initContDownloadLocationIdxc)
-
-			// Verify V2 apps are downloaded on Deployer
-			testcaseEnvInst.Log.Info(fmt.Sprintf("Verify %s apps are downloaded on Deployer", appVersion))
-			testenv.VerifyAppsDownloadedByInitContainer(ctx, deployment, testcaseEnvInst, testcaseEnvInst.GetName(), []string{fmt.Sprintf(testenv.DeployerPod, deployment.GetName())}, appFileList, initContDownloadLocationShc)
-
-			// Verify V2 apps are copied at the correct location on Cluster Manager and on Deployer (/etc/apps/)
-			testcaseEnvInst.Log.Info(fmt.Sprintf("Verify %s apps are copied to /etc/apps on Cluster Manager and Deployer", appVersion))
-			testenv.VerifyAppsCopied(ctx, deployment, testcaseEnvInst, testcaseEnvInst.GetName(), podNames, appListV2, true, false)
-
-			// Verify V2 apps are not copied in the apps folder on Cluster Manager and /etc/shcluster/ on Deployer (therefore not installed on Indexers and on Search Heads)
-			testcaseEnvInst.Log.Info(fmt.Sprintf("Verify %s apps are not copied to "+splcommon.ManagerAppsLoc+" on Cluster Manager and "+splcommon.SHCluster+" on Deployer", appVersion))
-			testenv.VerifyAppsCopied(ctx, deployment, testcaseEnvInst, testcaseEnvInst.GetName(), podNames, appListV2, false, true)
-
-			// Verify apps are installed locally on Cluster Manager and on Deployer
-			testcaseEnvInst.Log.Info(fmt.Sprintf("Verify apps have been updated to %s on Cluster Manager and Deployer", appVersion))
-			testenv.VerifyAppInstalled(ctx, deployment, testcaseEnvInst, testcaseEnvInst.GetName(), podNames, appListV2, true, "enabled", true, false)
->>>>>>> e6c314f5
 		})
 	})
 })
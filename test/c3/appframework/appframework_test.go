// Copyright (c) 2018-2021 Splunk Inc. All rights reserved.
//
// Licensed under the Apache License, Version 2.0 (the "License");
// you may not use this file except in compliance with the License.
// You may obtain a copy of the License at
//
//  http://www.apache.org/licenses/LICENSE-2.0
//
// Unless required by applicable law or agreed to in writing, software
// distributed under the License is distributed on an "AS IS" BASIS,
// WITHOUT WARRANTIES OR CONDITIONS OF ANY KIND, either express or implied.
// See the License for the specific language governing permissions and
// limitations under the License.s
package c3appfw

import (
	"fmt"
	"strings"
	"time"

	. "github.com/onsi/ginkgo"
	. "github.com/onsi/gomega"

	enterpriseApi "github.com/splunk/splunk-operator/pkg/apis/enterprise/v3"
	splcommon "github.com/splunk/splunk-operator/pkg/splunk/common"
	testenv "github.com/splunk/splunk-operator/test/testenv"
	corev1 "k8s.io/api/core/v1"
)

var _ = Describe("c3appfw test", func() {

	var deployment *testenv.Deployment
	var s3TestDir string
	var uploadedApps []string

	BeforeEach(func() {
		var err error
		deployment, err = testenvInstance.NewDeployment(testenv.RandomDNSName(3))
		Expect(err).To(Succeed(), "Unable to create deployment")
	})

	AfterEach(func() {
		// When a test spec failed, skip the teardown so we can troubleshoot.
		if CurrentGinkgoTestDescription().Failed {
			testenvInstance.SkipTeardown = true
		}
		if deployment != nil {
			deployment.Teardown()
		}
		// Delete files uploaded to S3
		if !testenvInstance.SkipTeardown {
			testenv.DeleteFilesOnS3(testS3Bucket, uploadedApps)
		}
	})

	Context("Single Site Indexer Cluster with SHC (C3) with App Framework", func() {
<<<<<<< HEAD
		It("integration, c3, appframework: can deploy a C3 SVA with App Framework enabled", func() {
=======
		It("integration, c3, appframework: can deploy a C3 SVA with App Framework enabled, install apps and upgrade them", func() {

			/* Test Steps
			   ################## SETUP ####################
			   * Upload older versions of apps (V1) to S3
			   * Create 2 app sources for Monitoring Console and C3 SVA (CM and SHC Deployer)
			   * Prepare and deploy MC CRD with app framework and wait for pod to be ready
			   * Prepare and deploy C3 CRD with app framework and wait for pods to be ready
			   ############### VERIFICATIONS ###############
			   * Verify bundle push is successful
			   * Verify apps are copied, installed on MC and also on SH and Indexers pods
			   ############### UPGRADE APPS ################
			   * Upload newer versions of apps (V2) on S3
			   * Wait for MC and C3 pods to be ready
			   ############### VERIFICATIONS ###############
			   * Verify bundle push is successful
			   * Verify apps are copied, installed and upgraded on MC and also on SH and indexers pods
			*/

			// Upload older versions of apps (V1) to S3 for MC
			s3TestDirMC := "c3appfw-mc-" + testenv.RandomDNSName(4)
			appFileList := testenv.GetAppFileList(appListV1, 1)
			uploadedFiles, err := testenv.UploadFilesToS3(testS3Bucket, s3TestDirMC, appFileList, downloadDirV1)
			Expect(err).To(Succeed(), "Unable to upload apps to S3 test directory for MC")
			uploadedApps = append(uploadedApps, uploadedFiles...)

			// Create App framework Spec for MC
			volumeNameMC := "appframework-test-volume-mc-" + testenv.RandomDNSName(3)
			volumeSpecMC := []enterpriseApi.VolumeSpec{testenv.GenerateIndexVolumeSpec(volumeNameMC, testenv.GetS3Endpoint(), testenvInstance.GetIndexSecretName(), "aws", "s3")}
			appSourceDefaultSpecMC := enterpriseApi.AppSourceDefaultSpec{
				VolName: volumeNameMC,
				Scope:   enterpriseApi.ScopeLocal,
			}
			appSourceNameMC := "appframework-mc-" + testenv.RandomDNSName(3)
			appSourceSpecMC := []enterpriseApi.AppSourceSpec{testenv.GenerateAppSourceSpec(appSourceNameMC, s3TestDirMC, appSourceDefaultSpecMC)}
			appFrameworkSpecMC := enterpriseApi.AppFrameworkSpec{
				Defaults:             appSourceDefaultSpecMC,
				AppsRepoPollInterval: 60,
				VolList:              volumeSpecMC,
				AppSources:           appSourceSpecMC,
			}
			mcSpec := enterpriseApi.MonitoringConsoleSpec{
				CommonSplunkSpec: enterpriseApi.CommonSplunkSpec{
					Spec: splcommon.Spec{
						ImagePullPolicy: "IfNotPresent",
					},
					Volumes: []corev1.Volume{},
				},
				AppFrameworkConfig: appFrameworkSpecMC,
			}

			// Deploy MC CRD
			testenvInstance.Log.Info("Deploy Monitoring Console")
			mcName := deployment.GetName()
			mc, err := deployment.DeployMonitoringConsoleWithGivenSpec(testenvInstance.GetName(), mcName, mcSpec)
			Expect(err).To(Succeed(), "Unable to deploy Monitoring Console One instance")

			// Verify MC is Ready and stays in ready state
			testenv.VerifyMonitoringConsoleReady(deployment, deployment.GetName(), mc, testenvInstance)

			// Upload V1 apps to S3
			s3TestDir = "c3appfw-" + testenv.RandomDNSName(4)
			uploadedFiles, err = testenv.UploadFilesToS3(testS3Bucket, s3TestDir, appFileList, downloadDirV1)
			Expect(err).To(Succeed(), "Unable to upload apps to S3 test directory")
			uploadedApps = append(uploadedApps, uploadedFiles...)
>>>>>>> 79dd6ac0

			// Create App framework Spec
			volumeName := "appframework-test-volume-" + testenv.RandomDNSName(3)
			volumeSpec := []enterpriseApi.VolumeSpec{testenv.GenerateIndexVolumeSpec(volumeName, testenv.GetS3Endpoint(), testenvInstance.GetIndexSecretName(), "aws", "s3")}
			appSourceDefaultSpec := enterpriseApi.AppSourceDefaultSpec{
				VolName: volumeName,
				Scope:   enterpriseApi.ScopeCluster,
			}
			appSourceName := "appframework" + testenv.RandomDNSName(3)
			appSourceSpec := []enterpriseApi.AppSourceSpec{testenv.GenerateAppSourceSpec(appSourceName, s3TestDir, appSourceDefaultSpec)}
			appFrameworkSpec := enterpriseApi.AppFrameworkSpec{
				Defaults:             appSourceDefaultSpec,
				AppsRepoPollInterval: 60,
				VolList:              volumeSpec,
				AppSources:           appSourceSpec,
			}

			// Deploy C3 CRD
			testenvInstance.Log.Info("Deploy Single Site Indexer Cluster with SHC")
			indexerReplicas := 3
			err = deployment.DeploySingleSiteClusterWithGivenAppFrameworkSpec(deployment.GetName(), indexerReplicas, true, appFrameworkSpec, 10, true)
			Expect(err).To(Succeed(), "Unable to deploy Single Site Indexer Cluster with App framework")

<<<<<<< HEAD
			// Ensure that the cluster-manager goes to Ready phase
			testenv.ClusterMasterReady(deployment, testenvInstance)
=======
			// Ensure that the CM goes to Ready phase
			testenv.ClusterManagerReady(deployment, testenvInstance)
>>>>>>> 79dd6ac0

			// Ensure indexers go to Ready phase
			testenv.SingleSiteIndexersReady(deployment, testenvInstance)

			// Ensure SHC go to Ready phase
			testenv.SearchHeadClusterReady(deployment, testenvInstance)

			// Verify RF SF is met
			testenv.VerifyRFSFMet(deployment, testenvInstance)

			// Verify MC is ready and stays in ready state
			testenv.VerifyMonitoringConsoleReady(deployment, deployment.GetName(), mc, testenvInstance)

			// Verify apps are downloaded by init-container on CM, Deployer and MC
			appVersion := "V1"
<<<<<<< HEAD
			testenvInstance.Log.Info("Verify Apps are downloaded by init container for apps", "version", appVersion)
			testenv.VerifyAppsDownloadedOnContainer(deployment, testenvInstance, testenvInstance.GetName(), podNames, appFileList, initContDownloadLocation)

			// Verify Apps are copied to location
			allPodNames := testenv.DumpGetPods(testenvInstance.GetName())
			testenvInstance.Log.Info("Verify Apps are copied to correct location based on Pod KIND for app", "version", appVersion)
			testenv.VerifyAppsCopied(deployment, testenvInstance, testenvInstance.GetName(), allPodNames, appListV1, true, true)

			// Verify apps are not copied in /etc/apps/ on CM and on Deployer (therefore not installed on Deployer and on CM)
			testenvInstance.Log.Info("Verify Apps are NOT copied to /etc/apps on CM and Deployer for app", "version", appVersion, "App List", appFileList)
			masterPodNames := []string{fmt.Sprintf(testenv.ClusterMasterPod, deployment.GetName()), fmt.Sprintf(testenv.DeployerPod, deployment.GetName())}
			testenv.VerifyAppsCopied(deployment, testenvInstance, testenvInstance.GetName(), masterPodNames, appListV1, false, false)

			// Verify Apps are installed
			testenvInstance.Log.Info("Verify Apps are installed on the pods by running Splunk CLI commands for app", "version", appVersion)
			testenv.VerifyAppInstalled(deployment, testenvInstance, testenvInstance.GetName(), allPodNames, appListV1, true, "enabled", false, true)

			// Delete apps on S3 for new Apps
			testenvInstance.Log.Info("Delete Apps on S3 for", "Version", appVersion)
=======
			initContDownloadLocation := "/init-apps/" + appSourceName
			initContDownloadLocationMCPod := "/init-apps/" + appSourceNameMC
			mcPodName := fmt.Sprintf(testenv.MonitoringConsolePod, mcName, 0)
			podNames := []string{fmt.Sprintf(testenv.ClusterManagerPod, deployment.GetName()), fmt.Sprintf(testenv.DeployerPod, deployment.GetName())}
			appFileList = testenv.GetAppFileList(appListV1, 1)
			testenvInstance.Log.Info("Verify V1 apps are downloaded by init container for apps for C3", "version", appVersion)
			testenv.VerifyAppsDownloadedByInitContainer(deployment, testenvInstance, testenvInstance.GetName(), podNames, appFileList, initContDownloadLocation)
			testenvInstance.Log.Info("Verify V1 apps are downloaded by init container for MC", "POD", mcPodName, "version", appVersion)
			testenv.VerifyAppsDownloadedByInitContainer(deployment, testenvInstance, testenvInstance.GetName(), []string{mcPodName}, appFileList, initContDownloadLocationMCPod)

			// Get instance of current SHC CR with latest config
			shcName := deployment.GetName() + "-shc"
			shc := &enterpriseApi.SearchHeadCluster{}
			err = deployment.GetInstance(shcName, shc)
			shReplicas := int(shc.Spec.Replicas)
			Expect(err).To(Succeed(), "Failed to get instance of Search Head Cluster")

			// Verify bundle push status
			testenv.VerifyClusterManagerBundlePush(deployment, testenvInstance, testenvInstance.GetName(), indexerReplicas, "")
			testenv.VerifyDeployerBundlePush(deployment, testenvInstance, testenvInstance.GetName(), shReplicas)

			// Saving current V1 bundle hash for future comparison
			clusterManagerBundleHash := testenv.GetClusterManagerBundleHash(deployment)

			// Verify apps are copied to location
			allPodNames := testenv.DumpGetPods(testenvInstance.GetName())
			testenvInstance.Log.Info("Verify apps are copied to correct location based on Pod KIND for app", "version", appVersion)
			testenv.VerifyAppsCopied(deployment, testenvInstance, testenvInstance.GetName(), allPodNames, appListV1, true, true)

			// Verify apps are not copied in /etc/apps/ on CM and on Deployer (therefore not installed on Deployer and on CM)
			testenvInstance.Log.Info("Verify apps are NOT copied to /etc/apps on CM and Deployer for app", "version", appVersion, "App List", appFileList)
			managerPodNames := []string{fmt.Sprintf(testenv.ClusterManagerPod, deployment.GetName()), fmt.Sprintf(testenv.DeployerPod, deployment.GetName())}
			testenv.VerifyAppsCopied(deployment, testenvInstance, testenvInstance.GetName(), managerPodNames, appListV1, false, false)

			// Verify apps are installed on MC and C3(cluster-wide)
			testenvInstance.Log.Info("Verify apps are installed on the pods by running Splunk CLI commands for app", "version", appVersion)
			testenv.VerifyAppInstalled(deployment, testenvInstance, testenvInstance.GetName(), allPodNames, appListV1, true, "enabled", false, true)

			// Delete apps on S3
			testenvInstance.Log.Info("Delete apps on S3 for", "Version", appVersion)
>>>>>>> 79dd6ac0
			testenv.DeleteFilesOnS3(testS3Bucket, uploadedApps)
			uploadedApps = nil
			testenvInstance.Log.Info("Testing upgrade scenario")

<<<<<<< HEAD
			// Upload new Versioned Apps to S3
			appFileList = testenv.GetAppFileList(appListV2, 2)
			appVersion = "V2"
			testenvInstance.Log.Info("Uploading apps S3 for", "version", appVersion)
			uploadedFiles, err := testenv.UploadFilesToS3(testS3Bucket, s3TestDir, appFileList, downloadDirV2)
			Expect(err).To(Succeed(), "Unable to upload apps to S3 test directory")
=======
			// Upload newer version of apps (V2) to S3 for C3 and MC
			appVersion = "V2"
			appFileList = testenv.GetAppFileList(appListV2, 2)
			testenvInstance.Log.Info("Uploading apps S3 for", "version", appVersion)
			uploadedFiles, err = testenv.UploadFilesToS3(testS3Bucket, s3TestDir, appFileList, downloadDirV2)
			Expect(err).To(Succeed(), "Unable to upload apps to S3 test directory for C3")
			uploadedApps = append(uploadedApps, uploadedFiles...)
			uploadedFiles, err = testenv.UploadFilesToS3(testS3Bucket, s3TestDirMC, appFileList, downloadDirV2)
			Expect(err).To(Succeed(), "Unable to upload apps to S3 test directory for MC")
>>>>>>> 79dd6ac0
			uploadedApps = append(uploadedApps, uploadedFiles...)

			// Wait for the poll period for the apps to be downloaded
			time.Sleep(2 * time.Minute)

<<<<<<< HEAD
			// Ensure that the cluster-manager goes to Ready phase
			testenv.ClusterMasterReady(deployment, testenvInstance)
=======
			// Ensure that the CM goes to Ready phase
			testenv.ClusterManagerReady(deployment, testenvInstance)
>>>>>>> 79dd6ac0

			// Ensure indexers go to Ready phase
			testenv.SingleSiteIndexersReady(deployment, testenvInstance)

			// Ensure SHC go to Ready phase
			testenv.SearchHeadClusterReady(deployment, testenvInstance)

			// Verify RF SF is met
			testenv.VerifyRFSFMet(deployment, testenvInstance)

			// Verify MC is ready and stays in ready state
			testenv.VerifyMonitoringConsoleReady(deployment, deployment.GetName(), mc, testenvInstance)

			// Verify V2 apps are downloaded by init-container
			testenvInstance.Log.Info("Verify V2 apps are downloaded by init container for C3 for apps", "version", appVersion)
			testenv.VerifyAppsDownloadedByInitContainer(deployment, testenvInstance, testenvInstance.GetName(), podNames, appFileList, initContDownloadLocation)
			testenvInstance.Log.Info("Verify V2 apps are downloaded by init container for MC for apps", "POD", mcPodName, "version", appVersion)
			testenv.VerifyAppsDownloadedByInitContainer(deployment, testenvInstance, testenvInstance.GetName(), []string{mcPodName}, appFileList, initContDownloadLocationMCPod)

			// Verify bundle push status and compare bundle hash with previous V1 bundle hash
			testenv.VerifyClusterManagerBundlePush(deployment, testenvInstance, testenvInstance.GetName(), indexerReplicas, clusterManagerBundleHash)
			testenv.VerifyDeployerBundlePush(deployment, testenvInstance, testenvInstance.GetName(), shReplicas)

			// Verify apps are copied to location
			testenvInstance.Log.Info("Verify V2 apps are copied to correct location based on Pod KIND", "version", appVersion)
			testenv.VerifyAppsCopied(deployment, testenvInstance, testenvInstance.GetName(), allPodNames, appListV2, true, true)

			// Verify apps are not copied in /etc/apps/ on CM and on Deployer (therefore not installed on Deployer and on CM)
			testenvInstance.Log.Info("Verify V2 apps are NOT copied to /etc/apps on CM and Deployer", "version", appVersion)
			testenv.VerifyAppsCopied(deployment, testenvInstance, testenvInstance.GetName(), managerPodNames, appListV2, false, false)

			// Verify apps are updated on MC and C3(cluster-wide)
			testenvInstance.Log.Info("Verify V2 apps are updated on the MC and C3 pods", "version", appVersion)
			testenv.VerifyAppInstalled(deployment, testenvInstance, testenvInstance.GetName(), allPodNames, appListV2, true, "enabled", true, true)
		})
	})

	Context("Single Site Indexer Cluster with SHC (C3) with App Framework", func() {
		It("smoke, c3, appframework: can deploy a C3 SVA with App Framework enabled, install apps and downgrade them", func() {

			/* Test Steps
			   ################## SETUP ####################
			   * Upload newer versions of apps (V2) to S3
			   * Create 2 App Sources for MC (Monitoring Console) and C3 SVA (CM and SHC Deployer)
			   * Prepare and deploy MC CRD with app framework and wait for pod to be ready
			   * Prepare and deploy C3 CRD with app framework and wait for pods to be ready
			   ############### VERIFICATIONS ###############
			   * Verify bundle push is successful
			   * Verify apps are copied, installed on MC and also on SH and Indexers pods
			   ############## DOWNGRADE APPS ###############
			   * Upload older versions of apps (V1) on S3
			   * Wait for MC and C3 to be READY
			   ############### VERIFICATIONS ###############
			   * Verify bundle push is successful
			   * Verify apps are copied, installed and downgraded on MC and also on SH and Indexers pods
			*/

			// Upload newer version of apps to S3
			appVersion := "V2"
			s3TestDir = "c3appfw-" + testenv.RandomDNSName(4)
			appFileList := testenv.GetAppFileList(appListV2, 2)
			uploadedFiles, err := testenv.UploadFilesToS3(testS3Bucket, s3TestDir, appFileList, downloadDirV2)
			Expect(err).To(Succeed(), "Unable to upload apps to S3 test directory for C3")
			uploadedApps = append(uploadedApps, uploadedFiles...)
			s3TestDirMC := "c3appfw-mc-" + testenv.RandomDNSName(4)
			uploadedFiles, err = testenv.UploadFilesToS3(testS3Bucket, s3TestDirMC, appFileList, downloadDirV2)
			Expect(err).To(Succeed(), "Unable to upload apps to S3 test directory for MC")
			uploadedApps = append(uploadedApps, uploadedFiles...)

			// Create App framework Spec for MC
			volumeNameMC := "appframework-test-volume-mc-" + testenv.RandomDNSName(3)
			volumeSpecMC := []enterpriseApi.VolumeSpec{testenv.GenerateIndexVolumeSpec(volumeNameMC, testenv.GetS3Endpoint(), testenvInstance.GetIndexSecretName(), "aws", "s3")}
			appSourceDefaultSpecMC := enterpriseApi.AppSourceDefaultSpec{
				VolName: volumeNameMC,
				Scope:   enterpriseApi.ScopeLocal,
			}
			appSourceNameMC := "appframework-mc-" + testenv.RandomDNSName(3)
			appSourceSpecMC := []enterpriseApi.AppSourceSpec{testenv.GenerateAppSourceSpec(appSourceNameMC, s3TestDirMC, appSourceDefaultSpecMC)}
			appFrameworkSpecMC := enterpriseApi.AppFrameworkSpec{
				Defaults:             appSourceDefaultSpecMC,
				AppsRepoPollInterval: 60,
				VolList:              volumeSpecMC,
				AppSources:           appSourceSpecMC,
			}
			mcSpec := enterpriseApi.MonitoringConsoleSpec{
				CommonSplunkSpec: enterpriseApi.CommonSplunkSpec{
					Spec: splcommon.Spec{
						ImagePullPolicy: "IfNotPresent",
					},
					Volumes: []corev1.Volume{},
				},
				AppFrameworkConfig: appFrameworkSpecMC,
			}

			// Deploy MC CRD
			testenvInstance.Log.Info("Deploy Monitoring Console")
			mcName := deployment.GetName()
			mc, err := deployment.DeployMonitoringConsoleWithGivenSpec(testenvInstance.GetName(), mcName, mcSpec)
			Expect(err).To(Succeed(), "Unable to deploy Monitoring Console One instance")

			// Verify MC is Ready and stays in ready state
			testenv.VerifyMonitoringConsoleReady(deployment, deployment.GetName(), mc, testenvInstance)

			// Create App framework Spec for C3
			volumeName := "appframework-test-volume-" + testenv.RandomDNSName(3)
			volumeSpec := []enterpriseApi.VolumeSpec{testenv.GenerateIndexVolumeSpec(volumeName, testenv.GetS3Endpoint(), testenvInstance.GetIndexSecretName(), "aws", "s3")}
			appSourceDefaultSpec := enterpriseApi.AppSourceDefaultSpec{
				VolName: volumeName,
				Scope:   enterpriseApi.ScopeCluster,
			}
			appSourceName := "appframework" + testenv.RandomDNSName(3)
			appSourceSpec := []enterpriseApi.AppSourceSpec{testenv.GenerateAppSourceSpec(appSourceName, s3TestDir, appSourceDefaultSpec)}
			appFrameworkSpec := enterpriseApi.AppFrameworkSpec{
				Defaults:             appSourceDefaultSpec,
				AppsRepoPollInterval: 60,
				VolList:              volumeSpec,
				AppSources:           appSourceSpec,
			}

			// Deploy C3 CRD
			testenvInstance.Log.Info("Deploy Single Site Indexer Cluster with SHC")
			indexerReplicas := 3
			err = deployment.DeploySingleSiteClusterWithGivenAppFrameworkSpec(deployment.GetName(), indexerReplicas, true, appFrameworkSpec, 10, true)
			Expect(err).To(Succeed(), "Unable to deploy Single Site Indexer Cluster with App framework")

			// Ensure that the CM goes to Ready phase
			testenv.ClusterManagerReady(deployment, testenvInstance)

			// Ensure indexers go to Ready phase
			testenv.SingleSiteIndexersReady(deployment, testenvInstance)

			// Ensure SHC go to Ready phase
			testenv.SearchHeadClusterReady(deployment, testenvInstance)

			// Verify RF SF is met
			testenv.VerifyRFSFMet(deployment, testenvInstance)

<<<<<<< HEAD
			// Verify Apps are downloaded by init-container
			testenvInstance.Log.Info("Verify Apps are downloaded by init container for apps", "version", appVersion)
			testenv.VerifyAppsDownloadedOnContainer(deployment, testenvInstance, testenvInstance.GetName(), podNames, appFileList, initContDownloadLocation)

			// Verify Apps are copied to location
			testenvInstance.Log.Info("Verify Apps are copied to correct location based on Pod KIND for app", "version", appVersion)
			testenv.VerifyAppsCopied(deployment, testenvInstance, testenvInstance.GetName(), allPodNames, appListV2, true, true)

			// Verify apps are not copied in /etc/apps/ on CM and on Deployer (therefore not installed on Deployer and on CM)
			testenvInstance.Log.Info("Verify Apps are NOT copied to /etc/apps on CM and Deployer for app", "version", appVersion)
			testenv.VerifyAppsCopied(deployment, testenvInstance, testenvInstance.GetName(), masterPodNames, appListV2, false, false)

			// Verify Apps are updated
			testenvInstance.Log.Info("Verify Apps are installed on the pods by running Splunk CLI commands for app", "version", appVersion)
=======
			// Verify MC is ready and stays in ready state
			testenv.VerifyMonitoringConsoleReady(deployment, deployment.GetName(), mc, testenvInstance)

			// Verify apps are downloaded by init-container on CM, Deployer and MC
			initContDownloadLocation := "/init-apps/" + appSourceName
			initContDownloadLocationMCPod := "/init-apps/" + appSourceNameMC
			mcPodName := fmt.Sprintf(testenv.MonitoringConsolePod, mcName, 0)
			podNames := []string{fmt.Sprintf(testenv.ClusterManagerPod, deployment.GetName()), fmt.Sprintf(testenv.DeployerPod, deployment.GetName())}
			appFileList = testenv.GetAppFileList(appListV2, 2)
			testenvInstance.Log.Info("Verify apps are downloaded by init container for C3", "version", appVersion)
			testenv.VerifyAppsDownloadedByInitContainer(deployment, testenvInstance, testenvInstance.GetName(), podNames, appFileList, initContDownloadLocation)
			testenvInstance.Log.Info("Verify apps are downloaded by init container for MC", "POD", mcPodName, "version", appVersion)
			testenv.VerifyAppsDownloadedByInitContainer(deployment, testenvInstance, testenvInstance.GetName(), []string{mcPodName}, appFileList, initContDownloadLocationMCPod)

			// Get instance of current SHC CR with latest config
			shcName := deployment.GetName() + "-shc"
			shc := &enterpriseApi.SearchHeadCluster{}
			err = deployment.GetInstance(shcName, shc)
			shReplicas := int(shc.Spec.Replicas)
			Expect(err).To(Succeed(), "Failed to get instance of Search Head Cluster")

			// Verify bundle push status
			testenv.VerifyClusterManagerBundlePush(deployment, testenvInstance, testenvInstance.GetName(), indexerReplicas, "")
			testenv.VerifyDeployerBundlePush(deployment, testenvInstance, testenvInstance.GetName(), shReplicas)
			// Saving current V2 bundle hash for future comparison
			clusterManagerBundleHash := testenv.GetClusterManagerBundleHash(deployment)

			// Verify apps are copied to location
			allPodNames := testenv.DumpGetPods(testenvInstance.GetName())
			testenvInstance.Log.Info("Verify apps are copied to correct location based on Pod KIND for app", "version", appVersion)
			testenv.VerifyAppsCopied(deployment, testenvInstance, testenvInstance.GetName(), allPodNames, appListV2, true, true)

			// Verify apps are not copied in /etc/apps/ on CM and on Deployer (therefore not installed on Deployer and on CM)
			testenvInstance.Log.Info("Verify apps are NOT copied to /etc/apps on CM and Deployer for app", "version", appVersion, "App List", appFileList)
			managerPodNames := []string{fmt.Sprintf(testenv.ClusterManagerPod, deployment.GetName()), fmt.Sprintf(testenv.DeployerPod, deployment.GetName())}
			testenv.VerifyAppsCopied(deployment, testenvInstance, testenvInstance.GetName(), managerPodNames, appListV2, false, false)

			// Verify apps are installed on MC and C3(cluster-wide)
			testenvInstance.Log.Info("Verify apps are installed on the pods by running Splunk CLI commands for app", "version", appVersion)
>>>>>>> 79dd6ac0
			testenv.VerifyAppInstalled(deployment, testenvInstance, testenvInstance.GetName(), allPodNames, appListV2, true, "enabled", true, true)

			// Delete apps on S3
			testenvInstance.Log.Info("Delete apps on S3 for", "Version", appVersion)
			testenv.DeleteFilesOnS3(testS3Bucket, uploadedApps)
			uploadedApps = nil

			// Upload older version of apps (V1) to S3 for C3 and MC
			appVersion = "V1"
			appFileList = testenv.GetAppFileList(appListV1, 1)
			uploadedFiles, err = testenv.UploadFilesToS3(testS3Bucket, s3TestDir, appFileList, downloadDirV1)
			Expect(err).To(Succeed(), "Unable to upload apps to S3 test directory for C3")
			uploadedApps = append(uploadedApps, uploadedFiles...)
			uploadedFiles, err = testenv.UploadFilesToS3(testS3Bucket, s3TestDirMC, appFileList, downloadDirV1)
			Expect(err).To(Succeed(), "Unable to upload apps to S3 test directory for MC")
			uploadedApps = append(uploadedApps, uploadedFiles...)

			// Wait for the poll period for the apps to be downloaded
			time.Sleep(2 * time.Minute)

			// Ensure that the CM goes to Ready phase
			testenv.ClusterManagerReady(deployment, testenvInstance)

			// Ensure indexers go to Ready phase
			testenv.SingleSiteIndexersReady(deployment, testenvInstance)

			// Ensure SHC go to Ready phase
			testenv.SearchHeadClusterReady(deployment, testenvInstance)

			// Verify RF SF is met
			testenv.VerifyRFSFMet(deployment, testenvInstance)

			// Verify MC is ready and stays in ready state
			testenv.VerifyMonitoringConsoleReady(deployment, deployment.GetName(), mc, testenvInstance)

			// Verify apps are downloaded by init-container
			testenvInstance.Log.Info("Verify apps are downloaded by init container for C3 for apps", " version", appVersion)
			testenv.VerifyAppsDownloadedByInitContainer(deployment, testenvInstance, testenvInstance.GetName(), podNames, appFileList, initContDownloadLocation)
			testenvInstance.Log.Info("Verify apps are downloaded by init container for MC for apps", "POD", mcPodName, "version", appVersion)
			testenv.VerifyAppsDownloadedByInitContainer(deployment, testenvInstance, testenvInstance.GetName(), []string{mcPodName}, appFileList, initContDownloadLocationMCPod)

			// Verify bundle push status
			testenv.VerifyClusterManagerBundlePush(deployment, testenvInstance, testenvInstance.GetName(), indexerReplicas, clusterManagerBundleHash)
			testenv.VerifyDeployerBundlePush(deployment, testenvInstance, testenvInstance.GetName(), shReplicas)

			// Verify apps are copied to location
			testenvInstance.Log.Info("Verify apps are copied to correct location based on Pod KIND for app", " version", appVersion)
			testenv.VerifyAppsCopied(deployment, testenvInstance, testenvInstance.GetName(), allPodNames, appListV1, true, true)

			// Verify apps are not copied in /etc/apps/ on CM and on Deployer (therefore not installed on Deployer and on CM)
			testenvInstance.Log.Info("Verify apps are NOT copied to /etc/apps on CM and Deployer for app", " version", appVersion)
			testenv.VerifyAppsCopied(deployment, testenvInstance, testenvInstance.GetName(), managerPodNames, appListV1, false, false)

			// Verify apps are downgraded on C3 (cluster-wide)
			testenvInstance.Log.Info("Verify apps are downgraded on the pods by running Splunk CLI commands for app", " version", appVersion)
			testenv.VerifyAppInstalled(deployment, testenvInstance, testenvInstance.GetName(), allPodNames, appListV1, true, "enabled", false, true)
		})
	})

	Context("Single Site Indexer Cluster with SHC (C3) with App Framework", func() {
		It("smoke, c3, appframework: can deploy a C3 SVA with App Framework enabled, install apps,scale up IDXC and SHC, install app on new pods, scale down", func() {

			/* Test Steps
			   ################## SETUP ####################
			   * Upload apps on S3
			   * Create 2 App Sources for MC and C3 SVA (CM and SHC Deployer)
			   * Prepare and deploy MC CRD with app config and wait for pod to be ready
			   * Prepare and deploy C3 CRD with app config and wait for pods to be ready
			   ################## VERIFICATIONS #############
			   * Verify bundle push is successful
			   * Verify apps are copied, installed on MC AND SH,Indexers pods
			   ##########  SCALING UP ###########
			   * Scale up indexers and Search Heads
			   * Wait for MC and C3 to be ready
			   ############### VERIFICATION ##############
			   * Verify bundle push is sucessful
			   * Verify apps are copied and installed on new SH and Indexers pods
			   ############### SCALING DOWN ################
			   * Scale down indexers and Search Heads
			   * Wait for MC and C3 to be ready
			   ############### VERIFICATION ##############
			   * Verify bundle push is sucessful
			   * Verify apps are still copied and installed on all SH and Indexers pods
			*/

			// Upload apps to S3 for MC
			s3TestDirMC := "c3appfw-mc-" + testenv.RandomDNSName(4)
			appFileList := testenv.GetAppFileList(appListV1, 1)
			uploadedFiles, err := testenv.UploadFilesToS3(testS3Bucket, s3TestDirMC, appFileList, downloadDirV1)
			Expect(err).To(Succeed(), "Unable to upload apps to S3 test directory")
			uploadedApps = append(uploadedApps, uploadedFiles...)

			// Create App framework Spec for MC
			volumeNameMC := "appframework-test-volume-mc-" + testenv.RandomDNSName(3)
			volumeSpecMC := []enterpriseApi.VolumeSpec{testenv.GenerateIndexVolumeSpec(volumeNameMC, testenv.GetS3Endpoint(), testenvInstance.GetIndexSecretName(), "aws", "s3")}
			appSourceDefaultSpecMC := enterpriseApi.AppSourceDefaultSpec{
				VolName: volumeNameMC,
				Scope:   enterpriseApi.ScopeLocal,
			}
			appSourceNameMC := "appframework-mc-" + testenv.RandomDNSName(3)
			appSourceSpecMC := []enterpriseApi.AppSourceSpec{testenv.GenerateAppSourceSpec(appSourceNameMC, s3TestDirMC, appSourceDefaultSpecMC)}
			appFrameworkSpecMC := enterpriseApi.AppFrameworkSpec{
				Defaults:             appSourceDefaultSpecMC,
				AppsRepoPollInterval: 60,
				VolList:              volumeSpecMC,
				AppSources:           appSourceSpecMC,
			}
			mcSpec := enterpriseApi.MonitoringConsoleSpec{
				CommonSplunkSpec: enterpriseApi.CommonSplunkSpec{
					Spec: splcommon.Spec{
						ImagePullPolicy: "IfNotPresent",
					},
					Volumes: []corev1.Volume{},
				},
				AppFrameworkConfig: appFrameworkSpecMC,
			}

			// Deploy MC CRD
			testenvInstance.Log.Info("Deploy Monitoring Console")
			mcName := deployment.GetName()
			mc, err := deployment.DeployMonitoringConsoleWithGivenSpec(testenvInstance.GetName(), mcName, mcSpec)
			Expect(err).To(Succeed(), "Unable to deploy Monitoring Console instance")

			// Verify MC is Ready and stays in ready state
			testenv.VerifyMonitoringConsoleReady(deployment, deployment.GetName(), mc, testenvInstance)

			// Create App framework Spec for C3
			volumeName := "appframework-test-volume-" + testenv.RandomDNSName(3)
			volumeSpec := []enterpriseApi.VolumeSpec{testenv.GenerateIndexVolumeSpec(volumeName, testenv.GetS3Endpoint(), testenvInstance.GetIndexSecretName(), "aws", "s3")}
			appSourceDefaultSpec := enterpriseApi.AppSourceDefaultSpec{
				VolName: volumeName,
				Scope:   enterpriseApi.ScopeCluster,
			}
			appSourceName := "appframework" + testenv.RandomDNSName(3)
			appSourceSpec := []enterpriseApi.AppSourceSpec{testenv.GenerateAppSourceSpec(appSourceName, s3TestDir, appSourceDefaultSpec)}
			appFrameworkSpec := enterpriseApi.AppFrameworkSpec{
				Defaults:             appSourceDefaultSpec,
				AppsRepoPollInterval: 60,
				VolList:              volumeSpec,
				AppSources:           appSourceSpec,
			}

			// Deploy C3 CRD
			testenvInstance.Log.Info("Deploy Single Site Indexer Cluster")
			indexerReplicas := 3
			err = deployment.DeploySingleSiteClusterWithGivenAppFrameworkSpec(deployment.GetName(), indexerReplicas, true, appFrameworkSpec, 10, true)
			Expect(err).To(Succeed(), "Unable to deploy Single Site Indexer Cluster with App framework")

			// Ensure that the CM goes to Ready phase
			testenv.ClusterManagerReady(deployment, testenvInstance)

			// Ensure indexers go to Ready phase
			testenv.SingleSiteIndexersReady(deployment, testenvInstance)

			// Ensure search head cluster go to Ready phase
			testenv.SearchHeadClusterReady(deployment, testenvInstance)

			// Verify RF SF is met
			testenv.VerifyRFSFMet(deployment, testenvInstance)

			// Verify MC is Ready and stays in ready state
			testenv.VerifyMonitoringConsoleReady(deployment, deployment.GetName(), mc, testenvInstance)

			// Verify apps are downloaded by init-container on CM, Deployer and MC
			appVersion := "V1"
			initContDownloadLocation := "/init-apps/" + appSourceName
			initContDownloadLocationMCPod := "/init-apps/" + appSourceNameMC
			mcPodName := fmt.Sprintf(testenv.MonitoringConsolePod, mcName, 0)
			podNames := []string{fmt.Sprintf(testenv.ClusterManagerPod, deployment.GetName()), fmt.Sprintf(testenv.DeployerPod, deployment.GetName())}
			appFileList = testenv.GetAppFileList(appListV1, 1)
			testenvInstance.Log.Info("Verify apps are downloaded by init container for apps", "version", appVersion)
			testenv.VerifyAppsDownloadedByInitContainer(deployment, testenvInstance, testenvInstance.GetName(), podNames, appFileList, initContDownloadLocation)
			testenvInstance.Log.Info("Verify apps are downloaded by init container on MC for apps", "POD", mcPodName, "version", appVersion)
			testenv.VerifyAppsDownloadedByInitContainer(deployment, testenvInstance, testenvInstance.GetName(), []string{mcPodName}, appFileList, initContDownloadLocationMCPod)

			// Get instance of current SHC CR with latest config
			shcName := deployment.GetName() + "-shc"
			shc := &enterpriseApi.SearchHeadCluster{}
			err = deployment.GetInstance(shcName, shc)
			shReplicas := int(shc.Spec.Replicas)
			Expect(err).To(Succeed(), "Failed to get instance of Search Head Cluster")

			// Verify bundle push status
			testenv.VerifyClusterManagerBundlePush(deployment, testenvInstance, testenvInstance.GetName(), indexerReplicas, "")
			testenv.VerifyDeployerBundlePush(deployment, testenvInstance, testenvInstance.GetName(), shReplicas)

			// Verify apps are copied to correct location
			allPodNames := testenv.DumpGetPods(testenvInstance.GetName())
			testenvInstance.Log.Info("Verify apps are copied to correct location based on Pod KIND for app", "version", appVersion)
			testenv.VerifyAppsCopied(deployment, testenvInstance, testenvInstance.GetName(), allPodNames, appListV1, true, true)

			// Verify apps are not copied in /etc/apps/ on CM and on Deployer (therefore not installed on Deployer and on CM)
			testenvInstance.Log.Info("Verify apps are NOT copied to /etc/apps on CM and Deployer for app", "version", appVersion, "App List", appFileList)
			managerPodNames := []string{fmt.Sprintf(testenv.ClusterManagerPod, deployment.GetName()), fmt.Sprintf(testenv.DeployerPod, deployment.GetName())}
			testenv.VerifyAppsCopied(deployment, testenvInstance, testenvInstance.GetName(), managerPodNames, appListV1, false, false)

			// Verify apps are installed on MC and C3(cluster-wide)
			testenvInstance.Log.Info("Verify apps are installed on the pods by running Splunk CLI commands for app", "version", appVersion)
			testenv.VerifyAppInstalled(deployment, testenvInstance, testenvInstance.GetName(), allPodNames, appListV1, true, "enabled", true, true)

			// Get instance of current SHC CR with latest config
			shcName = deployment.GetName() + "-shc"
			shc = &enterpriseApi.SearchHeadCluster{}
			err = deployment.GetInstance(shcName, shc)
			Expect(err).To(Succeed(), "Failed to get instance of Search Head Cluster")

			// Scale up SHC
			defaultSHReplicas := shc.Spec.Replicas
			scaledSHReplicas := defaultSHReplicas + 1
			testenvInstance.Log.Info("Scaling up Search Head Cluster", "Current Replicas", defaultSHReplicas, "New Replicas", scaledSHReplicas)

			// Update Replicas of SHC
			err = deployment.GetInstance(shcName, shc)
			Expect(err).To(Succeed(), "Failed to get instance of Search Head Cluster")
			shc.Spec.Replicas = int32(scaledSHReplicas)
			err = deployment.UpdateCR(shc)
			Expect(err).To(Succeed(), "Failed to scale Search Head Cluster")

			// Ensure SHC scales up and go to ScalingUp phase
			testenv.VerifySearchHeadClusterPhase(deployment, testenvInstance, splcommon.PhaseScalingUp)

			// Get instance of current Indexer CR with latest config
			idxcName := deployment.GetName() + "-idxc"
			idxc := &enterpriseApi.IndexerCluster{}
			err = deployment.GetInstance(idxcName, idxc)
			Expect(err).To(Succeed(), "Failed to get instance of Indexer Cluster")
			defaultIndexerReplicas := idxc.Spec.Replicas
			scaledIndexerReplicas := defaultIndexerReplicas + 1
			testenvInstance.Log.Info("Scaling up Indexer Cluster", "Current Replicas", defaultIndexerReplicas, "New Replicas", scaledIndexerReplicas)

			// Update Replicas of Indexer Cluster
			idxc.Spec.Replicas = int32(scaledIndexerReplicas)
			err = deployment.UpdateCR(idxc)
			Expect(err).To(Succeed(), "Failed to scale Indxer Cluster")

			// Ensure Indexer cluster scales up and go to ScalingUp phase
			testenv.VerifyIndexerClusterPhase(deployment, testenvInstance, splcommon.PhaseScalingUp, idxcName)

			// Ensure Indexer cluster go to Ready phase
			testenv.SingleSiteIndexersReady(deployment, testenvInstance)

			// Verify New Indexer On Cluster Manager
			indexerName := fmt.Sprintf(testenv.IndexerPod, deployment.GetName(), scaledIndexerReplicas-1)
			testenvInstance.Log.Info("Checking for New Indexer On Cluster Manager", "Indexer Name", indexerName)
			Expect(testenv.CheckIndexerOnCM(deployment, indexerName)).To(Equal(true))

			// Ensure SHC go to Ready phase
			testenv.SearchHeadClusterReady(deployment, testenvInstance)

			// Verify MC is Ready and stays in ready state
			testenv.VerifyMonitoringConsoleReady(deployment, deployment.GetName(), mc, testenvInstance)

			// Verify RF SF is met
			testenv.VerifyRFSFMet(deployment, testenvInstance)

			// Verify bundle push status. Bundle hash not compared as scaleup does not involve new config
			testenv.VerifyClusterManagerBundlePush(deployment, testenvInstance, testenvInstance.GetName(), int(scaledIndexerReplicas), "")
			testenv.VerifyDeployerBundlePush(deployment, testenvInstance, testenvInstance.GetName(), int(scaledSHReplicas))

			// Verify apps are copied to location
			allPodNames = testenv.DumpGetPods(testenvInstance.GetName())
<<<<<<< HEAD
			testenvInstance.Log.Info("Verify Apps are copied to correct location based on Pod KIND for app", "version", appVersion)
			testenv.VerifyAppsCopied(deployment, testenvInstance, testenvInstance.GetName(), allPodNames, appListV2, true, true)

			// Verify apps are not copied in /etc/apps/ on CM and on Deployer (therefore not installed on Deployer and on CM)
			testenvInstance.Log.Info("Verify Apps are NOT copied to /etc/apps on CM and Deployer for app", "version", appVersion)
			testenv.VerifyAppsCopied(deployment, testenvInstance, testenvInstance.GetName(), masterPodNames, appListV2, false, false)

			// Verify Apps install status and version
			testenvInstance.Log.Info("Verify Apps are installed on the pods by running Splunk CLI commands for app", "version", appVersion)
			testenv.VerifyAppInstalled(deployment, testenvInstance, testenvInstance.GetName(), allPodNames, appListV2, true, "enabled", true, true)
=======
			testenvInstance.Log.Info("Verify apps are copied to correct location based on Pod KIND for app", "version", appVersion)
			testenv.VerifyAppsCopied(deployment, testenvInstance, testenvInstance.GetName(), allPodNames, appListV1, true, true)

			// Verify apps are not copied in /etc/apps/ on CM and on Deployer (therefore not installed on Deployer and on CM)
			testenvInstance.Log.Info("Verify apps are NOT copied to /etc/apps on CM and Deployer for app", "version", appVersion)
			testenv.VerifyAppsCopied(deployment, testenvInstance, testenvInstance.GetName(), managerPodNames, appListV1, false, false)

			// Verify apps are installed cluster-wide
			testenvInstance.Log.Info("Verify apps are installed on the pods by running Splunk CLI commands for app", "version", appVersion)
			testenv.VerifyAppInstalled(deployment, testenvInstance, testenvInstance.GetName(), allPodNames, appListV1, true, "enabled", true, true)

			// Get instance of current SHC CR with latest config
			shc = &enterpriseApi.SearchHeadCluster{}
			err = deployment.GetInstance(shcName, shc)
			Expect(err).To(Succeed(), "Failed to get instance of Search Head Cluster")

			// Scale down SHC
			defaultSHReplicas = shc.Spec.Replicas
			scaledSHReplicas = defaultSHReplicas - 1
			testenvInstance.Log.Info("Scaling down Search Head Cluster", "Current Replicas", defaultSHReplicas, "New Replicas", scaledSHReplicas)

			// Update Replicas of SHC
			shc.Spec.Replicas = int32(scaledSHReplicas)
			err = deployment.UpdateCR(shc)
			Expect(err).To(Succeed(), "Failed to scale down Search Head Cluster")

			// Ensure SHC scales down and go to ScalingDown phase
			testenv.VerifySearchHeadClusterPhase(deployment, testenvInstance, splcommon.PhaseScalingDown)

			// Get instance of current Indexer CR with latest config
			err = deployment.GetInstance(idxcName, idxc)
			Expect(err).To(Succeed(), "Failed to get instance of Indexer Cluster")
			//defaultIndexerReplicas = idxc.Spec.Replicas
			scaledIndexerReplicas = defaultIndexerReplicas - 1
			testenvInstance.Log.Info("Scaling down Indexer Cluster", "Current Replicas", defaultIndexerReplicas, "New Replicas", scaledIndexerReplicas)

			// Update Replicas of Indexer Cluster
			idxc.Spec.Replicas = int32(scaledIndexerReplicas)
			err = deployment.UpdateCR(idxc)
			Expect(err).To(Succeed(), "Failed to Scale down Indexer Cluster")

			// Ensure Indexer cluster scales down and go to ScalingDown phase
			testenv.VerifyIndexerClusterPhase(deployment, testenvInstance, splcommon.PhaseScalingDown, idxcName)

			// Ensure Indexer cluster go to Ready phase
			testenv.SingleSiteIndexersReady(deployment, testenvInstance)

			// Ensure SHC go to Ready phase
			testenv.SearchHeadClusterReady(deployment, testenvInstance)

			// Verify RF SF is met
			testenv.VerifyRFSFMet(deployment, testenvInstance)

			// Verify MC is Ready and stays in ready state
			testenv.VerifyMonitoringConsoleReady(deployment, deployment.GetName(), mc, testenvInstance)

			// Verify bundle push status
			testenv.VerifyClusterManagerBundlePush(deployment, testenvInstance, testenvInstance.GetName(), int(scaledIndexerReplicas), "")
			testenv.VerifyDeployerBundlePush(deployment, testenvInstance, testenvInstance.GetName(), int(scaledSHReplicas))

			// Verify apps are copied to correct location
			allPodNames = testenv.DumpGetPods(testenvInstance.GetName())
			testenvInstance.Log.Info("Verify apps are copied to correct location based on Pod KIND after scaling down of indexers and SH", "version", appVersion)
			testenv.VerifyAppsCopied(deployment, testenvInstance, testenvInstance.GetName(), allPodNames, appListV1, true, true)

			// Verify apps are not copied in /etc/apps/ on CM and on Deployer (therefore not installed on Deployer and on CM)
			testenvInstance.Log.Info("Verify apps are NOT copied to /etc/apps on CM and Deployer after scaling down of indexers and SH", "version", appVersion)
			testenv.VerifyAppsCopied(deployment, testenvInstance, testenvInstance.GetName(), managerPodNames, appListV1, false, false)

			// Verify apps are installed cluster-wide
			testenvInstance.Log.Info("Verify apps are installed on the pods by running Splunk CLI commands after scaling down of indexers and SH", "version", appVersion)
			testenv.VerifyAppInstalled(deployment, testenvInstance, testenvInstance.GetName(), allPodNames, appListV1, true, "enabled", false, true)
>>>>>>> 79dd6ac0

			// Delete apps on S3 for new Apps
			testenv.DeleteFilesOnS3(testS3Bucket, uploadedApps)
			uploadedApps = nil
			testenvInstance.Log.Info("Testing downgrade scenario")

			// Upload new Versioned Apps to S3
			appFileList = testenv.GetAppFileList(appListV1, 1)
			appVersion = "V1"
			uploadedFiles, err = testenv.UploadFilesToS3(testS3Bucket, s3TestDir, appFileList, downloadDirV1)
			Expect(err).To(Succeed(), "Unable to upload apps to S3 test directory")
			uploadedApps = append(uploadedApps, uploadedFiles...)

			// Wait for the poll period for the apps to be downloaded
			time.Sleep(2 * time.Minute)

			// Ensure that the cluster-manager goes to Ready phase
			testenv.ClusterMasterReady(deployment, testenvInstance)

			// Ensure indexers go to Ready phase
			testenv.SingleSiteIndexersReady(deployment, testenvInstance)

			// Ensure search head cluster go to Ready phase
			testenv.SearchHeadClusterReady(deployment, testenvInstance)

			// Verify MC Pod is Ready
			testenv.MCPodReady(testenvInstance.GetName(), deployment)

			// Verify RF SF is met
			testenv.VerifyRFSFMet(deployment, testenvInstance)

			// Verify Apps are downloaded by init-container
			testenvInstance.Log.Info("Verify Apps are downloaded by init container for apps", " version", appVersion)
			testenv.VerifyAppsDownloadedOnContainer(deployment, testenvInstance, testenvInstance.GetName(), podNames, appFileList, initContDownloadLocation)

			// Verify Apps are copied to location
			testenvInstance.Log.Info("Verify Apps are copied to correct location based on Pod KIND for app", " version", appVersion)
			testenv.VerifyAppsCopied(deployment, testenvInstance, testenvInstance.GetName(), allPodNames, appListV1, true, true)

			// Verify apps are not copied in /etc/apps/ on CM and on Deployer (therefore not installed on Deployer and on CM)
			testenvInstance.Log.Info("Verify Apps are NOT copied to /etc/apps on CM and Deployer for app", " version", appVersion)
			testenv.VerifyAppsCopied(deployment, testenvInstance, testenvInstance.GetName(), masterPodNames, appListV1, false, false)

			// Verify Apps are updated
			testenvInstance.Log.Info("Verify Apps are installed on the pods by running Splunk CLI commands for app", " version", appVersion)
			testenv.VerifyAppInstalled(deployment, testenvInstance, testenvInstance.GetName(), allPodNames, appListV1, true, "enabled", false, true)

			// Delete apps on S3 for new Apps
			testenvInstance.Log.Info("Delete Apps on S3 for Version", appVersion)
			testenv.DeleteFilesOnS3(testS3Bucket, uploadedApps)
			uploadedApps = nil

			// New List of apps: 1 new app to install, 2 apps to update, 1 app unchanged, 1 app removed from list
			customAppList := []string{appListV1[0], appListV2[2], appListV2[3], appListV2[4]}
			appFileListV1 := testenv.GetAppFileList(appListV1, 1)
			appFileListV2 := testenv.GetAppFileList(appListV2, 2)

			customAppFileList := []string{appFileListV1[0], appFileListV2[2], appFileListV2[3], appFileListV2[4]}
			customAppFileListV1 := []string{appFileListV1[0]}
			customAppFileListV2 := []string{appFileListV2[2], appFileListV2[3], appFileListV2[4]}

			uploadedFiles, err = testenv.UploadFilesToS3(testS3Bucket, s3TestDir, customAppFileListV1, downloadDirV1)
			Expect(err).To(Succeed(), "Unable to upload apps to S3 test directory")
			uploadedApps = append(uploadedApps, uploadedFiles...)

			uploadedFiles, err = testenv.UploadFilesToS3(testS3Bucket, s3TestDir, customAppFileListV2, downloadDirV2)
			Expect(err).To(Succeed(), "Unable to upload apps to S3 test directory")
			uploadedApps = append(uploadedApps, uploadedFiles...)

			// Wait for the poll period for the apps to be downloaded
			time.Sleep(2 * time.Minute)

			// Ensure that the cluster-master goes to Ready phase
			testenv.ClusterMasterReady(deployment, testenvInstance)

			// Ensure indexers go to Ready phase
			testenv.SingleSiteIndexersReady(deployment, testenvInstance)

			// Ensure search head cluster go to Ready phase
			testenv.SearchHeadClusterReady(deployment, testenvInstance)

			// Verify MC Pod is Ready
			testenv.MCPodReady(testenvInstance.GetName(), deployment)

			// Verify RF SF is met
			testenv.VerifyRFSFMet(deployment, testenvInstance)

			// Verify Apps are downloaded by init-container
			testenvInstance.Log.Info("Verify Apps are downloaded by init container for apps version", appVersion)
			testenv.VerifyAppsDownloadedOnContainer(deployment, testenvInstance, testenvInstance.GetName(), masterPodNames, customAppFileList, initContDownloadLocation)

			// Verify Apps are copied to location
			testenvInstance.Log.Info("Verify Apps are copied to correct location based on Pod KIND for app version", appVersion)
			testenv.VerifyAppsCopied(deployment, testenvInstance, testenvInstance.GetName(), allPodNames, customAppList, true, true)

			// Verify apps are not copied in /etc/apps/ on CM and on Deployer (therefore not installed on Deployer and on CM)
			testenvInstance.Log.Info("Verify Apps are NOT copied to /etc/apps on CM and Deployer for app version", appVersion)
			testenv.VerifyAppsCopied(deployment, testenvInstance, testenvInstance.GetName(), masterPodNames, customAppList, false, false)

			// Verify app with unchanged version is installed
			unchangedApp := []string{appListV1[0]}
			testenv.VerifyAppInstalled(deployment, testenvInstance, testenvInstance.GetName(), allPodNames, unchangedApp, true, "enabled", false, true)

			// Verify apps with updated version are installed
			changedApps := []string{appListV2[2], appListV2[3], appListV2[4]}
			testenv.VerifyAppInstalled(deployment, testenvInstance, testenvInstance.GetName(), allPodNames, changedApps, true, "enabled", true, true)

		})
	})

	Context("Clustered deployment (C3 - clustered indexer, search head cluster)", func() {
		It("smoke, c3, appframework: can deploy a C3 SVA and have apps installed locally on CM and SHC Deployer", func() {

			/* Test Steps
			   ################## SETUP ####################
			   * Create App Source with local scope for C3 SVA (CM and SHC Deployer)
			   * Prepare and deploy C3 CRD with app framework and wait for pods to be ready
			   ################## VERIFICATION #############
			   * Verify apps are installed locally on CM and Deployer
			   ############### UPGRADE APPS ################
			   * Upgrade apps in app sources
			   * Wait for pods to be ready
			   ############### VERIFICATIONS ###############
			   * Verify bundle push is successful
			   * Verify apps are copied, installed and upgraded on CM and Deployer
			*/

			// Upload V1 apps to S3
			s3TestDir = "c3appfw-" + testenv.RandomDNSName(4)
			appFileList := testenv.GetAppFileList(appListV1, 1)
			uploadedFiles, err := testenv.UploadFilesToS3(testS3Bucket, s3TestDir, appFileList, downloadDirV1)
			Expect(err).To(Succeed(), "Unable to upload apps to S3 test directory")
			uploadedApps = append(uploadedApps, uploadedFiles...)

			// Create App framework Spec
			// volumeSpec: Volume name, Endpoint, Path and SecretRef

			volumeName := "appframework-test-volume-" + testenv.RandomDNSName(3)
			volumeSpec := []enterpriseApi.VolumeSpec{testenv.GenerateIndexVolumeSpec(volumeName, testenv.GetS3Endpoint(), testenvInstance.GetIndexSecretName(), "aws", "s3")}
			appSourceDefaultSpec := enterpriseApi.AppSourceDefaultSpec{
				VolName: volumeName,
				Scope:   enterpriseApi.ScopeLocal,
			}
			appSourceName := "appframework-" + testenv.RandomDNSName(3)
			appSourceSpec := []enterpriseApi.AppSourceSpec{testenv.GenerateAppSourceSpec(appSourceName, s3TestDir, appSourceDefaultSpec)}
			appFrameworkSpec := enterpriseApi.AppFrameworkSpec{
				Defaults:             appSourceDefaultSpec,
				AppsRepoPollInterval: 60,
				VolList:              volumeSpec,
				AppSources:           appSourceSpec,
			}

			// Deploy C3 CRD
			indexerReplicas := 3
			testenvInstance.Log.Info("Deploy Single Site Indexer Cluster")
			err = deployment.DeploySingleSiteClusterWithGivenAppFrameworkSpec(deployment.GetName(), indexerReplicas, true, appFrameworkSpec, 10, false)
			Expect(err).To(Succeed(), "Unable to deploy Single Site Indexer Cluster with App framework")

			// Ensure that the CM goes to Ready phase
			testenv.ClusterManagerReady(deployment, testenvInstance)

			// Ensure Indexers go to Ready phase
			testenv.SingleSiteIndexersReady(deployment, testenvInstance)

			// Ensure SHC go to Ready phase
			testenv.SearchHeadClusterReady(deployment, testenvInstance)

			// Verify RF SF is met
			testenv.VerifyRFSFMet(deployment, testenvInstance)

			// Verify apps are downloaded by init-container
			initContDownloadLocation := "/init-apps/" + appSourceName
			podNames := []string{fmt.Sprintf(testenv.ClusterManagerPod, deployment.GetName()), fmt.Sprintf(testenv.DeployerPod, deployment.GetName())}
			appVersion := "V1"
<<<<<<< HEAD
			testenvInstance.Log.Info("Verify Apps are downloaded by init container for apps", "version", appVersion, "App List", appFileList)
			testenv.VerifyAppsDownloadedOnContainer(deployment, testenvInstance, testenvInstance.GetName(), podNames, appFileList, initContDownloadLocation)

			// Verify apps are copied at the correct location on CM and on Deployer (/etc/apps/)
			testenvInstance.Log.Info("Verify Apps are copied to correct location on CM and on Deployer (/etc/apps/) for app", "version", appVersion)
			testenv.VerifyAppsCopied(deployment, testenvInstance, testenvInstance.GetName(), podNames, appListV1, true, false)

			// Verify apps are installed locally on CM and on SHC Deployer
			testenvInstance.Log.Info("Verify Apps are installed Locally on CM and Deployer by running Splunk CLI commands for app", "version", appVersion)
			testenv.VerifyAppInstalled(deployment, testenvInstance, testenvInstance.GetName(), podNames, appListV1, false, "enabled", false, false)

			// Verify apps are not copied in /etc/master-apps/ on CM and /etc/shcluster/ on Deployer (therefore not installed on peers and on SH)
			testenvInstance.Log.Info("Verify Apps are NOT copied to /etc/master-apps/ on CM and /etc/shcluster/ on Deployer for app", "version", appVersion, "App List", appFileList)
			testenv.VerifyAppsCopied(deployment, testenvInstance, testenvInstance.GetName(), podNames, appListV1, false, true)

			//Delete apps on S3 for new Apps
			testenvInstance.Log.Info("Delete Apps on S3 for", "Version", appVersion)
=======
			testenvInstance.Log.Info("Verify apps are downloaded by init container", "version", appVersion, "App List", appFileList)
			testenv.VerifyAppsDownloadedByInitContainer(deployment, testenvInstance, testenvInstance.GetName(), podNames, appFileList, initContDownloadLocation)

			// Verify apps are copied at the correct location on CM and on Deployer (/etc/apps/)
			testenvInstance.Log.Info("Verify apps are copied to correct location on CM and on Deployer (/etc/apps/)", "version", appVersion)
			testenv.VerifyAppsCopied(deployment, testenvInstance, testenvInstance.GetName(), podNames, appListV1, true, false)

			// Verify apps are installed locally on CM and on SHC Deployer
			testenvInstance.Log.Info("Verify apps are installed locally on CM and Deployer by running Splunk CLI commands for app", "version", appVersion)
			testenv.VerifyAppInstalled(deployment, testenvInstance, testenvInstance.GetName(), podNames, appListV1, false, "enabled", false, false)

			// Verify apps are not copied in the apps folder on CM and /etc/shcluster/ on Deployer (therefore not installed on peers and on SH)
			testenvInstance.Log.Info("Verify apps are NOT copied to "+splcommon.ManagerAppsLoc+" on CM and "+splcommon.SHCluster+" on Deployer for app", "version", appVersion, "App List", appFileList)
			testenv.VerifyAppsCopied(deployment, testenvInstance, testenvInstance.GetName(), podNames, appListV1, false, true)

			// Delete apps on S3
			testenvInstance.Log.Info("Delete apps on S3 for", "Version", appVersion)
>>>>>>> 79dd6ac0
			testenv.DeleteFilesOnS3(testS3Bucket, uploadedApps)
			uploadedApps = nil
			testenvInstance.Log.Info("Testing upgrade scenario")

			// Upload newer version of apps (V2) to S3
			appVersion = "V2"
			testenvInstance.Log.Info("Uploading apps S3 for", "version", appVersion)
			appFileList = testenv.GetAppFileList(appListV2, 2)
			uploadedFiles, err = testenv.UploadFilesToS3(testS3Bucket, s3TestDir, appFileList, downloadDirV2)
			Expect(err).To(Succeed(), "Unable to upload apps to S3 test directory")
			uploadedApps = append(uploadedApps, uploadedFiles...)

			// Wait for the poll period for the apps to be downloaded
			time.Sleep(2 * time.Minute)

			// Ensure that the CM goes to Ready phase
			testenv.ClusterManagerReady(deployment, testenvInstance)

			// Ensure Indexers go to Ready phase
			testenv.SingleSiteIndexersReady(deployment, testenvInstance)

			// Ensure SHC go to Ready phase
			testenv.SearchHeadClusterReady(deployment, testenvInstance)

			// Verify RF SF is met
			testenv.VerifyRFSFMet(deployment, testenvInstance)

<<<<<<< HEAD
			// Verify Apps are downloaded by init-container
			testenvInstance.Log.Info("Verify Apps are downloaded by init container for apps", "version", appVersion)
			testenv.VerifyAppsDownloadedOnContainer(deployment, testenvInstance, testenvInstance.GetName(), podNames, appFileList, initContDownloadLocation)

			// Verify apps are copied at the correct location on CM and on Deployer (/etc/apps/)
			testenvInstance.Log.Info("Verify Apps are copied to correct location on CM and on Deployer (/etc/apps/) for app", "version", appVersion)
			testenv.VerifyAppsCopied(deployment, testenvInstance, testenvInstance.GetName(), podNames, appListV2, true, false)

			// Verify apps are installed locally on CM and on SHC Deployer
			testenvInstance.Log.Info("Verify Apps are installed Locally on CM and Deployer by running Splunk CLI commands for app", "version", appVersion)
			testenv.VerifyAppInstalled(deployment, testenvInstance, testenvInstance.GetName(), podNames, appListV2, true, "enabled", true, false)

			// Verify apps are not copied in /etc/master-apps/ on CM and /etc/shcluster/ on Deployer (therefore not installed on peers and on SH)
			testenvInstance.Log.Info("Verify Apps are NOT copied to /etc/master-apps/ on CM and /etc/shcluster/ on Deployer for app", "version", appVersion, "App List", appFileList)
=======
			// Verify apps are downloaded by init-container
			testenvInstance.Log.Info("Verify apps are downloaded by init container for apps", "version", appVersion)
			testenv.VerifyAppsDownloadedByInitContainer(deployment, testenvInstance, testenvInstance.GetName(), podNames, appFileList, initContDownloadLocation)

			// Verify apps are copied at the correct location on CM and on Deployer (/etc/apps/)
			testenvInstance.Log.Info("Verify apps are copied to correct location on CM and on Deployer (/etc/apps/) for app", "version", appVersion)
			testenv.VerifyAppsCopied(deployment, testenvInstance, testenvInstance.GetName(), podNames, appListV2, true, false)

			// Verify apps are installed locally on CM and on SHC Deployer
			testenvInstance.Log.Info("Verify apps are installed Locally on CM and Deployer by running Splunk CLI commands for app", "version", appVersion)
			testenv.VerifyAppInstalled(deployment, testenvInstance, testenvInstance.GetName(), podNames, appListV2, true, "enabled", true, false)

			// Verify apps are not copied in the apps folder on CM and /etc/shcluster/ on Deployer (therefore not installed on peers and on SH)
			testenvInstance.Log.Info("Verify apps are NOT copied to "+splcommon.ManagerAppsLoc+" on CM and "+splcommon.SHCluster+" on Deployer for app", "version", appVersion, "App List", appFileList)
>>>>>>> 79dd6ac0
			testenv.VerifyAppsCopied(deployment, testenvInstance, testenvInstance.GetName(), podNames, appListV2, false, true)
		})
	})

	Context("Clustered deployment (C3 - clustered indexer, search head cluster)", func() {
		It("integration, c3, appframework: can deploy a C3 SVA and have ES app installed on SHC", func() {

<<<<<<< HEAD
			// Delete apps on S3 for new Apps
			testenvInstance.Log.Info("Delete existing apps on S3 before starting upload of ES App")
			testenv.DeleteFilesOnS3(testS3Bucket, uploadedApps)
			uploadedApps = nil
=======
			/* Test Steps
			   ################## SETUP ####################
			   * Upload ES app to S3
			   * Create App Source with 'ScopeClusterWithPreConfig' scope for C3 SVA
			   * Prepare and deploy C3 CRD with app framework and wait for pods to be ready
			   ################## VERIFICATION #############
			   * Verify ES app is installed on Deployer and on Search Heads
			*/

			// Create local directory for file download
			s3TestDir = "c3appfw-" + testenv.RandomDNSName(4)
>>>>>>> 79dd6ac0

			// Upload ES app to S3
			esApp := []string{"SplunkEnterpriseSecuritySuite"}
			appFileList := testenv.GetAppFileList(esApp, 1)

			// Download ES app from S3
			err := testenv.DownloadFilesFromS3(testDataS3Bucket, s3AppDirV1, downloadDirV1, appFileList)
			Expect(err).To(Succeed(), "Unable to download ES app file")

			// Upload ES app to S3
			uploadedFiles, err := testenv.UploadFilesToS3(testS3Bucket, s3TestDir, appFileList, downloadDirV1)
			Expect(err).To(Succeed(), "Unable to upload ES app to S3 test directory")
			uploadedApps = append(uploadedApps, uploadedFiles...)

			// Create App framework Spec
			volumeName := "appframework-test-volume-" + testenv.RandomDNSName(3)
			volumeSpec := []enterpriseApi.VolumeSpec{testenv.GenerateIndexVolumeSpec(volumeName, testenv.GetS3Endpoint(), testenvInstance.GetIndexSecretName(), "aws", "s3")}

			appSourceDefaultSpec := enterpriseApi.AppSourceDefaultSpec{
				VolName: volumeName,
				Scope:   enterpriseApi.ScopeClusterWithPreConfig,
			}
			appSourceName := "appframework-" + testenv.RandomDNSName(3)
			appSourceSpec := []enterpriseApi.AppSourceSpec{testenv.GenerateAppSourceSpec(appSourceName, s3TestDir, appSourceDefaultSpec)}
			appFrameworkSpec := enterpriseApi.AppFrameworkSpec{
				Defaults:             appSourceDefaultSpec,
				AppsRepoPollInterval: 60,
				VolList:              volumeSpec,
				AppSources:           appSourceSpec,
			}

			// Deploy C3 SVA
			// Deploy the Cluster manager
			testenvInstance.Log.Info("Deploy Cluster manager in single site configuration")
			_, err = deployment.DeployClusterMaster(deployment.GetName(), "", "", "")
			Expect(err).To(Succeed(), "Unable to deploy Cluster Manager")

			// Deploy the Indexer cluster
			testenvInstance.Log.Info("Deploy Indexer Cluster in single site configuration")
			indexerReplicas := 3
			_, err = deployment.DeployIndexerCluster(deployment.GetName()+"-idxc", deployment.GetName(), indexerReplicas, deployment.GetName(), "")
			Expect(err).To(Succeed(), "Unable to deploy Single Site Indexer Cluster")

			// Deploy the SHC
			shSpec := enterpriseApi.SearchHeadClusterSpec{
				CommonSplunkSpec: enterpriseApi.CommonSplunkSpec{
					Spec: splcommon.Spec{
						ImagePullPolicy: "Always",
					},
					ExtraEnv: []corev1.EnvVar{
						{
							Name:  "SPLUNK_ES_SSL_ENABLEMENT",
							Value: "ignore"},
					},
					Volumes: []corev1.Volume{},
					ClusterMasterRef: corev1.ObjectReference{
						Name: deployment.GetName(),
					},
				},
				Replicas:           3,
				AppFrameworkConfig: appFrameworkSpec,
			}
			_, err = deployment.DeploySearchHeadClusterWithGivenSpec(deployment.GetName()+"-shc", shSpec)
			Expect(err).To(Succeed(), "Unable to deploy SHC with App framework")

			// Ensure that the CM goes to Ready phase
			testenv.ClusterManagerReady(deployment, testenvInstance)

			// Ensure Indexers go to Ready phase
			testenv.SingleSiteIndexersReady(deployment, testenvInstance)

			// Ensure SHC go to Ready phase
			testenv.SearchHeadClusterReady(deployment, testenvInstance)

			// Verify RF SF is met
			testenv.VerifyRFSFMet(deployment, testenvInstance)

<<<<<<< HEAD
			// Verify Apps are downloaded by init-container
=======
			// Verify ES is downloaded by init-container
>>>>>>> 79dd6ac0
			testenvInstance.Log.Info("Verfiy ES app is downloaded by init container on deployer pod")
			initContDownloadLocation := "/init-apps/" + appSourceName
			deployerPod := []string{fmt.Sprintf(testenv.DeployerPod, deployment.GetName())}
			testenv.VerifyAppsDownloadedOnContainer(deployment, testenvInstance, testenvInstance.GetName(), deployerPod, appFileList, initContDownloadLocation)

			// Verify ES app is installed locally on SHC Deployer
			testenvInstance.Log.Info("Verfiy ES app is installed locally on deployer pod")
			testenv.VerifyAppInstalled(deployment, testenvInstance, testenvInstance.GetName(), deployerPod, esApp, true, "disabled", false, false)

			// Verify bundle push status
			testenv.VerifyDeployerBundlePush(deployment, testenvInstance, testenvInstance.GetName(), int(shSpec.Replicas))

			// Verify apps are installed on SHs
			testenvInstance.Log.Info("Verfiy ES app is installed on Search Heads")
			podNames := []string{}
			for i := 0; i < int(shSpec.Replicas); i++ {
				sh := fmt.Sprintf(testenv.SearchHeadPod, deployment.GetName(), i)
				podNames = append(podNames, string(sh))
			}
			testenv.VerifyAppInstalled(deployment, testenvInstance, testenvInstance.GetName(), podNames, esApp, true, "enabled", false, true)
		})
	})

	Context("Clustered deployment (C3 - clustered indexer, search head cluster)", func() {
<<<<<<< HEAD
		It("c3, integration, appframework: can deploy a C3 SVA with apps installed locally on CM and SHC Deployer, and cluster-wide on Peers and SHs", func() {

			// Delete apps on S3 for new Apps to split them across both cluster and local
			testenv.DeleteFilesOnS3(testS3Bucket, uploadedApps)
			uploadedApps = nil

			// Split Applist into 2 list for local and cluster install
			appListLocal := appListV1[len(appListV1)/2:]
			appListCluster := appListV1[:len(appListV1)/2]

			// Upload appListLocal to bucket 1 on S3
=======
		It("c3, integration, appframework: can deploy a C3 SVA with apps installed locally on CM and Deployer, cluster-wide on Peers and SHs, then upgrade them", func() {

			/* Test Steps
			   ################## SETUP ####################
			   * Create App framework spec with app sources having both local and cluster scopes for C3 SVA
			   * Prepare and deploy C3 CRD and wait for pods to be ready
			   ################## VERIFICATION #############
			   * Verify apps with local scope are installed locally on Cluster manager and SHC deployer
			   * Verify apps with cluster scope are installed cluster-wide on indexers and Search Heads
			   ############### UPGRADE APPS ################
			   * Upload newer versions of apps (V2) on S3
			   * Wait for pods to be ready
			   ############### VERIFICATION ################
			   * Verify bundle push is successful
			   * Verify apps with local scope are upgraded locally on Cluster manager and on SHC deployer
			   * Verify apps with cluster scope are upgraded cluster-wide on indexers and Search Heads
			*/

			// Create directory for file download
			s3TestDir = "c3appfw-" + testenv.RandomDNSName(4)

			// Split Applist into 2 lists for local and cluster install
			appListLocal := appListV1[len(appListV1)/2:]
			appListCluster := appListV1[:len(appListV1)/2]

			// Upload appListLocal to S3
>>>>>>> 79dd6ac0
			appFileList := testenv.GetAppFileList(appListLocal, 1)
			uploadedFiles, err := testenv.UploadFilesToS3(testS3Bucket, s3TestDir, appFileList, downloadDirV1)
			Expect(err).To(Succeed(), "Unable to upload apps to S3 test directory")
			uploadedApps = append(uploadedApps, uploadedFiles...)

<<<<<<< HEAD
			// Upload apps to a 2nd directory on S3 bucket as we need 2 buckets locations for this test.(appListLocal apps to be used for local install, appListCluster apps for cluster install)
=======
			// Upload apps to a 2nd directory on S3 bucket as we need 2 buckets locations for this test.(appListLocal to be used for local install, appListCluster for cluster install)
>>>>>>> 79dd6ac0
			s3TestDirCluster := "c3appfw-cluster-" + testenv.RandomDNSName(4)
			clusterappFileList := testenv.GetAppFileList(appListCluster, 1)
			uploadedFiles, err = testenv.UploadFilesToS3(testS3Bucket, s3TestDirCluster, clusterappFileList, downloadDirV1)
			Expect(err).To(Succeed(), "Unable to upload apps to S3 test directory")
			uploadedApps = append(uploadedApps, uploadedFiles...)

			// Create App framework Spec
			volumeName := "appframework-test-volume-" + testenv.RandomDNSName(3)
			volumeSpec := []enterpriseApi.VolumeSpec{testenv.GenerateIndexVolumeSpec(volumeName, testenv.GetS3Endpoint(), testenvInstance.GetIndexSecretName(), "aws", "s3")}
			appSourceLocalSpec := enterpriseApi.AppSourceDefaultSpec{
				VolName: volumeName,
				Scope:   enterpriseApi.ScopeLocal,
			}
			appSourceClusterSpec := enterpriseApi.AppSourceDefaultSpec{
				VolName: volumeName,
				Scope:   enterpriseApi.ScopeCluster,
			}
			appSourceNameLocal := "appframework-localapps-" + testenv.RandomDNSName(3)
			appSourceSpecLocal := []enterpriseApi.AppSourceSpec{testenv.GenerateAppSourceSpec(appSourceNameLocal, s3TestDir, appSourceLocalSpec)}
			appSourceNameCluster := "appframework-clusterapps-" + testenv.RandomDNSName(3)
			appSourceSpecCluster := []enterpriseApi.AppSourceSpec{testenv.GenerateAppSourceSpec(appSourceNameCluster, s3TestDirCluster, appSourceClusterSpec)}

			appSourceSpec := append(appSourceSpecLocal, appSourceSpecCluster...)

			appFrameworkSpec := enterpriseApi.AppFrameworkSpec{
				Defaults:             appSourceLocalSpec,
				AppsRepoPollInterval: 60,
				VolList:              volumeSpec,
				AppSources:           appSourceSpec,
			}

			// Create Single site Cluster and SHC, with App Framework enabled on CM and SHC Deployer
			testenvInstance.Log.Info("Create Single site Indexer Cluster with Local and Cluster Install for apps")
			indexerReplicas := 3
			shReplicas := 3
			err = deployment.DeploySingleSiteClusterWithGivenAppFrameworkSpec(deployment.GetName(), indexerReplicas, true, appFrameworkSpec, 10, false)
			Expect(err).To(Succeed(), "Unable to deploy Single Site Indexer Cluster with App framework")

			// Ensure that the CM goes to Ready phase
			testenv.ClusterManagerReady(deployment, testenvInstance)

			// Ensure Indexers go to Ready phase
			testenv.SingleSiteIndexersReady(deployment, testenvInstance)

			// Ensure SHC go to Ready phase
			testenv.SearchHeadClusterReady(deployment, testenvInstance)

			// Verify RF SF is met
			testenv.VerifyRFSFMet(deployment, testenvInstance)

			// Verify apps with local scope are downloaded by init-container
			appVersion := "V1"
			initContDownloadLocation := "/init-apps/" + appSourceNameLocal
<<<<<<< HEAD
			downloadPodNames := []string{fmt.Sprintf(testenv.ClusterMasterPod, deployment.GetName()), fmt.Sprintf(testenv.DeployerPod, deployment.GetName())}
			appFileList = testenv.GetAppFileList(appListLocal, 1)
			testenvInstance.Log.Info("Verify Apps are downloaded by init container for apps", "version", appVersion, "App List", appFileList)
			testenv.VerifyAppsDownloadedOnContainer(deployment, testenvInstance, testenvInstance.GetName(), downloadPodNames, appFileList, initContDownloadLocation)
=======
			downloadPodNames := []string{fmt.Sprintf(testenv.ClusterManagerPod, deployment.GetName()), fmt.Sprintf(testenv.DeployerPod, deployment.GetName())}
			appFileList = testenv.GetAppFileList(appListLocal, 1)
			testenvInstance.Log.Info("Verify apps are downloaded by init container for apps", "version", appVersion, "App List", appFileList)
			testenv.VerifyAppsDownloadedByInitContainer(deployment, testenvInstance, testenvInstance.GetName(), downloadPodNames, appFileList, initContDownloadLocation)
>>>>>>> 79dd6ac0

			// Verify apps with cluster scope are downloaded by init-container
			initContDownloadLocation = "/init-apps/" + appSourceNameCluster
			appFileList = testenv.GetAppFileList(appListCluster, 1)
<<<<<<< HEAD
			testenvInstance.Log.Info("Verify Apps are downloaded by init container for apps", "version", appVersion, "App List", appFileList)
			testenv.VerifyAppsDownloadedOnContainer(deployment, testenvInstance, testenvInstance.GetName(), downloadPodNames, appFileList, initContDownloadLocation)

			// Verify apps with local scope are installed locally on CM and on SHC Deployer
			localPodNames := []string{fmt.Sprintf(testenv.ClusterMasterPod, deployment.GetName()), fmt.Sprintf(testenv.DeployerPod, deployment.GetName())}
			testenvInstance.Log.Info("Verify Apps are installed Locally on CM and Deployer by running Splunk CLI commands for app", "version", appVersion)
=======
			testenvInstance.Log.Info("Verify apps are downloaded by init container for apps", "version", appVersion, "App List", appFileList)
			testenv.VerifyAppsDownloadedByInitContainer(deployment, testenvInstance, testenvInstance.GetName(), downloadPodNames, appFileList, initContDownloadLocation)

			// Verify bundle push status
			testenv.VerifyClusterManagerBundlePush(deployment, testenvInstance, testenvInstance.GetName(), indexerReplicas, "")
			testenv.VerifyDeployerBundlePush(deployment, testenvInstance, testenvInstance.GetName(), shReplicas)

			// Saving current V1 bundle hash for future comparison
			clusterManagerBundleHash := testenv.GetClusterManagerBundleHash(deployment)

			// Verify apps with local scope are installed locally on CM and on SHC Deployer
			localPodNames := []string{fmt.Sprintf(testenv.ClusterManagerPod, deployment.GetName()), fmt.Sprintf(testenv.DeployerPod, deployment.GetName())}
			testenvInstance.Log.Info("Verify apps are installed Locally on CM and Deployer by running Splunk CLI commands for app", "version", appVersion)
>>>>>>> 79dd6ac0
			testenv.VerifyAppInstalled(deployment, testenvInstance, testenvInstance.GetName(), localPodNames, appListLocal, true, "enabled", false, false)

			// Verify apps with cluster scope are installed on indexers
			clusterPodNames := []string{}
			for i := 0; i < int(indexerReplicas); i++ {
				sh := fmt.Sprintf(testenv.IndexerPod, deployment.GetName(), i)
				clusterPodNames = append(clusterPodNames, string(sh))
			}

			for i := 0; i < int(shReplicas); i++ {
				sh := fmt.Sprintf(testenv.SearchHeadPod, deployment.GetName(), i)
				clusterPodNames = append(clusterPodNames, string(sh))
			}
			testenvInstance.Log.Info("Verify apps are installed clusterwide on indexers and search-heads by running Splunk CLI commands for app", "version", appVersion)
			testenv.VerifyAppInstalled(deployment, testenvInstance, testenvInstance.GetName(), clusterPodNames, appListCluster, true, "enabled", false, true)

			// Delete apps on S3
			testenv.DeleteFilesOnS3(testS3Bucket, uploadedApps)
			uploadedApps = nil

			// Upload newer version of apps to S3
			appVersion = "V2"
			appFileList = testenv.GetAppFileList(appListLocal, 2)
			uploadedFiles, err = testenv.UploadFilesToS3(testS3Bucket, s3TestDir, appFileList, downloadDirV2)
			Expect(err).To(Succeed(), "Unable to upload apps to S3 test directory")
			uploadedApps = append(uploadedApps, uploadedFiles...)

			// Upload apps to a 2nd directory on S3 bucket as we need 2 buckets locations for this test.(appListLocal apps to be used for local install, appListCluster apps for cluster install)
			clusterappFileList = testenv.GetAppFileList(appListCluster, 2)
			uploadedFiles, err = testenv.UploadFilesToS3(testS3Bucket, s3TestDirCluster, clusterappFileList, downloadDirV2)
			Expect(err).To(Succeed(), "Unable to upload apps to S3 test directory")
			uploadedApps = append(uploadedApps, uploadedFiles...)

			// Wait for the poll period for the apps to be downloaded
			time.Sleep(2 * time.Minute)

			// Ensure that the CM goes to Ready phase
			testenv.ClusterManagerReady(deployment, testenvInstance)

			// Ensure Indexers go to Ready phase
			testenv.SingleSiteIndexersReady(deployment, testenvInstance)

			// Ensure SHC go to Ready phase
			testenv.SearchHeadClusterReady(deployment, testenvInstance)

			// Verify RF SF is met
			testenv.VerifyRFSFMet(deployment, testenvInstance)

			// Verify apps with local scope are downloaded by init-container
			initContDownloadLocation = "/init-apps/" + appSourceNameLocal
			appFileList = testenv.GetAppFileList(appListLocal, 2)
			testenvInstance.Log.Info("Verify apps are downloaded by init container for apps", "version", appVersion, "App List", appFileList)
			testenv.VerifyAppsDownloadedByInitContainer(deployment, testenvInstance, testenvInstance.GetName(), downloadPodNames, appFileList, initContDownloadLocation)

			// Verify apps with cluster scope are downloaded by init-container
			initContDownloadLocation = "/init-apps/" + appSourceNameCluster
			appFileList = testenv.GetAppFileList(appListCluster, 2)
			testenvInstance.Log.Info("Verify apps are downloaded by init container for apps", "version", appVersion, "App List", appFileList)
			testenv.VerifyAppsDownloadedByInitContainer(deployment, testenvInstance, testenvInstance.GetName(), downloadPodNames, appFileList, initContDownloadLocation)

			// Verify bundle push status
			testenv.VerifyClusterManagerBundlePush(deployment, testenvInstance, testenvInstance.GetName(), indexerReplicas, clusterManagerBundleHash)
			testenv.VerifyDeployerBundlePush(deployment, testenvInstance, testenvInstance.GetName(), shReplicas)

			// Verify apps with local scope are upgraded locally on CM and on SHC Deployer
			testenvInstance.Log.Info("Verify apps are upgraded Locally on CM and Deployer by running Splunk CLI commands for app", "version", appVersion)
			testenv.VerifyAppInstalled(deployment, testenvInstance, testenvInstance.GetName(), localPodNames, appListLocal, true, "enabled", true, false)

			// Verify apps with cluster scope are upgraded on indexers
			testenvInstance.Log.Info("Verify apps are upgraded clusterwide on indexers and search-heads by running Splunk CLI commands for app", "version", appVersion)
			testenv.VerifyAppInstalled(deployment, testenvInstance, testenvInstance.GetName(), clusterPodNames, appListCluster, true, "enabled", true, true)
		})
	})

	Context("Clustered deployment (C3 - clustered indexer, search head cluster)", func() {
		It("c3, integration, appframework: can deploy a C3 SVA with apps installed locally on CM and Deployer, cluster-wide on Peers and SHs, then downgrade them", func() {

			/* Test Steps
			   ################## SETUP ####################
			   * Create App framework spec with app sources having both local and cluster scopes for C3 SVA
			   * Prepare and deploy C3 CRD and wait for pods to be ready
			   ################## VERIFICATION #############
			   * Verify apps with local scope are installed locally on Cluster manager and SHC deployer
			   * Verify apps with cluster scope are installed cluster-wide on indexers and Search Heads
			   ############### DOWNGRADE APPS ##############
			   * Upload older versions of apps (V1) on S3
			   * Wait for pods to be ready
			   ############### VERIFICATION ################
			   * Verify bundle push is successful
			   * Verify apps with local scope are downgraded locally on Cluster manager and on SHC deployer
			   * Verify apps with cluster scope are downgraded cluster-wide on indexers and Search Heads
			*/

			// Delete apps on S3 for new apps to split them across both cluster and local
			testenv.DeleteFilesOnS3(testS3Bucket, uploadedApps)
			uploadedApps = nil

			// Split Applist into 2 lists for local and cluster install
			appListLocal := appListV2[len(appListV2)/2:]
			appListCluster := appListV2[:len(appListV2)/2]

			// Upload appListLocal to S3
			appFileList := testenv.GetAppFileList(appListLocal, 2)
			uploadedFiles, err := testenv.UploadFilesToS3(testS3Bucket, s3TestDir, appFileList, downloadDirV2)
			Expect(err).To(Succeed(), "Unable to upload apps to S3 test directory")
			uploadedApps = append(uploadedApps, uploadedFiles...)

			// Upload apps to a 2nd directory on S3 bucket as we need 2 buckets locations for this test.(appListLocal to be used for local install, appListCluster for cluster install)
			s3TestDirCluster := "c3appfw-cluster-" + testenv.RandomDNSName(4)
			clusterappFileList := testenv.GetAppFileList(appListCluster, 2)
			uploadedFiles, err = testenv.UploadFilesToS3(testS3Bucket, s3TestDirCluster, clusterappFileList, downloadDirV2)
			Expect(err).To(Succeed(), "Unable to upload apps to S3 test directory")
			uploadedApps = append(uploadedApps, uploadedFiles...)

			// Create App framework Spec
			volumeName := "appframework-test-volume-" + testenv.RandomDNSName(3)
			volumeSpec := []enterpriseApi.VolumeSpec{testenv.GenerateIndexVolumeSpec(volumeName, testenv.GetS3Endpoint(), testenvInstance.GetIndexSecretName(), "aws", "s3")}
			appSourceLocalSpec := enterpriseApi.AppSourceDefaultSpec{
				VolName: volumeName,
				Scope:   enterpriseApi.ScopeLocal,
			}
			appSourceClusterSpec := enterpriseApi.AppSourceDefaultSpec{
				VolName: volumeName,
				Scope:   enterpriseApi.ScopeCluster,
			}
			appSourceNameLocal := "appframework-localapps-" + testenv.RandomDNSName(3)
			appSourceSpecLocal := []enterpriseApi.AppSourceSpec{testenv.GenerateAppSourceSpec(appSourceNameLocal, s3TestDir, appSourceLocalSpec)}
			appSourceNameCluster := "appframework-clusterapps-" + testenv.RandomDNSName(3)
			appSourceSpecCluster := []enterpriseApi.AppSourceSpec{testenv.GenerateAppSourceSpec(appSourceNameCluster, s3TestDirCluster, appSourceClusterSpec)}

			appSourceSpec := append(appSourceSpecLocal, appSourceSpecCluster...)

			appFrameworkSpec := enterpriseApi.AppFrameworkSpec{
				Defaults:             appSourceLocalSpec,
				AppsRepoPollInterval: 60,
				VolList:              volumeSpec,
				AppSources:           appSourceSpec,
			}

			// Create Single site Cluster and SHC, with App Framework enabled on CM and SHC Deployer
			testenvInstance.Log.Info("Create Single site Indexer Cluster with Local and Cluster scope for apps")
			indexerReplicas := 3
			shReplicas := 3
			err = deployment.DeploySingleSiteClusterWithGivenAppFrameworkSpec(deployment.GetName(), indexerReplicas, true, appFrameworkSpec, 10, false)
			Expect(err).To(Succeed(), "Unable to deploy Single Site Indexer Cluster with App framework")

			// Ensure that the CM goes to Ready phase
			testenv.ClusterManagerReady(deployment, testenvInstance)

			// Ensure Indexers go to Ready phase
			testenv.SingleSiteIndexersReady(deployment, testenvInstance)

			// Ensure SHC go to Ready phase
			testenv.SearchHeadClusterReady(deployment, testenvInstance)

			// Verify RF SF is met
			testenv.VerifyRFSFMet(deployment, testenvInstance)

			// Verify apps with local scope are downloaded by init-container
			appVersion := "V2"
			initContDownloadLocation := "/init-apps/" + appSourceNameLocal
			downloadPodNames := []string{fmt.Sprintf(testenv.ClusterManagerPod, deployment.GetName()), fmt.Sprintf(testenv.DeployerPod, deployment.GetName())}
			appFileList = testenv.GetAppFileList(appListLocal, 2)
			testenvInstance.Log.Info("Verify apps are downloaded by init container", "version", appVersion, "App List", appFileList)
			testenv.VerifyAppsDownloadedByInitContainer(deployment, testenvInstance, testenvInstance.GetName(), downloadPodNames, appFileList, initContDownloadLocation)

			// Verify apps with cluster scope are downloaded by init-container
			initContDownloadLocation = "/init-apps/" + appSourceNameCluster
			appFileList = testenv.GetAppFileList(appListCluster, 2)
			testenvInstance.Log.Info("Verify apps are downloaded by init container for apps", "version", appVersion, "App List", appFileList)
			testenv.VerifyAppsDownloadedByInitContainer(deployment, testenvInstance, testenvInstance.GetName(), downloadPodNames, appFileList, initContDownloadLocation)

			// Verify bundle push status
			testenv.VerifyClusterManagerBundlePush(deployment, testenvInstance, testenvInstance.GetName(), indexerReplicas, "")
			testenv.VerifyDeployerBundlePush(deployment, testenvInstance, testenvInstance.GetName(), shReplicas)

			// Saving current V2 bundle hash for future comparison
			clusterManagerBundleHash := testenv.GetClusterManagerBundleHash(deployment)

			// Verify apps with local scope are installed locally on CM and on SHC Deployer
			localPodNames := []string{fmt.Sprintf(testenv.ClusterManagerPod, deployment.GetName()), fmt.Sprintf(testenv.DeployerPod, deployment.GetName())}
			testenvInstance.Log.Info("Verify apps are installed Locally on CM and Deployer by running Splunk CLI commands for app", "version", appVersion)
			testenv.VerifyAppInstalled(deployment, testenvInstance, testenvInstance.GetName(), localPodNames, appListLocal, true, "enabled", true, false)

			// Verify apps with cluster scope are installed on indexers
			clusterPodNames := []string{}
			for i := 0; i < int(indexerReplicas); i++ {
				sh := fmt.Sprintf(testenv.IndexerPod, deployment.GetName(), i)
				clusterPodNames = append(clusterPodNames, string(sh))
			}

			for i := 0; i < int(shReplicas); i++ {
				sh := fmt.Sprintf(testenv.SearchHeadPod, deployment.GetName(), i)
				clusterPodNames = append(clusterPodNames, string(sh))
			}
			testenvInstance.Log.Info("Verify apps are installed clusterwide on indexers and search-heads by running Splunk CLI commands for app", "version", appVersion)
			testenv.VerifyAppInstalled(deployment, testenvInstance, testenvInstance.GetName(), clusterPodNames, appListCluster, true, "enabled", true, true)

			// Delete apps on S3
			testenv.DeleteFilesOnS3(testS3Bucket, uploadedApps)
			uploadedApps = nil

			// Redefine app lists as LDAP app isn't in V1 apps
			appListLocal = appListV1[len(appListV1)/2:]
			appListCluster = appListV1[:len(appListV1)/2]

			// Upload older version of apps to S3
			appVersion = "V1"
			appFileList = testenv.GetAppFileList(appListLocal, 1)
			uploadedFiles, err = testenv.UploadFilesToS3(testS3Bucket, s3TestDir, appFileList, downloadDirV1)
			Expect(err).To(Succeed(), "Unable to upload apps to S3 test directory")
			uploadedApps = append(uploadedApps, uploadedFiles...)

			// Upload apps to a 2nd directory on S3 bucket as we need 2 buckets locations for this test.(appListLocal apps to be used for local install, appListCluster apps for cluster install)
			clusterappFileList = testenv.GetAppFileList(appListCluster, 1)
			uploadedFiles, err = testenv.UploadFilesToS3(testS3Bucket, s3TestDirCluster, clusterappFileList, downloadDirV1)
			Expect(err).To(Succeed(), "Unable to upload apps to S3 test directory")
			uploadedApps = append(uploadedApps, uploadedFiles...)

			// Wait for the poll period for the apps to be downloaded
			time.Sleep(2 * time.Minute)

			// Ensure that the CM goes to Ready phase
			testenv.ClusterManagerReady(deployment, testenvInstance)

			// Ensure Indexers go to Ready phase
			testenv.SingleSiteIndexersReady(deployment, testenvInstance)

			// Ensure SHC go to Ready phase
			testenv.SearchHeadClusterReady(deployment, testenvInstance)

			// Verify RF SF is met
			testenv.VerifyRFSFMet(deployment, testenvInstance)

			// Verify apps with local scope are downloaded by init-container
			initContDownloadLocation = "/init-apps/" + appSourceNameLocal
			appFileList = testenv.GetAppFileList(appListLocal, 1)
			testenvInstance.Log.Info("Verify apps are downloaded by init container for apps", "version", appVersion, "App List", appFileList)
			testenv.VerifyAppsDownloadedByInitContainer(deployment, testenvInstance, testenvInstance.GetName(), downloadPodNames, appFileList, initContDownloadLocation)

			// Verify apps with cluster scope are downloaded by init-container
			initContDownloadLocation = "/init-apps/" + appSourceNameCluster
			appFileList = testenv.GetAppFileList(appListCluster, 1)
			testenvInstance.Log.Info("Verify apps are downloaded by init container for apps", "version", appVersion, "App List", appFileList)
			testenv.VerifyAppsDownloadedByInitContainer(deployment, testenvInstance, testenvInstance.GetName(), downloadPodNames, appFileList, initContDownloadLocation)

			// Verify bundle push status
			testenv.VerifyClusterManagerBundlePush(deployment, testenvInstance, testenvInstance.GetName(), indexerReplicas, clusterManagerBundleHash)
			testenv.VerifyDeployerBundlePush(deployment, testenvInstance, testenvInstance.GetName(), shReplicas)

			// Verify apps with local scope are downgraded locally on CM and on SHC Deployer
			testenvInstance.Log.Info("Verify apps are downgraded locally on CM and Deployer", "version", appVersion)
			testenv.VerifyAppInstalled(deployment, testenvInstance, testenvInstance.GetName(), localPodNames, appListLocal, true, "enabled", false, false)

			// Verify apps with cluster scope are downgraded on indexers
			testenvInstance.Log.Info("Verify apps are downgraded cluster-wide on indexers and search-heads", "version", appVersion)
			testenv.VerifyAppInstalled(deployment, testenvInstance, testenvInstance.GetName(), clusterPodNames, appListCluster, true, "enabled", false, true)
		})
	})

	Context("Clustered deployment (C3 - clustered indexer, search head cluster)", func() {
		It("smoke, c3, appframework: can deploy a C3 SVA instance with App Framework enabled and install above 200MB of apps at once", func() {

			/* Test Steps
			   ################## SETUP ####################
			   * Create App Source for C3 SVA (CM and SHC Deployer)
			   * Add more apps than usual on S3 for this test
			   * Prepare and deploy C3 CRD with app framework and wait for pods to be ready
			   ############### VERIFICATIONS ###############
			   * Verify bundle push is successful
			   * Verify apps are copied, installed on SH and Indexers pods
			*/

			// Create directory for app file download
			s3TestDir = "c3appfw-" + testenv.RandomDNSName(4)

			// Creating a bigger list of apps to be installed than the default one
			appList := []string{"splunk_app_db_connect", "splunk_app_aws", "Splunk_TA_microsoft-cloudservices", "Splunk_ML_Toolkit", "Splunk_Security_Essentials"}
			appFileList := testenv.GetAppFileList(appList, 1)

			// Download App from S3
			err := testenv.DownloadFilesFromS3(testDataS3Bucket, s3AppDirV1, downloadDirV1, appFileList)
			Expect(err).To(Succeed(), "Unable to download apps files")

			// Create consolidated list of app files
			appList = append(appListV1, appList...)
			appFileList = testenv.GetAppFileList(appList, 1)

			// Upload app to S3
			uploadedFiles, err := testenv.UploadFilesToS3(testS3Bucket, s3TestDir, appFileList, downloadDirV1)
			Expect(err).To(Succeed(), "Unable to upload apps to S3 test directory")
			uploadedApps = append(uploadedApps, uploadedFiles...)

			// Create App framework Spec
			volumeName := "appframework-test-volume-" + testenv.RandomDNSName(3)
			volumeSpec := []enterpriseApi.VolumeSpec{testenv.GenerateIndexVolumeSpec(volumeName, testenv.GetS3Endpoint(), testenvInstance.GetIndexSecretName(), "aws", "s3")}
			appSourceDefaultSpec := enterpriseApi.AppSourceDefaultSpec{
				VolName: volumeName,
				Scope:   enterpriseApi.ScopeCluster,
			}
			appSourceName := "appframework" + testenv.RandomDNSName(3)
			appSourceSpec := []enterpriseApi.AppSourceSpec{testenv.GenerateAppSourceSpec(appSourceName, s3TestDir, appSourceDefaultSpec)}

			appFrameworkSpec := enterpriseApi.AppFrameworkSpec{
				Defaults:             appSourceDefaultSpec,
				AppsRepoPollInterval: 60,
				VolList:              volumeSpec,
				AppSources:           appSourceSpec,
			}

			// Create Single site Cluster and SHC, with App Framework enabled on CM and SHC Deployer
			testenvInstance.Log.Info("Create Single site Indexer Cluster and SHC with App framework")
			indexerReplicas := 3
			err = deployment.DeploySingleSiteClusterWithGivenAppFrameworkSpec(deployment.GetName(), indexerReplicas, true, appFrameworkSpec, 10, false)
			Expect(err).To(Succeed(), "Unable to deploy Single Site Indexer Cluster with App framework")

			// Ensure that the CM goes to Ready phase
			testenv.ClusterManagerReady(deployment, testenvInstance)

			// Ensure Indexers go to Ready phase
			testenv.SingleSiteIndexersReady(deployment, testenvInstance)

			// Ensure SHC go to Ready phase
			testenv.SearchHeadClusterReady(deployment, testenvInstance)

			// Verify RF SF is met
			testenv.VerifyRFSFMet(deployment, testenvInstance)

			// Verify apps are downloaded by init-container
			initContDownloadLocation := "/init-apps/" + appSourceName
			managerPodNames := []string{fmt.Sprintf(testenv.ClusterManagerPod, deployment.GetName()), fmt.Sprintf(testenv.DeployerPod, deployment.GetName())}
			testenv.VerifyAppsDownloadedByInitContainer(deployment, testenvInstance, testenvInstance.GetName(), managerPodNames, appFileList, initContDownloadLocation)

			// Get instance of current SHC CR with latest config
			shcName := deployment.GetName() + "-shc"
			shc := &enterpriseApi.SearchHeadCluster{}
			err = deployment.GetInstance(shcName, shc)
<<<<<<< HEAD
			Expect(err).To(Succeed(), "Failed to get instance of SHC")
			shReplicas := shc.Spec.Replicas

			for i := 0; i < int(shReplicas); i++ {
				sh := fmt.Sprintf(testenv.SearchHeadPod, deployment.GetName(), i)
				clusterPodNames = append(clusterPodNames, string(sh))
			}
			testenvInstance.Log.Info("Verify Apps are installed clusterwide on indexers and search-heads by running Splunk CLI commands for app", "version", appVersion)
			testenv.VerifyAppInstalled(deployment, testenvInstance, testenvInstance.GetName(), clusterPodNames, appListCluster, true, "enabled", false, true)

			// Delete apps on S3 for new Apps
			testenv.DeleteFilesOnS3(testS3Bucket, uploadedApps)
			uploadedApps = nil
			testenvInstance.Log.Info("Testing upgrade scenario")

			// Upload new Versioned Apps to S3
			appVersion = "V2"
			appFileList = testenv.GetAppFileList(appListLocal, 2)
			uploadedFiles, err = testenv.UploadFilesToS3(testS3Bucket, s3TestDir, appFileList, downloadDirV2)
			Expect(err).To(Succeed(), "Unable to upload apps to S3 test directory")
			uploadedApps = append(uploadedApps, uploadedFiles...)

			// Upload apps to a 2nd directory on S3 bucket as we need 2 buckets locations for this test.(appListLocal apps to be used for local install, appListCluster apps for cluster install)
			clusterappFileList = testenv.GetAppFileList(appListCluster, 2)
			uploadedFiles, err = testenv.UploadFilesToS3(testS3Bucket, s3TestDirCluster, clusterappFileList, downloadDirV2)
			Expect(err).To(Succeed(), "Unable to upload apps to S3 test directory")
			uploadedApps = append(uploadedApps, uploadedFiles...)

			// Wait for the poll period for the apps to be downloaded
			time.Sleep(2 * time.Minute)

			// Ensure that the CM goes to Ready phase
			testenv.ClusterMasterReady(deployment, testenvInstance)

			// Ensure Indexers go to Ready phase
			testenv.SingleSiteIndexersReady(deployment, testenvInstance)

			// Ensure SHC go to Ready phase
			testenv.SearchHeadClusterReady(deployment, testenvInstance)

			// Verify RF SF is met
			testenv.VerifyRFSFMet(deployment, testenvInstance)

			// Verify apps with local scope are downloaded by init-container
			initContDownloadLocation = "/init-apps/" + appSourceNameLocal
			appFileList = testenv.GetAppFileList(appListLocal, 2)
			testenvInstance.Log.Info("Verify Apps are downloaded by init container for apps", "version", appVersion, "App List", appFileList)
			testenv.VerifyAppsDownloadedOnContainer(deployment, testenvInstance, testenvInstance.GetName(), downloadPodNames, appFileList, initContDownloadLocation)

			// Verify apps with cluster scope are downloaded by init-container
			initContDownloadLocation = "/init-apps/" + appSourceNameCluster
			appFileList = testenv.GetAppFileList(appListCluster, 2)
			testenvInstance.Log.Info("Verify Apps are downloaded by init container for apps", "version", appVersion, "App List", appFileList)
			testenv.VerifyAppsDownloadedOnContainer(deployment, testenvInstance, testenvInstance.GetName(), downloadPodNames, appFileList, initContDownloadLocation)

			// Verify apps with local scope are installed locally on CM and on SHC Deployer
			testenvInstance.Log.Info("Verify Apps are installed Locally on CM and Deployer by running Splunk CLI commands for app", "version", appVersion)
			testenv.VerifyAppInstalled(deployment, testenvInstance, testenvInstance.GetName(), localPodNames, appListLocal, true, "enabled", true, false)

			// Verify apps with cluster scope are installed on indexers
			testenvInstance.Log.Info("Verify Apps are installed clusterwide on indexers and search-heads by running Splunk CLI commands for app", "version", appVersion)
			testenv.VerifyAppInstalled(deployment, testenvInstance, testenvInstance.GetName(), clusterPodNames, appListCluster, true, "enabled", true, true)

			// Delete apps on S3 for new Apps
			testenv.DeleteFilesOnS3(testS3Bucket, uploadedApps)
			uploadedApps = nil
			testenvInstance.Log.Info("Testing downgrade scenario")

			// Upload new Versioned Apps to S3 to test downgrade scenario
			appVersion = "V1"
			appFileList = testenv.GetAppFileList(appListLocal, 1)
			uploadedFiles, err = testenv.UploadFilesToS3(testS3Bucket, s3TestDir, appFileList, downloadDirV1)
			Expect(err).To(Succeed(), "Unable to upload apps to S3 test directory")
			uploadedApps = append(uploadedApps, uploadedFiles...)

			// Upload apps to a 2nd directory on S3 bucket as we need 2 buckets locations for this test.(appListLocal apps to be used for local install, appListCluster apps for cluster install)
			clusterappFileList = testenv.GetAppFileList(appListCluster, 1)
			uploadedFiles, err = testenv.UploadFilesToS3(testS3Bucket, s3TestDirCluster, clusterappFileList, downloadDirV1)
			Expect(err).To(Succeed(), "Unable to upload apps to S3 test directory")
			uploadedApps = append(uploadedApps, uploadedFiles...)

			// Wait for the poll period for the apps to be downloaded
			time.Sleep(2 * time.Minute)

			// Ensure that the CM goes to Ready phase
			testenv.ClusterMasterReady(deployment, testenvInstance)

			// Ensure Indexers go to Ready phase
			testenv.SingleSiteIndexersReady(deployment, testenvInstance)

			// Ensure SHC go to Ready phase
			testenv.SearchHeadClusterReady(deployment, testenvInstance)

			// Verify RF SF is met
			testenv.VerifyRFSFMet(deployment, testenvInstance)

			// Verify apps with local scope are downloaded by init-container
			initContDownloadLocation = "/init-apps/" + appSourceNameLocal
			appFileList = testenv.GetAppFileList(appListLocal, 1)
			testenvInstance.Log.Info("Verify Apps are downloaded by init container for apps", "version", appVersion, "App List", appFileList)
			testenv.VerifyAppsDownloadedOnContainer(deployment, testenvInstance, testenvInstance.GetName(), downloadPodNames, appFileList, initContDownloadLocation)

			// Verify apps with cluster scope are downloaded by init-container
			initContDownloadLocation = "/init-apps/" + appSourceNameCluster
			appFileList = testenv.GetAppFileList(appListCluster, 1)
			testenvInstance.Log.Info("Verify Apps are downloaded by init container for apps", "version", appVersion, "App List", appFileList)
			testenv.VerifyAppsDownloadedOnContainer(deployment, testenvInstance, testenvInstance.GetName(), downloadPodNames, appFileList, initContDownloadLocation)

			// Verify apps with local scope are installed locally on CM and on SHC Deployer
			testenvInstance.Log.Info("Verify Apps are installed Locally on CM and Deployer by running Splunk CLI commands for app", "version", appVersion)
			testenv.VerifyAppInstalled(deployment, testenvInstance, testenvInstance.GetName(), localPodNames, appListLocal, true, "enabled", false, false)

			// Verify apps with cluster scope are installed on indexers
			testenvInstance.Log.Info("Verify Apps are installed clusterwide on indexers and search-heads by running Splunk CLI commands for app", "version", appVersion)
			testenv.VerifyAppInstalled(deployment, testenvInstance, testenvInstance.GetName(), clusterPodNames, appListCluster, true, "enabled", false, true)
		})
	})

	Context("Clustered deployment (C3 - clustered indexer, search head cluster)", func() {
		It("smoke, c3, appframework: can deploy a C3 SVA instance with App Framework enabled and install above 200MB of apps at once", func() {

			// Creating a bigger list of apps to be installed than the default one
			appList := append(appListV1, "splunk_app_db_connect", "splunk_app_aws", "Splunk_TA_microsoft-cloudservices", "Splunk_ML_Toolkit", "Splunk_Security_Essentials")
			appFileList := testenv.GetAppFileList(appList, 1)

			// Download App from S3
			err := testenv.DownloadFilesFromS3(testDataS3Bucket, s3AppDirV1, downloadDirV1, testenv.GetAppFileList(appList, 1))
			Expect(err).To(Succeed(), "Unable to download apps files")

			// Upload app to S3
			uploadedFiles, err := testenv.UploadFilesToS3(testS3Bucket, s3TestDir, testenv.GetAppFileList(appList, 1), downloadDirV1)
			Expect(err).To(Succeed(), "Unable to upload apps to S3 test directory")
			uploadedApps = append(uploadedApps, uploadedFiles...)

			// Create App framework Spec
			volumeName := "appframework-test-volume-" + testenv.RandomDNSName(3)
			volumeSpec := []enterpriseApi.VolumeSpec{testenv.GenerateIndexVolumeSpec(volumeName, testenv.GetS3Endpoint(), testenvInstance.GetIndexSecretName(), "aws", "s3")}

			appSourceDefaultSpec := enterpriseApi.AppSourceDefaultSpec{
				VolName: volumeName,
				Scope:   enterpriseApi.ScopeCluster,
			}
			appSourceName := "appframework" + testenv.RandomDNSName(3)
			appSourceSpec := []enterpriseApi.AppSourceSpec{testenv.GenerateAppSourceSpec(appSourceName, s3TestDir, appSourceDefaultSpec)}

			appFrameworkSpec := enterpriseApi.AppFrameworkSpec{
				Defaults:             appSourceDefaultSpec,
				AppsRepoPollInterval: 60,
				VolList:              volumeSpec,
				AppSources:           appSourceSpec,
			}

			// Create Single site Cluster and SHC, with App Framework enabled on CM and SHC Deployer
			testenvInstance.Log.Info("Create Single site Indexer Cluster and SHC with App framework")
			indexerReplicas := 3
			err = deployment.DeploySingleSiteClusterWithGivenAppFrameworkSpec(deployment.GetName(), indexerReplicas, true, appFrameworkSpec, 10)
			Expect(err).To(Succeed(), "Unable to deploy Single Site Indexer Cluster with App framework")

			// Ensure that the CM goes to Ready phase
			testenv.ClusterMasterReady(deployment, testenvInstance)

			// Ensure Indexers go to Ready phase
			testenv.SingleSiteIndexersReady(deployment, testenvInstance)

			// Ensure SHC go to Ready phase
			testenv.SearchHeadClusterReady(deployment, testenvInstance)

			// Verify RF SF is met
			testenv.VerifyRFSFMet(deployment, testenvInstance)

			// Verify apps are downloaded by init-container
			initContDownloadLocation := "/init-apps/" + appSourceName
			masterPodNames := []string{fmt.Sprintf(testenv.ClusterMasterPod, deployment.GetName()), fmt.Sprintf(testenv.DeployerPod, deployment.GetName())}
			testenv.VerifyAppsDownloadedOnContainer(deployment, testenvInstance, testenvInstance.GetName(), masterPodNames, appFileList, initContDownloadLocation)

			// Verify apps are copied to location
			allPodNames := testenv.DumpGetPods(testenvInstance.GetName())
			testenvInstance.Log.Info("Verify Apps are copied to correct location based on Pod KIND")
			testenv.VerifyAppsCopied(deployment, testenvInstance, testenvInstance.GetName(), allPodNames, appListV1, true, true)

			// Verify apps are not copied in /etc/apps/ on CM and on Deployer (therefore not installed on Deployer and on CM)
			testenvInstance.Log.Info("Verify Apps are NOT copied to /etc/apps on CM and Deployer")
			testenv.VerifyAppsCopied(deployment, testenvInstance, testenvInstance.GetName(), masterPodNames, appListV1, false, false)
=======
			shReplicas := int(shc.Spec.Replicas)
			Expect(err).To(Succeed(), "Failed to get instance of Search Head Cluster")

			// Verify bundle push status
			testenv.VerifyClusterManagerBundlePush(deployment, testenvInstance, testenvInstance.GetName(), indexerReplicas, "")
			testenv.VerifyDeployerBundlePush(deployment, testenvInstance, testenvInstance.GetName(), shReplicas)

			// Verify apps are copied to location
			allPodNames := testenv.DumpGetPods(testenvInstance.GetName())
			testenvInstance.Log.Info("Verify apps are copied to correct location based on Pod KIND")
			testenv.VerifyAppsCopied(deployment, testenvInstance, testenvInstance.GetName(), allPodNames, appListV1, true, true)

			// Verify apps are not copied in /etc/apps/ on CM and on Deployer (therefore not installed on Deployer and on CM)
			testenvInstance.Log.Info("Verify apps are NOT copied to /etc/apps on CM and Deployer")
			testenv.VerifyAppsCopied(deployment, testenvInstance, testenvInstance.GetName(), managerPodNames, appListV1, false, false)
>>>>>>> 79dd6ac0

			// Get indexers and SH pod names
			podNames := []string{}
			for i := 0; i < int(indexerReplicas); i++ {
				sh := fmt.Sprintf(testenv.IndexerPod, deployment.GetName(), i)
				podNames = append(podNames, string(sh))
			}
<<<<<<< HEAD
			shc := &enterpriseApi.SearchHeadCluster{}
			shcName := deployment.GetName() + "-shc"
			err = deployment.GetInstance(shcName, shc)
			Expect(err).To(Succeed(), "Failed to get instance of SHC")
			shReplicas := shc.Spec.Replicas
=======

>>>>>>> 79dd6ac0
			for i := 0; i < int(shReplicas); i++ {
				sh := fmt.Sprintf(testenv.SearchHeadPod, deployment.GetName(), i)
				podNames = append(podNames, string(sh))
			}

			// Verify apps are installed on indexers and SH
<<<<<<< HEAD
			testenvInstance.Log.Info("Verify Apps are installed on the pods by running Splunk CLI commands")
			testenv.VerifyAppInstalled(deployment, testenvInstance, testenvInstance.GetName(), podNames, appListV1, true, "enabled", false, true)
		})
	})

	Context("Single Site Indexer Cluster with SHC (C3) with App Framework", func() {
		It("integration, c3, appframework: can deploy a C3 SVA with App Framework enabled for manual update", func() {

			// Create App framework Spec
			volumeName := "appframework-test-volume-" + testenv.RandomDNSName(3)
			volumeSpec := []enterpriseApi.VolumeSpec{testenv.GenerateIndexVolumeSpec(volumeName, testenv.GetS3Endpoint(), testenvInstance.GetIndexSecretName(), "aws", "s3")}

			// AppSourceDefaultSpec: Remote Storage volume name and Scope of App deployment
			appSourceDefaultSpec := enterpriseApi.AppSourceDefaultSpec{
				VolName: volumeName,
				Scope:   enterpriseApi.ScopeCluster,
			}

			// appSourceSpec: App source name, location and volume name and scope from appSourceDefaultSpec
			appSourceName := "appframework" + testenv.RandomDNSName(3)
			appSourceSpec := []enterpriseApi.AppSourceSpec{testenv.GenerateAppSourceSpec(appSourceName, s3TestDir, appSourceDefaultSpec)}

			// appFrameworkSpec: AppSource settings, Poll Interval, volumes, appSources on volumes
			appFrameworkSpec := enterpriseApi.AppFrameworkSpec{
				Defaults:             appSourceDefaultSpec,
				AppsRepoPollInterval: 0,
				VolList:              volumeSpec,
				AppSources:           appSourceSpec,
			}

			indexerReplicas := 3

			testenvInstance.Log.Info("Deploy Single Site Indexer Cluster")
			err := deployment.DeploySingleSiteClusterWithGivenAppFrameworkSpec(deployment.GetName(), indexerReplicas, true, appFrameworkSpec, 10)
			Expect(err).To(Succeed(), "Unable to deploy Single Site Indexer Cluster with App framework")

			// Ensure that the cluster-master goes to Ready phase
			testenv.ClusterMasterReady(deployment, testenvInstance)

			// Ensure indexers go to Ready phase
			testenv.SingleSiteIndexersReady(deployment, testenvInstance)

			// Ensure search head cluster go to Ready phase
			testenv.SearchHeadClusterReady(deployment, testenvInstance)

			// Verify MC Pod is Ready
			testenv.MCPodReady(testenvInstance.GetName(), deployment)

			// Verify RF SF is met
			testenv.VerifyRFSFMet(deployment, testenvInstance)

			// Verify Apps are downloaded by init-container
			initContDownloadLocation := "/init-apps/" + appSourceName
			podNames := []string{fmt.Sprintf(testenv.ClusterMasterPod, deployment.GetName()), fmt.Sprintf(testenv.DeployerPod, deployment.GetName())}
			appFileList := testenv.GetAppFileList(appListV1, 1)
			appVersion := "V1"
			testenvInstance.Log.Info("Verify Apps are downloaded by init container for apps", "version", appVersion)
			testenv.VerifyAppsDownloadedOnContainer(deployment, testenvInstance, testenvInstance.GetName(), podNames, appFileList, initContDownloadLocation)

			//Verify Apps are copied to location
			allPodNames := testenv.DumpGetPods(testenvInstance.GetName())
			testenvInstance.Log.Info("Verify Apps are copied to correct location based on Pod KIND for app", "version", appVersion)
			testenv.VerifyAppsCopied(deployment, testenvInstance, testenvInstance.GetName(), allPodNames, appListV1, true, true)

			// Verify apps are not copied in /etc/apps/ on CM and on Deployer (therefore not installed on Deployer and on CM)
			testenvInstance.Log.Info("Verify Apps are NOT copied to /etc/apps on CM and Deployer for app", "verison", appVersion, "App List", appFileList)
			masterPodNames := []string{fmt.Sprintf(testenv.ClusterMasterPod, deployment.GetName()), fmt.Sprintf(testenv.DeployerPod, deployment.GetName())}
			testenv.VerifyAppsCopied(deployment, testenvInstance, testenvInstance.GetName(), masterPodNames, appListV1, false, false)

			//Verify Apps are installed
			testenvInstance.Log.Info("Verify Apps are installed on the pods by running Splunk CLI commands for app", "version", appVersion)
			testenv.VerifyAppInstalled(deployment, testenvInstance, testenvInstance.GetName(), allPodNames, appListV1, true, "enabled", false, true)

			//Delete apps on S3 for new Apps
			testenvInstance.Log.Info("Delete Apps on S3 for", "Version", appVersion)
			testenv.DeleteFilesOnS3(testS3Bucket, uploadedApps)
			uploadedApps = nil

			//Upload new Versioned Apps to S3
			appFileList = testenv.GetAppFileList(appListV2, 2)
			appVersion = "V2"
			testenvInstance.Log.Info("Uploading apps S3 for", "Verison", appVersion)
			uploadedFiles, err := testenv.UploadFilesToS3(testS3Bucket, s3TestDir, appFileList, downloadDirV2)
			Expect(err).To(Succeed(), "Unable to upload apps to S3 test directory")
			uploadedApps = append(uploadedApps, uploadedFiles...)

			// Wait for the poll period for the apps to be downloaded
			time.Sleep(2 * time.Minute)

			// Ensure that the cluster-master goes to Ready phase
			testenv.ClusterMasterReady(deployment, testenvInstance)

			// Ensure indexers go to Ready phase
			testenv.SingleSiteIndexersReady(deployment, testenvInstance)

			// Ensure search head cluster go to Ready phase
			testenv.SearchHeadClusterReady(deployment, testenvInstance)

			// Verify MC Pod is Ready
			testenv.MCPodReady(testenvInstance.GetName(), deployment)

			// Verify RF SF is met
			testenv.VerifyRFSFMet(deployment, testenvInstance)

			//Verify Apps are not updated
			testenvInstance.Log.Info("Verify Apps are installed on the pods by running Splunk CLI commands for app", "version", appVersion)
			testenv.VerifyAppInstalled(deployment, testenvInstance, testenvInstance.GetName(), allPodNames, appListV1, true, "enabled", false, true)

			testenvInstance.Log.Info("Get config map for triggering manual update")
			config, err := testenv.GetAppframeworkManualUpdateConfigMap(deployment, testenvInstance.GetName())
			Expect(err).To(Succeed(), "Unable to get config map for manual poll")

			testenvInstance.Log.Info("Modify config map to trigger manual update")
			config.Data["ClusterMaster"] = strings.Replace(config.Data["ClusterMaster"], "off", "on", 1)
			config.Data["SearchHeadCluster"] = strings.Replace(config.Data["SearchHeadCluster"], "off", "on", 1)
			err = deployment.UpdateCR(config)
			Expect(err).To(Succeed(), "Unable to update config map")

			// Ensure standalone is updating
			testenv.VerifyClusterMasterPhase(deployment, testenvInstance, splcommon.PhaseUpdating)

			// Ensure that the cluster-master goes to Ready phase
			testenv.ClusterMasterReady(deployment, testenvInstance)

			// Ensure indexers go to Ready phase
			testenv.SingleSiteIndexersReady(deployment, testenvInstance)

			// Ensure search head cluster go to Ready phase
			testenv.SearchHeadClusterReady(deployment, testenvInstance)

			// Verify MC Pod is Ready
			testenv.MCPodReady(testenvInstance.GetName(), deployment)

			// Verify RF SF is met
			testenv.VerifyRFSFMet(deployment, testenvInstance)

			//Verify config map set back to off after poll trigger
			testenvInstance.Log.Info("Verify config map set back to off after poll trigger for app", "version", appVersion)
			config, _ = testenv.GetAppframeworkManualUpdateConfigMap(deployment, testenvInstance.GetName())
			Expect(strings.Contains(config.Data["ClusterMaster"], "status: off") && strings.Contains(config.Data["SearchHeadCluster"], "status: off")).To(Equal(true), "Config map update not complete")

			// Verify Apps are downloaded by init-container
			testenvInstance.Log.Info("Verify Apps are downloaded by init container for apps", "version", appVersion)
			testenv.VerifyAppsDownloadedOnContainer(deployment, testenvInstance, testenvInstance.GetName(), podNames, appFileList, initContDownloadLocation)

			//Verify Apps are copied to location
			testenvInstance.Log.Info("Verify Apps are copied to correct location based on Pod KIND for app", "version", appVersion)
			testenv.VerifyAppsCopied(deployment, testenvInstance, testenvInstance.GetName(), allPodNames, appListV2, true, true)

			// Verify apps are not copied in /etc/apps/ on CM and on Deployer (therefore not installed on Deployer and on CM)
			testenvInstance.Log.Info("Verify Apps are NOT copied to /etc/apps on CM and Deployer for app", "verison", appVersion)
			testenv.VerifyAppsCopied(deployment, testenvInstance, testenvInstance.GetName(), masterPodNames, appListV2, false, false)

			//Verify Apps are updated
			testenvInstance.Log.Info("Verify Apps are installed on the pods by running Splunk CLI commands for app", "version", appVersion)
			testenv.VerifyAppInstalled(deployment, testenvInstance, testenvInstance.GetName(), allPodNames, appListV2, true, "enabled", true, true)
=======
			testenvInstance.Log.Info("Verify apps are installed on the pods by running Splunk CLI commands")
			testenv.VerifyAppInstalled(deployment, testenvInstance, testenvInstance.GetName(), podNames, appListV1, true, "enabled", false, true)
>>>>>>> 79dd6ac0
		})
	})
})<|MERGE_RESOLUTION|>--- conflicted
+++ resolved
@@ -54,9 +54,6 @@
 	})
 
 	Context("Single Site Indexer Cluster with SHC (C3) with App Framework", func() {
-<<<<<<< HEAD
-		It("integration, c3, appframework: can deploy a C3 SVA with App Framework enabled", func() {
-=======
 		It("integration, c3, appframework: can deploy a C3 SVA with App Framework enabled, install apps and upgrade them", func() {
 
 			/* Test Steps
@@ -122,7 +119,6 @@
 			uploadedFiles, err = testenv.UploadFilesToS3(testS3Bucket, s3TestDir, appFileList, downloadDirV1)
 			Expect(err).To(Succeed(), "Unable to upload apps to S3 test directory")
 			uploadedApps = append(uploadedApps, uploadedFiles...)
->>>>>>> 79dd6ac0
 
 			// Create App framework Spec
 			volumeName := "appframework-test-volume-" + testenv.RandomDNSName(3)
@@ -146,13 +142,8 @@
 			err = deployment.DeploySingleSiteClusterWithGivenAppFrameworkSpec(deployment.GetName(), indexerReplicas, true, appFrameworkSpec, 10, true)
 			Expect(err).To(Succeed(), "Unable to deploy Single Site Indexer Cluster with App framework")
 
-<<<<<<< HEAD
-			// Ensure that the cluster-manager goes to Ready phase
-			testenv.ClusterMasterReady(deployment, testenvInstance)
-=======
 			// Ensure that the CM goes to Ready phase
 			testenv.ClusterManagerReady(deployment, testenvInstance)
->>>>>>> 79dd6ac0
 
 			// Ensure indexers go to Ready phase
 			testenv.SingleSiteIndexersReady(deployment, testenvInstance)
@@ -168,36 +159,15 @@
 
 			// Verify apps are downloaded by init-container on CM, Deployer and MC
 			appVersion := "V1"
-<<<<<<< HEAD
-			testenvInstance.Log.Info("Verify Apps are downloaded by init container for apps", "version", appVersion)
-			testenv.VerifyAppsDownloadedOnContainer(deployment, testenvInstance, testenvInstance.GetName(), podNames, appFileList, initContDownloadLocation)
-
-			// Verify Apps are copied to location
-			allPodNames := testenv.DumpGetPods(testenvInstance.GetName())
-			testenvInstance.Log.Info("Verify Apps are copied to correct location based on Pod KIND for app", "version", appVersion)
-			testenv.VerifyAppsCopied(deployment, testenvInstance, testenvInstance.GetName(), allPodNames, appListV1, true, true)
-
-			// Verify apps are not copied in /etc/apps/ on CM and on Deployer (therefore not installed on Deployer and on CM)
-			testenvInstance.Log.Info("Verify Apps are NOT copied to /etc/apps on CM and Deployer for app", "version", appVersion, "App List", appFileList)
-			masterPodNames := []string{fmt.Sprintf(testenv.ClusterMasterPod, deployment.GetName()), fmt.Sprintf(testenv.DeployerPod, deployment.GetName())}
-			testenv.VerifyAppsCopied(deployment, testenvInstance, testenvInstance.GetName(), masterPodNames, appListV1, false, false)
-
-			// Verify Apps are installed
-			testenvInstance.Log.Info("Verify Apps are installed on the pods by running Splunk CLI commands for app", "version", appVersion)
-			testenv.VerifyAppInstalled(deployment, testenvInstance, testenvInstance.GetName(), allPodNames, appListV1, true, "enabled", false, true)
-
-			// Delete apps on S3 for new Apps
-			testenvInstance.Log.Info("Delete Apps on S3 for", "Version", appVersion)
-=======
 			initContDownloadLocation := "/init-apps/" + appSourceName
 			initContDownloadLocationMCPod := "/init-apps/" + appSourceNameMC
 			mcPodName := fmt.Sprintf(testenv.MonitoringConsolePod, mcName, 0)
 			podNames := []string{fmt.Sprintf(testenv.ClusterManagerPod, deployment.GetName()), fmt.Sprintf(testenv.DeployerPod, deployment.GetName())}
 			appFileList = testenv.GetAppFileList(appListV1, 1)
 			testenvInstance.Log.Info("Verify V1 apps are downloaded by init container for apps for C3", "version", appVersion)
-			testenv.VerifyAppsDownloadedByInitContainer(deployment, testenvInstance, testenvInstance.GetName(), podNames, appFileList, initContDownloadLocation)
+			testenv.VerifyAppsDownloadedOnContainer(deployment, testenvInstance, testenvInstance.GetName(), podNames, appFileList, initContDownloadLocation)
 			testenvInstance.Log.Info("Verify V1 apps are downloaded by init container for MC", "POD", mcPodName, "version", appVersion)
-			testenv.VerifyAppsDownloadedByInitContainer(deployment, testenvInstance, testenvInstance.GetName(), []string{mcPodName}, appFileList, initContDownloadLocationMCPod)
+			testenv.VerifyAppsDownloadedOnContainer(deployment, testenvInstance, testenvInstance.GetName(), []string{mcPodName}, appFileList, initContDownloadLocationMCPod)
 
 			// Get instance of current SHC CR with latest config
 			shcName := deployment.GetName() + "-shc"
@@ -229,19 +199,10 @@
 
 			// Delete apps on S3
 			testenvInstance.Log.Info("Delete apps on S3 for", "Version", appVersion)
->>>>>>> 79dd6ac0
 			testenv.DeleteFilesOnS3(testS3Bucket, uploadedApps)
 			uploadedApps = nil
 			testenvInstance.Log.Info("Testing upgrade scenario")
 
-<<<<<<< HEAD
-			// Upload new Versioned Apps to S3
-			appFileList = testenv.GetAppFileList(appListV2, 2)
-			appVersion = "V2"
-			testenvInstance.Log.Info("Uploading apps S3 for", "version", appVersion)
-			uploadedFiles, err := testenv.UploadFilesToS3(testS3Bucket, s3TestDir, appFileList, downloadDirV2)
-			Expect(err).To(Succeed(), "Unable to upload apps to S3 test directory")
-=======
 			// Upload newer version of apps (V2) to S3 for C3 and MC
 			appVersion = "V2"
 			appFileList = testenv.GetAppFileList(appListV2, 2)
@@ -251,19 +212,13 @@
 			uploadedApps = append(uploadedApps, uploadedFiles...)
 			uploadedFiles, err = testenv.UploadFilesToS3(testS3Bucket, s3TestDirMC, appFileList, downloadDirV2)
 			Expect(err).To(Succeed(), "Unable to upload apps to S3 test directory for MC")
->>>>>>> 79dd6ac0
 			uploadedApps = append(uploadedApps, uploadedFiles...)
 
 			// Wait for the poll period for the apps to be downloaded
 			time.Sleep(2 * time.Minute)
 
-<<<<<<< HEAD
-			// Ensure that the cluster-manager goes to Ready phase
-			testenv.ClusterMasterReady(deployment, testenvInstance)
-=======
 			// Ensure that the CM goes to Ready phase
 			testenv.ClusterManagerReady(deployment, testenvInstance)
->>>>>>> 79dd6ac0
 
 			// Ensure indexers go to Ready phase
 			testenv.SingleSiteIndexersReady(deployment, testenvInstance)
@@ -279,9 +234,9 @@
 
 			// Verify V2 apps are downloaded by init-container
 			testenvInstance.Log.Info("Verify V2 apps are downloaded by init container for C3 for apps", "version", appVersion)
-			testenv.VerifyAppsDownloadedByInitContainer(deployment, testenvInstance, testenvInstance.GetName(), podNames, appFileList, initContDownloadLocation)
+			testenv.VerifyAppsDownloadedOnContainer(deployment, testenvInstance, testenvInstance.GetName(), podNames, appFileList, initContDownloadLocation)
 			testenvInstance.Log.Info("Verify V2 apps are downloaded by init container for MC for apps", "POD", mcPodName, "version", appVersion)
-			testenv.VerifyAppsDownloadedByInitContainer(deployment, testenvInstance, testenvInstance.GetName(), []string{mcPodName}, appFileList, initContDownloadLocationMCPod)
+			testenv.VerifyAppsDownloadedOnContainer(deployment, testenvInstance, testenvInstance.GetName(), []string{mcPodName}, appFileList, initContDownloadLocationMCPod)
 
 			// Verify bundle push status and compare bundle hash with previous V1 bundle hash
 			testenv.VerifyClusterManagerBundlePush(deployment, testenvInstance, testenvInstance.GetName(), indexerReplicas, clusterManagerBundleHash)
@@ -401,22 +356,6 @@
 			// Verify RF SF is met
 			testenv.VerifyRFSFMet(deployment, testenvInstance)
 
-<<<<<<< HEAD
-			// Verify Apps are downloaded by init-container
-			testenvInstance.Log.Info("Verify Apps are downloaded by init container for apps", "version", appVersion)
-			testenv.VerifyAppsDownloadedOnContainer(deployment, testenvInstance, testenvInstance.GetName(), podNames, appFileList, initContDownloadLocation)
-
-			// Verify Apps are copied to location
-			testenvInstance.Log.Info("Verify Apps are copied to correct location based on Pod KIND for app", "version", appVersion)
-			testenv.VerifyAppsCopied(deployment, testenvInstance, testenvInstance.GetName(), allPodNames, appListV2, true, true)
-
-			// Verify apps are not copied in /etc/apps/ on CM and on Deployer (therefore not installed on Deployer and on CM)
-			testenvInstance.Log.Info("Verify Apps are NOT copied to /etc/apps on CM and Deployer for app", "version", appVersion)
-			testenv.VerifyAppsCopied(deployment, testenvInstance, testenvInstance.GetName(), masterPodNames, appListV2, false, false)
-
-			// Verify Apps are updated
-			testenvInstance.Log.Info("Verify Apps are installed on the pods by running Splunk CLI commands for app", "version", appVersion)
-=======
 			// Verify MC is ready and stays in ready state
 			testenv.VerifyMonitoringConsoleReady(deployment, deployment.GetName(), mc, testenvInstance)
 
@@ -427,9 +366,9 @@
 			podNames := []string{fmt.Sprintf(testenv.ClusterManagerPod, deployment.GetName()), fmt.Sprintf(testenv.DeployerPod, deployment.GetName())}
 			appFileList = testenv.GetAppFileList(appListV2, 2)
 			testenvInstance.Log.Info("Verify apps are downloaded by init container for C3", "version", appVersion)
-			testenv.VerifyAppsDownloadedByInitContainer(deployment, testenvInstance, testenvInstance.GetName(), podNames, appFileList, initContDownloadLocation)
+			testenv.VerifyAppsDownloadedOnContainer(deployment, testenvInstance, testenvInstance.GetName(), podNames, appFileList, initContDownloadLocation)
 			testenvInstance.Log.Info("Verify apps are downloaded by init container for MC", "POD", mcPodName, "version", appVersion)
-			testenv.VerifyAppsDownloadedByInitContainer(deployment, testenvInstance, testenvInstance.GetName(), []string{mcPodName}, appFileList, initContDownloadLocationMCPod)
+			testenv.VerifyAppsDownloadedOnContainer(deployment, testenvInstance, testenvInstance.GetName(), []string{mcPodName}, appFileList, initContDownloadLocationMCPod)
 
 			// Get instance of current SHC CR with latest config
 			shcName := deployment.GetName() + "-shc"
@@ -456,7 +395,6 @@
 
 			// Verify apps are installed on MC and C3(cluster-wide)
 			testenvInstance.Log.Info("Verify apps are installed on the pods by running Splunk CLI commands for app", "version", appVersion)
->>>>>>> 79dd6ac0
 			testenv.VerifyAppInstalled(deployment, testenvInstance, testenvInstance.GetName(), allPodNames, appListV2, true, "enabled", true, true)
 
 			// Delete apps on S3
@@ -494,9 +432,9 @@
 
 			// Verify apps are downloaded by init-container
 			testenvInstance.Log.Info("Verify apps are downloaded by init container for C3 for apps", " version", appVersion)
-			testenv.VerifyAppsDownloadedByInitContainer(deployment, testenvInstance, testenvInstance.GetName(), podNames, appFileList, initContDownloadLocation)
+			testenv.VerifyAppsDownloadedOnContainer(deployment, testenvInstance, testenvInstance.GetName(), podNames, appFileList, initContDownloadLocation)
 			testenvInstance.Log.Info("Verify apps are downloaded by init container for MC for apps", "POD", mcPodName, "version", appVersion)
-			testenv.VerifyAppsDownloadedByInitContainer(deployment, testenvInstance, testenvInstance.GetName(), []string{mcPodName}, appFileList, initContDownloadLocationMCPod)
+			testenv.VerifyAppsDownloadedOnContainer(deployment, testenvInstance, testenvInstance.GetName(), []string{mcPodName}, appFileList, initContDownloadLocationMCPod)
 
 			// Verify bundle push status
 			testenv.VerifyClusterManagerBundlePush(deployment, testenvInstance, testenvInstance.GetName(), indexerReplicas, clusterManagerBundleHash)
@@ -628,9 +566,9 @@
 			podNames := []string{fmt.Sprintf(testenv.ClusterManagerPod, deployment.GetName()), fmt.Sprintf(testenv.DeployerPod, deployment.GetName())}
 			appFileList = testenv.GetAppFileList(appListV1, 1)
 			testenvInstance.Log.Info("Verify apps are downloaded by init container for apps", "version", appVersion)
-			testenv.VerifyAppsDownloadedByInitContainer(deployment, testenvInstance, testenvInstance.GetName(), podNames, appFileList, initContDownloadLocation)
+			testenv.VerifyAppsDownloadedOnContainer(deployment, testenvInstance, testenvInstance.GetName(), podNames, appFileList, initContDownloadLocation)
 			testenvInstance.Log.Info("Verify apps are downloaded by init container on MC for apps", "POD", mcPodName, "version", appVersion)
-			testenv.VerifyAppsDownloadedByInitContainer(deployment, testenvInstance, testenvInstance.GetName(), []string{mcPodName}, appFileList, initContDownloadLocationMCPod)
+			testenv.VerifyAppsDownloadedOnContainer(deployment, testenvInstance, testenvInstance.GetName(), []string{mcPodName}, appFileList, initContDownloadLocationMCPod)
 
 			// Get instance of current SHC CR with latest config
 			shcName := deployment.GetName() + "-shc"
@@ -718,18 +656,6 @@
 
 			// Verify apps are copied to location
 			allPodNames = testenv.DumpGetPods(testenvInstance.GetName())
-<<<<<<< HEAD
-			testenvInstance.Log.Info("Verify Apps are copied to correct location based on Pod KIND for app", "version", appVersion)
-			testenv.VerifyAppsCopied(deployment, testenvInstance, testenvInstance.GetName(), allPodNames, appListV2, true, true)
-
-			// Verify apps are not copied in /etc/apps/ on CM and on Deployer (therefore not installed on Deployer and on CM)
-			testenvInstance.Log.Info("Verify Apps are NOT copied to /etc/apps on CM and Deployer for app", "version", appVersion)
-			testenv.VerifyAppsCopied(deployment, testenvInstance, testenvInstance.GetName(), masterPodNames, appListV2, false, false)
-
-			// Verify Apps install status and version
-			testenvInstance.Log.Info("Verify Apps are installed on the pods by running Splunk CLI commands for app", "version", appVersion)
-			testenv.VerifyAppInstalled(deployment, testenvInstance, testenvInstance.GetName(), allPodNames, appListV2, true, "enabled", true, true)
-=======
 			testenvInstance.Log.Info("Verify apps are copied to correct location based on Pod KIND for app", "version", appVersion)
 			testenv.VerifyAppsCopied(deployment, testenvInstance, testenvInstance.GetName(), allPodNames, appListV1, true, true)
 
@@ -802,7 +728,6 @@
 			// Verify apps are installed cluster-wide
 			testenvInstance.Log.Info("Verify apps are installed on the pods by running Splunk CLI commands after scaling down of indexers and SH", "version", appVersion)
 			testenv.VerifyAppInstalled(deployment, testenvInstance, testenvInstance.GetName(), allPodNames, appListV1, true, "enabled", false, true)
->>>>>>> 79dd6ac0
 
 			// Delete apps on S3 for new Apps
 			testenv.DeleteFilesOnS3(testS3Bucket, uploadedApps)
@@ -820,16 +745,13 @@
 			time.Sleep(2 * time.Minute)
 
 			// Ensure that the cluster-manager goes to Ready phase
-			testenv.ClusterMasterReady(deployment, testenvInstance)
+			testenv.ClusterManagerReady(deployment, testenvInstance)
 
 			// Ensure indexers go to Ready phase
 			testenv.SingleSiteIndexersReady(deployment, testenvInstance)
 
 			// Ensure search head cluster go to Ready phase
 			testenv.SearchHeadClusterReady(deployment, testenvInstance)
-
-			// Verify MC Pod is Ready
-			testenv.MCPodReady(testenvInstance.GetName(), deployment)
 
 			// Verify RF SF is met
 			testenv.VerifyRFSFMet(deployment, testenvInstance)
@@ -844,7 +766,7 @@
 
 			// Verify apps are not copied in /etc/apps/ on CM and on Deployer (therefore not installed on Deployer and on CM)
 			testenvInstance.Log.Info("Verify Apps are NOT copied to /etc/apps on CM and Deployer for app", " version", appVersion)
-			testenv.VerifyAppsCopied(deployment, testenvInstance, testenvInstance.GetName(), masterPodNames, appListV1, false, false)
+			testenv.VerifyAppsCopied(deployment, testenvInstance, testenvInstance.GetName(), managerPodNames, appListV1, false, false)
 
 			// Verify Apps are updated
 			testenvInstance.Log.Info("Verify Apps are installed on the pods by running Splunk CLI commands for app", " version", appVersion)
@@ -875,24 +797,21 @@
 			// Wait for the poll period for the apps to be downloaded
 			time.Sleep(2 * time.Minute)
 
-			// Ensure that the cluster-master goes to Ready phase
-			testenv.ClusterMasterReady(deployment, testenvInstance)
+			// Ensure that the cluster-manager goes to Ready phase
+			testenv.ClusterManagerReady(deployment, testenvInstance)
 
 			// Ensure indexers go to Ready phase
 			testenv.SingleSiteIndexersReady(deployment, testenvInstance)
 
 			// Ensure search head cluster go to Ready phase
 			testenv.SearchHeadClusterReady(deployment, testenvInstance)
-
-			// Verify MC Pod is Ready
-			testenv.MCPodReady(testenvInstance.GetName(), deployment)
 
 			// Verify RF SF is met
 			testenv.VerifyRFSFMet(deployment, testenvInstance)
 
 			// Verify Apps are downloaded by init-container
 			testenvInstance.Log.Info("Verify Apps are downloaded by init container for apps version", appVersion)
-			testenv.VerifyAppsDownloadedOnContainer(deployment, testenvInstance, testenvInstance.GetName(), masterPodNames, customAppFileList, initContDownloadLocation)
+			testenv.VerifyAppsDownloadedOnContainer(deployment, testenvInstance, testenvInstance.GetName(), managerPodNames, customAppFileList, initContDownloadLocation)
 
 			// Verify Apps are copied to location
 			testenvInstance.Log.Info("Verify Apps are copied to correct location based on Pod KIND for app version", appVersion)
@@ -900,7 +819,7 @@
 
 			// Verify apps are not copied in /etc/apps/ on CM and on Deployer (therefore not installed on Deployer and on CM)
 			testenvInstance.Log.Info("Verify Apps are NOT copied to /etc/apps on CM and Deployer for app version", appVersion)
-			testenv.VerifyAppsCopied(deployment, testenvInstance, testenvInstance.GetName(), masterPodNames, customAppList, false, false)
+			testenv.VerifyAppsCopied(deployment, testenvInstance, testenvInstance.GetName(), managerPodNames, customAppList, false, false)
 
 			// Verify app with unchanged version is installed
 			unchangedApp := []string{appListV1[0]}
@@ -977,27 +896,8 @@
 			initContDownloadLocation := "/init-apps/" + appSourceName
 			podNames := []string{fmt.Sprintf(testenv.ClusterManagerPod, deployment.GetName()), fmt.Sprintf(testenv.DeployerPod, deployment.GetName())}
 			appVersion := "V1"
-<<<<<<< HEAD
-			testenvInstance.Log.Info("Verify Apps are downloaded by init container for apps", "version", appVersion, "App List", appFileList)
+			testenvInstance.Log.Info("Verify apps are downloaded by init container", "version", appVersion, "App List", appFileList)
 			testenv.VerifyAppsDownloadedOnContainer(deployment, testenvInstance, testenvInstance.GetName(), podNames, appFileList, initContDownloadLocation)
-
-			// Verify apps are copied at the correct location on CM and on Deployer (/etc/apps/)
-			testenvInstance.Log.Info("Verify Apps are copied to correct location on CM and on Deployer (/etc/apps/) for app", "version", appVersion)
-			testenv.VerifyAppsCopied(deployment, testenvInstance, testenvInstance.GetName(), podNames, appListV1, true, false)
-
-			// Verify apps are installed locally on CM and on SHC Deployer
-			testenvInstance.Log.Info("Verify Apps are installed Locally on CM and Deployer by running Splunk CLI commands for app", "version", appVersion)
-			testenv.VerifyAppInstalled(deployment, testenvInstance, testenvInstance.GetName(), podNames, appListV1, false, "enabled", false, false)
-
-			// Verify apps are not copied in /etc/master-apps/ on CM and /etc/shcluster/ on Deployer (therefore not installed on peers and on SH)
-			testenvInstance.Log.Info("Verify Apps are NOT copied to /etc/master-apps/ on CM and /etc/shcluster/ on Deployer for app", "version", appVersion, "App List", appFileList)
-			testenv.VerifyAppsCopied(deployment, testenvInstance, testenvInstance.GetName(), podNames, appListV1, false, true)
-
-			//Delete apps on S3 for new Apps
-			testenvInstance.Log.Info("Delete Apps on S3 for", "Version", appVersion)
-=======
-			testenvInstance.Log.Info("Verify apps are downloaded by init container", "version", appVersion, "App List", appFileList)
-			testenv.VerifyAppsDownloadedByInitContainer(deployment, testenvInstance, testenvInstance.GetName(), podNames, appFileList, initContDownloadLocation)
 
 			// Verify apps are copied at the correct location on CM and on Deployer (/etc/apps/)
 			testenvInstance.Log.Info("Verify apps are copied to correct location on CM and on Deployer (/etc/apps/)", "version", appVersion)
@@ -1013,7 +913,6 @@
 
 			// Delete apps on S3
 			testenvInstance.Log.Info("Delete apps on S3 for", "Version", appVersion)
->>>>>>> 79dd6ac0
 			testenv.DeleteFilesOnS3(testS3Bucket, uploadedApps)
 			uploadedApps = nil
 			testenvInstance.Log.Info("Testing upgrade scenario")
@@ -1041,25 +940,9 @@
 			// Verify RF SF is met
 			testenv.VerifyRFSFMet(deployment, testenvInstance)
 
-<<<<<<< HEAD
-			// Verify Apps are downloaded by init-container
-			testenvInstance.Log.Info("Verify Apps are downloaded by init container for apps", "version", appVersion)
-			testenv.VerifyAppsDownloadedOnContainer(deployment, testenvInstance, testenvInstance.GetName(), podNames, appFileList, initContDownloadLocation)
-
-			// Verify apps are copied at the correct location on CM and on Deployer (/etc/apps/)
-			testenvInstance.Log.Info("Verify Apps are copied to correct location on CM and on Deployer (/etc/apps/) for app", "version", appVersion)
-			testenv.VerifyAppsCopied(deployment, testenvInstance, testenvInstance.GetName(), podNames, appListV2, true, false)
-
-			// Verify apps are installed locally on CM and on SHC Deployer
-			testenvInstance.Log.Info("Verify Apps are installed Locally on CM and Deployer by running Splunk CLI commands for app", "version", appVersion)
-			testenv.VerifyAppInstalled(deployment, testenvInstance, testenvInstance.GetName(), podNames, appListV2, true, "enabled", true, false)
-
-			// Verify apps are not copied in /etc/master-apps/ on CM and /etc/shcluster/ on Deployer (therefore not installed on peers and on SH)
-			testenvInstance.Log.Info("Verify Apps are NOT copied to /etc/master-apps/ on CM and /etc/shcluster/ on Deployer for app", "version", appVersion, "App List", appFileList)
-=======
 			// Verify apps are downloaded by init-container
 			testenvInstance.Log.Info("Verify apps are downloaded by init container for apps", "version", appVersion)
-			testenv.VerifyAppsDownloadedByInitContainer(deployment, testenvInstance, testenvInstance.GetName(), podNames, appFileList, initContDownloadLocation)
+			testenv.VerifyAppsDownloadedOnContainer(deployment, testenvInstance, testenvInstance.GetName(), podNames, appFileList, initContDownloadLocation)
 
 			// Verify apps are copied at the correct location on CM and on Deployer (/etc/apps/)
 			testenvInstance.Log.Info("Verify apps are copied to correct location on CM and on Deployer (/etc/apps/) for app", "version", appVersion)
@@ -1071,7 +954,6 @@
 
 			// Verify apps are not copied in the apps folder on CM and /etc/shcluster/ on Deployer (therefore not installed on peers and on SH)
 			testenvInstance.Log.Info("Verify apps are NOT copied to "+splcommon.ManagerAppsLoc+" on CM and "+splcommon.SHCluster+" on Deployer for app", "version", appVersion, "App List", appFileList)
->>>>>>> 79dd6ac0
 			testenv.VerifyAppsCopied(deployment, testenvInstance, testenvInstance.GetName(), podNames, appListV2, false, true)
 		})
 	})
@@ -1079,12 +961,6 @@
 	Context("Clustered deployment (C3 - clustered indexer, search head cluster)", func() {
 		It("integration, c3, appframework: can deploy a C3 SVA and have ES app installed on SHC", func() {
 
-<<<<<<< HEAD
-			// Delete apps on S3 for new Apps
-			testenvInstance.Log.Info("Delete existing apps on S3 before starting upload of ES App")
-			testenv.DeleteFilesOnS3(testS3Bucket, uploadedApps)
-			uploadedApps = nil
-=======
 			/* Test Steps
 			   ################## SETUP ####################
 			   * Upload ES app to S3
@@ -1096,7 +972,6 @@
 
 			// Create local directory for file download
 			s3TestDir = "c3appfw-" + testenv.RandomDNSName(4)
->>>>>>> 79dd6ac0
 
 			// Upload ES app to S3
 			esApp := []string{"SplunkEnterpriseSecuritySuite"}
@@ -1174,11 +1049,7 @@
 			// Verify RF SF is met
 			testenv.VerifyRFSFMet(deployment, testenvInstance)
 
-<<<<<<< HEAD
-			// Verify Apps are downloaded by init-container
-=======
 			// Verify ES is downloaded by init-container
->>>>>>> 79dd6ac0
 			testenvInstance.Log.Info("Verfiy ES app is downloaded by init container on deployer pod")
 			initContDownloadLocation := "/init-apps/" + appSourceName
 			deployerPod := []string{fmt.Sprintf(testenv.DeployerPod, deployment.GetName())}
@@ -1203,19 +1074,6 @@
 	})
 
 	Context("Clustered deployment (C3 - clustered indexer, search head cluster)", func() {
-<<<<<<< HEAD
-		It("c3, integration, appframework: can deploy a C3 SVA with apps installed locally on CM and SHC Deployer, and cluster-wide on Peers and SHs", func() {
-
-			// Delete apps on S3 for new Apps to split them across both cluster and local
-			testenv.DeleteFilesOnS3(testS3Bucket, uploadedApps)
-			uploadedApps = nil
-
-			// Split Applist into 2 list for local and cluster install
-			appListLocal := appListV1[len(appListV1)/2:]
-			appListCluster := appListV1[:len(appListV1)/2]
-
-			// Upload appListLocal to bucket 1 on S3
-=======
 		It("c3, integration, appframework: can deploy a C3 SVA with apps installed locally on CM and Deployer, cluster-wide on Peers and SHs, then upgrade them", func() {
 
 			/* Test Steps
@@ -1242,17 +1100,12 @@
 			appListCluster := appListV1[:len(appListV1)/2]
 
 			// Upload appListLocal to S3
->>>>>>> 79dd6ac0
 			appFileList := testenv.GetAppFileList(appListLocal, 1)
 			uploadedFiles, err := testenv.UploadFilesToS3(testS3Bucket, s3TestDir, appFileList, downloadDirV1)
 			Expect(err).To(Succeed(), "Unable to upload apps to S3 test directory")
 			uploadedApps = append(uploadedApps, uploadedFiles...)
 
-<<<<<<< HEAD
-			// Upload apps to a 2nd directory on S3 bucket as we need 2 buckets locations for this test.(appListLocal apps to be used for local install, appListCluster apps for cluster install)
-=======
 			// Upload apps to a 2nd directory on S3 bucket as we need 2 buckets locations for this test.(appListLocal to be used for local install, appListCluster for cluster install)
->>>>>>> 79dd6ac0
 			s3TestDirCluster := "c3appfw-cluster-" + testenv.RandomDNSName(4)
 			clusterappFileList := testenv.GetAppFileList(appListCluster, 1)
 			uploadedFiles, err = testenv.UploadFilesToS3(testS3Bucket, s3TestDirCluster, clusterappFileList, downloadDirV1)
@@ -1306,31 +1159,16 @@
 			// Verify apps with local scope are downloaded by init-container
 			appVersion := "V1"
 			initContDownloadLocation := "/init-apps/" + appSourceNameLocal
-<<<<<<< HEAD
-			downloadPodNames := []string{fmt.Sprintf(testenv.ClusterMasterPod, deployment.GetName()), fmt.Sprintf(testenv.DeployerPod, deployment.GetName())}
-			appFileList = testenv.GetAppFileList(appListLocal, 1)
-			testenvInstance.Log.Info("Verify Apps are downloaded by init container for apps", "version", appVersion, "App List", appFileList)
-			testenv.VerifyAppsDownloadedOnContainer(deployment, testenvInstance, testenvInstance.GetName(), downloadPodNames, appFileList, initContDownloadLocation)
-=======
 			downloadPodNames := []string{fmt.Sprintf(testenv.ClusterManagerPod, deployment.GetName()), fmt.Sprintf(testenv.DeployerPod, deployment.GetName())}
 			appFileList = testenv.GetAppFileList(appListLocal, 1)
 			testenvInstance.Log.Info("Verify apps are downloaded by init container for apps", "version", appVersion, "App List", appFileList)
-			testenv.VerifyAppsDownloadedByInitContainer(deployment, testenvInstance, testenvInstance.GetName(), downloadPodNames, appFileList, initContDownloadLocation)
->>>>>>> 79dd6ac0
+			testenv.VerifyAppsDownloadedOnContainer(deployment, testenvInstance, testenvInstance.GetName(), downloadPodNames, appFileList, initContDownloadLocation)
 
 			// Verify apps with cluster scope are downloaded by init-container
 			initContDownloadLocation = "/init-apps/" + appSourceNameCluster
 			appFileList = testenv.GetAppFileList(appListCluster, 1)
-<<<<<<< HEAD
-			testenvInstance.Log.Info("Verify Apps are downloaded by init container for apps", "version", appVersion, "App List", appFileList)
+			testenvInstance.Log.Info("Verify apps are downloaded by init container for apps", "version", appVersion, "App List", appFileList)
 			testenv.VerifyAppsDownloadedOnContainer(deployment, testenvInstance, testenvInstance.GetName(), downloadPodNames, appFileList, initContDownloadLocation)
-
-			// Verify apps with local scope are installed locally on CM and on SHC Deployer
-			localPodNames := []string{fmt.Sprintf(testenv.ClusterMasterPod, deployment.GetName()), fmt.Sprintf(testenv.DeployerPod, deployment.GetName())}
-			testenvInstance.Log.Info("Verify Apps are installed Locally on CM and Deployer by running Splunk CLI commands for app", "version", appVersion)
-=======
-			testenvInstance.Log.Info("Verify apps are downloaded by init container for apps", "version", appVersion, "App List", appFileList)
-			testenv.VerifyAppsDownloadedByInitContainer(deployment, testenvInstance, testenvInstance.GetName(), downloadPodNames, appFileList, initContDownloadLocation)
 
 			// Verify bundle push status
 			testenv.VerifyClusterManagerBundlePush(deployment, testenvInstance, testenvInstance.GetName(), indexerReplicas, "")
@@ -1342,7 +1180,6 @@
 			// Verify apps with local scope are installed locally on CM and on SHC Deployer
 			localPodNames := []string{fmt.Sprintf(testenv.ClusterManagerPod, deployment.GetName()), fmt.Sprintf(testenv.DeployerPod, deployment.GetName())}
 			testenvInstance.Log.Info("Verify apps are installed Locally on CM and Deployer by running Splunk CLI commands for app", "version", appVersion)
->>>>>>> 79dd6ac0
 			testenv.VerifyAppInstalled(deployment, testenvInstance, testenvInstance.GetName(), localPodNames, appListLocal, true, "enabled", false, false)
 
 			// Verify apps with cluster scope are installed on indexers
@@ -1395,13 +1232,13 @@
 			initContDownloadLocation = "/init-apps/" + appSourceNameLocal
 			appFileList = testenv.GetAppFileList(appListLocal, 2)
 			testenvInstance.Log.Info("Verify apps are downloaded by init container for apps", "version", appVersion, "App List", appFileList)
-			testenv.VerifyAppsDownloadedByInitContainer(deployment, testenvInstance, testenvInstance.GetName(), downloadPodNames, appFileList, initContDownloadLocation)
+			testenv.VerifyAppsDownloadedOnContainer(deployment, testenvInstance, testenvInstance.GetName(), downloadPodNames, appFileList, initContDownloadLocation)
 
 			// Verify apps with cluster scope are downloaded by init-container
 			initContDownloadLocation = "/init-apps/" + appSourceNameCluster
 			appFileList = testenv.GetAppFileList(appListCluster, 2)
 			testenvInstance.Log.Info("Verify apps are downloaded by init container for apps", "version", appVersion, "App List", appFileList)
-			testenv.VerifyAppsDownloadedByInitContainer(deployment, testenvInstance, testenvInstance.GetName(), downloadPodNames, appFileList, initContDownloadLocation)
+			testenv.VerifyAppsDownloadedOnContainer(deployment, testenvInstance, testenvInstance.GetName(), downloadPodNames, appFileList, initContDownloadLocation)
 
 			// Verify bundle push status
 			testenv.VerifyClusterManagerBundlePush(deployment, testenvInstance, testenvInstance.GetName(), indexerReplicas, clusterManagerBundleHash)
@@ -1507,13 +1344,13 @@
 			downloadPodNames := []string{fmt.Sprintf(testenv.ClusterManagerPod, deployment.GetName()), fmt.Sprintf(testenv.DeployerPod, deployment.GetName())}
 			appFileList = testenv.GetAppFileList(appListLocal, 2)
 			testenvInstance.Log.Info("Verify apps are downloaded by init container", "version", appVersion, "App List", appFileList)
-			testenv.VerifyAppsDownloadedByInitContainer(deployment, testenvInstance, testenvInstance.GetName(), downloadPodNames, appFileList, initContDownloadLocation)
+			testenv.VerifyAppsDownloadedOnContainer(deployment, testenvInstance, testenvInstance.GetName(), downloadPodNames, appFileList, initContDownloadLocation)
 
 			// Verify apps with cluster scope are downloaded by init-container
 			initContDownloadLocation = "/init-apps/" + appSourceNameCluster
 			appFileList = testenv.GetAppFileList(appListCluster, 2)
 			testenvInstance.Log.Info("Verify apps are downloaded by init container for apps", "version", appVersion, "App List", appFileList)
-			testenv.VerifyAppsDownloadedByInitContainer(deployment, testenvInstance, testenvInstance.GetName(), downloadPodNames, appFileList, initContDownloadLocation)
+			testenv.VerifyAppsDownloadedOnContainer(deployment, testenvInstance, testenvInstance.GetName(), downloadPodNames, appFileList, initContDownloadLocation)
 
 			// Verify bundle push status
 			testenv.VerifyClusterManagerBundlePush(deployment, testenvInstance, testenvInstance.GetName(), indexerReplicas, "")
@@ -1581,13 +1418,13 @@
 			initContDownloadLocation = "/init-apps/" + appSourceNameLocal
 			appFileList = testenv.GetAppFileList(appListLocal, 1)
 			testenvInstance.Log.Info("Verify apps are downloaded by init container for apps", "version", appVersion, "App List", appFileList)
-			testenv.VerifyAppsDownloadedByInitContainer(deployment, testenvInstance, testenvInstance.GetName(), downloadPodNames, appFileList, initContDownloadLocation)
+			testenv.VerifyAppsDownloadedOnContainer(deployment, testenvInstance, testenvInstance.GetName(), downloadPodNames, appFileList, initContDownloadLocation)
 
 			// Verify apps with cluster scope are downloaded by init-container
 			initContDownloadLocation = "/init-apps/" + appSourceNameCluster
 			appFileList = testenv.GetAppFileList(appListCluster, 1)
 			testenvInstance.Log.Info("Verify apps are downloaded by init container for apps", "version", appVersion, "App List", appFileList)
-			testenv.VerifyAppsDownloadedByInitContainer(deployment, testenvInstance, testenvInstance.GetName(), downloadPodNames, appFileList, initContDownloadLocation)
+			testenv.VerifyAppsDownloadedOnContainer(deployment, testenvInstance, testenvInstance.GetName(), downloadPodNames, appFileList, initContDownloadLocation)
 
 			// Verify bundle push status
 			testenv.VerifyClusterManagerBundlePush(deployment, testenvInstance, testenvInstance.GetName(), indexerReplicas, clusterManagerBundleHash)
@@ -1674,197 +1511,12 @@
 			// Verify apps are downloaded by init-container
 			initContDownloadLocation := "/init-apps/" + appSourceName
 			managerPodNames := []string{fmt.Sprintf(testenv.ClusterManagerPod, deployment.GetName()), fmt.Sprintf(testenv.DeployerPod, deployment.GetName())}
-			testenv.VerifyAppsDownloadedByInitContainer(deployment, testenvInstance, testenvInstance.GetName(), managerPodNames, appFileList, initContDownloadLocation)
+			testenv.VerifyAppsDownloadedOnContainer(deployment, testenvInstance, testenvInstance.GetName(), managerPodNames, appFileList, initContDownloadLocation)
 
 			// Get instance of current SHC CR with latest config
 			shcName := deployment.GetName() + "-shc"
 			shc := &enterpriseApi.SearchHeadCluster{}
 			err = deployment.GetInstance(shcName, shc)
-<<<<<<< HEAD
-			Expect(err).To(Succeed(), "Failed to get instance of SHC")
-			shReplicas := shc.Spec.Replicas
-
-			for i := 0; i < int(shReplicas); i++ {
-				sh := fmt.Sprintf(testenv.SearchHeadPod, deployment.GetName(), i)
-				clusterPodNames = append(clusterPodNames, string(sh))
-			}
-			testenvInstance.Log.Info("Verify Apps are installed clusterwide on indexers and search-heads by running Splunk CLI commands for app", "version", appVersion)
-			testenv.VerifyAppInstalled(deployment, testenvInstance, testenvInstance.GetName(), clusterPodNames, appListCluster, true, "enabled", false, true)
-
-			// Delete apps on S3 for new Apps
-			testenv.DeleteFilesOnS3(testS3Bucket, uploadedApps)
-			uploadedApps = nil
-			testenvInstance.Log.Info("Testing upgrade scenario")
-
-			// Upload new Versioned Apps to S3
-			appVersion = "V2"
-			appFileList = testenv.GetAppFileList(appListLocal, 2)
-			uploadedFiles, err = testenv.UploadFilesToS3(testS3Bucket, s3TestDir, appFileList, downloadDirV2)
-			Expect(err).To(Succeed(), "Unable to upload apps to S3 test directory")
-			uploadedApps = append(uploadedApps, uploadedFiles...)
-
-			// Upload apps to a 2nd directory on S3 bucket as we need 2 buckets locations for this test.(appListLocal apps to be used for local install, appListCluster apps for cluster install)
-			clusterappFileList = testenv.GetAppFileList(appListCluster, 2)
-			uploadedFiles, err = testenv.UploadFilesToS3(testS3Bucket, s3TestDirCluster, clusterappFileList, downloadDirV2)
-			Expect(err).To(Succeed(), "Unable to upload apps to S3 test directory")
-			uploadedApps = append(uploadedApps, uploadedFiles...)
-
-			// Wait for the poll period for the apps to be downloaded
-			time.Sleep(2 * time.Minute)
-
-			// Ensure that the CM goes to Ready phase
-			testenv.ClusterMasterReady(deployment, testenvInstance)
-
-			// Ensure Indexers go to Ready phase
-			testenv.SingleSiteIndexersReady(deployment, testenvInstance)
-
-			// Ensure SHC go to Ready phase
-			testenv.SearchHeadClusterReady(deployment, testenvInstance)
-
-			// Verify RF SF is met
-			testenv.VerifyRFSFMet(deployment, testenvInstance)
-
-			// Verify apps with local scope are downloaded by init-container
-			initContDownloadLocation = "/init-apps/" + appSourceNameLocal
-			appFileList = testenv.GetAppFileList(appListLocal, 2)
-			testenvInstance.Log.Info("Verify Apps are downloaded by init container for apps", "version", appVersion, "App List", appFileList)
-			testenv.VerifyAppsDownloadedOnContainer(deployment, testenvInstance, testenvInstance.GetName(), downloadPodNames, appFileList, initContDownloadLocation)
-
-			// Verify apps with cluster scope are downloaded by init-container
-			initContDownloadLocation = "/init-apps/" + appSourceNameCluster
-			appFileList = testenv.GetAppFileList(appListCluster, 2)
-			testenvInstance.Log.Info("Verify Apps are downloaded by init container for apps", "version", appVersion, "App List", appFileList)
-			testenv.VerifyAppsDownloadedOnContainer(deployment, testenvInstance, testenvInstance.GetName(), downloadPodNames, appFileList, initContDownloadLocation)
-
-			// Verify apps with local scope are installed locally on CM and on SHC Deployer
-			testenvInstance.Log.Info("Verify Apps are installed Locally on CM and Deployer by running Splunk CLI commands for app", "version", appVersion)
-			testenv.VerifyAppInstalled(deployment, testenvInstance, testenvInstance.GetName(), localPodNames, appListLocal, true, "enabled", true, false)
-
-			// Verify apps with cluster scope are installed on indexers
-			testenvInstance.Log.Info("Verify Apps are installed clusterwide on indexers and search-heads by running Splunk CLI commands for app", "version", appVersion)
-			testenv.VerifyAppInstalled(deployment, testenvInstance, testenvInstance.GetName(), clusterPodNames, appListCluster, true, "enabled", true, true)
-
-			// Delete apps on S3 for new Apps
-			testenv.DeleteFilesOnS3(testS3Bucket, uploadedApps)
-			uploadedApps = nil
-			testenvInstance.Log.Info("Testing downgrade scenario")
-
-			// Upload new Versioned Apps to S3 to test downgrade scenario
-			appVersion = "V1"
-			appFileList = testenv.GetAppFileList(appListLocal, 1)
-			uploadedFiles, err = testenv.UploadFilesToS3(testS3Bucket, s3TestDir, appFileList, downloadDirV1)
-			Expect(err).To(Succeed(), "Unable to upload apps to S3 test directory")
-			uploadedApps = append(uploadedApps, uploadedFiles...)
-
-			// Upload apps to a 2nd directory on S3 bucket as we need 2 buckets locations for this test.(appListLocal apps to be used for local install, appListCluster apps for cluster install)
-			clusterappFileList = testenv.GetAppFileList(appListCluster, 1)
-			uploadedFiles, err = testenv.UploadFilesToS3(testS3Bucket, s3TestDirCluster, clusterappFileList, downloadDirV1)
-			Expect(err).To(Succeed(), "Unable to upload apps to S3 test directory")
-			uploadedApps = append(uploadedApps, uploadedFiles...)
-
-			// Wait for the poll period for the apps to be downloaded
-			time.Sleep(2 * time.Minute)
-
-			// Ensure that the CM goes to Ready phase
-			testenv.ClusterMasterReady(deployment, testenvInstance)
-
-			// Ensure Indexers go to Ready phase
-			testenv.SingleSiteIndexersReady(deployment, testenvInstance)
-
-			// Ensure SHC go to Ready phase
-			testenv.SearchHeadClusterReady(deployment, testenvInstance)
-
-			// Verify RF SF is met
-			testenv.VerifyRFSFMet(deployment, testenvInstance)
-
-			// Verify apps with local scope are downloaded by init-container
-			initContDownloadLocation = "/init-apps/" + appSourceNameLocal
-			appFileList = testenv.GetAppFileList(appListLocal, 1)
-			testenvInstance.Log.Info("Verify Apps are downloaded by init container for apps", "version", appVersion, "App List", appFileList)
-			testenv.VerifyAppsDownloadedOnContainer(deployment, testenvInstance, testenvInstance.GetName(), downloadPodNames, appFileList, initContDownloadLocation)
-
-			// Verify apps with cluster scope are downloaded by init-container
-			initContDownloadLocation = "/init-apps/" + appSourceNameCluster
-			appFileList = testenv.GetAppFileList(appListCluster, 1)
-			testenvInstance.Log.Info("Verify Apps are downloaded by init container for apps", "version", appVersion, "App List", appFileList)
-			testenv.VerifyAppsDownloadedOnContainer(deployment, testenvInstance, testenvInstance.GetName(), downloadPodNames, appFileList, initContDownloadLocation)
-
-			// Verify apps with local scope are installed locally on CM and on SHC Deployer
-			testenvInstance.Log.Info("Verify Apps are installed Locally on CM and Deployer by running Splunk CLI commands for app", "version", appVersion)
-			testenv.VerifyAppInstalled(deployment, testenvInstance, testenvInstance.GetName(), localPodNames, appListLocal, true, "enabled", false, false)
-
-			// Verify apps with cluster scope are installed on indexers
-			testenvInstance.Log.Info("Verify Apps are installed clusterwide on indexers and search-heads by running Splunk CLI commands for app", "version", appVersion)
-			testenv.VerifyAppInstalled(deployment, testenvInstance, testenvInstance.GetName(), clusterPodNames, appListCluster, true, "enabled", false, true)
-		})
-	})
-
-	Context("Clustered deployment (C3 - clustered indexer, search head cluster)", func() {
-		It("smoke, c3, appframework: can deploy a C3 SVA instance with App Framework enabled and install above 200MB of apps at once", func() {
-
-			// Creating a bigger list of apps to be installed than the default one
-			appList := append(appListV1, "splunk_app_db_connect", "splunk_app_aws", "Splunk_TA_microsoft-cloudservices", "Splunk_ML_Toolkit", "Splunk_Security_Essentials")
-			appFileList := testenv.GetAppFileList(appList, 1)
-
-			// Download App from S3
-			err := testenv.DownloadFilesFromS3(testDataS3Bucket, s3AppDirV1, downloadDirV1, testenv.GetAppFileList(appList, 1))
-			Expect(err).To(Succeed(), "Unable to download apps files")
-
-			// Upload app to S3
-			uploadedFiles, err := testenv.UploadFilesToS3(testS3Bucket, s3TestDir, testenv.GetAppFileList(appList, 1), downloadDirV1)
-			Expect(err).To(Succeed(), "Unable to upload apps to S3 test directory")
-			uploadedApps = append(uploadedApps, uploadedFiles...)
-
-			// Create App framework Spec
-			volumeName := "appframework-test-volume-" + testenv.RandomDNSName(3)
-			volumeSpec := []enterpriseApi.VolumeSpec{testenv.GenerateIndexVolumeSpec(volumeName, testenv.GetS3Endpoint(), testenvInstance.GetIndexSecretName(), "aws", "s3")}
-
-			appSourceDefaultSpec := enterpriseApi.AppSourceDefaultSpec{
-				VolName: volumeName,
-				Scope:   enterpriseApi.ScopeCluster,
-			}
-			appSourceName := "appframework" + testenv.RandomDNSName(3)
-			appSourceSpec := []enterpriseApi.AppSourceSpec{testenv.GenerateAppSourceSpec(appSourceName, s3TestDir, appSourceDefaultSpec)}
-
-			appFrameworkSpec := enterpriseApi.AppFrameworkSpec{
-				Defaults:             appSourceDefaultSpec,
-				AppsRepoPollInterval: 60,
-				VolList:              volumeSpec,
-				AppSources:           appSourceSpec,
-			}
-
-			// Create Single site Cluster and SHC, with App Framework enabled on CM and SHC Deployer
-			testenvInstance.Log.Info("Create Single site Indexer Cluster and SHC with App framework")
-			indexerReplicas := 3
-			err = deployment.DeploySingleSiteClusterWithGivenAppFrameworkSpec(deployment.GetName(), indexerReplicas, true, appFrameworkSpec, 10)
-			Expect(err).To(Succeed(), "Unable to deploy Single Site Indexer Cluster with App framework")
-
-			// Ensure that the CM goes to Ready phase
-			testenv.ClusterMasterReady(deployment, testenvInstance)
-
-			// Ensure Indexers go to Ready phase
-			testenv.SingleSiteIndexersReady(deployment, testenvInstance)
-
-			// Ensure SHC go to Ready phase
-			testenv.SearchHeadClusterReady(deployment, testenvInstance)
-
-			// Verify RF SF is met
-			testenv.VerifyRFSFMet(deployment, testenvInstance)
-
-			// Verify apps are downloaded by init-container
-			initContDownloadLocation := "/init-apps/" + appSourceName
-			masterPodNames := []string{fmt.Sprintf(testenv.ClusterMasterPod, deployment.GetName()), fmt.Sprintf(testenv.DeployerPod, deployment.GetName())}
-			testenv.VerifyAppsDownloadedOnContainer(deployment, testenvInstance, testenvInstance.GetName(), masterPodNames, appFileList, initContDownloadLocation)
-
-			// Verify apps are copied to location
-			allPodNames := testenv.DumpGetPods(testenvInstance.GetName())
-			testenvInstance.Log.Info("Verify Apps are copied to correct location based on Pod KIND")
-			testenv.VerifyAppsCopied(deployment, testenvInstance, testenvInstance.GetName(), allPodNames, appListV1, true, true)
-
-			// Verify apps are not copied in /etc/apps/ on CM and on Deployer (therefore not installed on Deployer and on CM)
-			testenvInstance.Log.Info("Verify Apps are NOT copied to /etc/apps on CM and Deployer")
-			testenv.VerifyAppsCopied(deployment, testenvInstance, testenvInstance.GetName(), masterPodNames, appListV1, false, false)
-=======
 			shReplicas := int(shc.Spec.Replicas)
 			Expect(err).To(Succeed(), "Failed to get instance of Search Head Cluster")
 
@@ -1880,7 +1532,6 @@
 			// Verify apps are not copied in /etc/apps/ on CM and on Deployer (therefore not installed on Deployer and on CM)
 			testenvInstance.Log.Info("Verify apps are NOT copied to /etc/apps on CM and Deployer")
 			testenv.VerifyAppsCopied(deployment, testenvInstance, testenvInstance.GetName(), managerPodNames, appListV1, false, false)
->>>>>>> 79dd6ac0
 
 			// Get indexers and SH pod names
 			podNames := []string{}
@@ -1888,22 +1539,12 @@
 				sh := fmt.Sprintf(testenv.IndexerPod, deployment.GetName(), i)
 				podNames = append(podNames, string(sh))
 			}
-<<<<<<< HEAD
-			shc := &enterpriseApi.SearchHeadCluster{}
-			shcName := deployment.GetName() + "-shc"
-			err = deployment.GetInstance(shcName, shc)
-			Expect(err).To(Succeed(), "Failed to get instance of SHC")
-			shReplicas := shc.Spec.Replicas
-=======
-
->>>>>>> 79dd6ac0
 			for i := 0; i < int(shReplicas); i++ {
 				sh := fmt.Sprintf(testenv.SearchHeadPod, deployment.GetName(), i)
 				podNames = append(podNames, string(sh))
 			}
 
 			// Verify apps are installed on indexers and SH
-<<<<<<< HEAD
 			testenvInstance.Log.Info("Verify Apps are installed on the pods by running Splunk CLI commands")
 			testenv.VerifyAppInstalled(deployment, testenvInstance, testenvInstance.GetName(), podNames, appListV1, true, "enabled", false, true)
 		})
@@ -1937,27 +1578,24 @@
 			indexerReplicas := 3
 
 			testenvInstance.Log.Info("Deploy Single Site Indexer Cluster")
-			err := deployment.DeploySingleSiteClusterWithGivenAppFrameworkSpec(deployment.GetName(), indexerReplicas, true, appFrameworkSpec, 10)
+			err := deployment.DeploySingleSiteClusterWithGivenAppFrameworkSpec(deployment.GetName(), indexerReplicas, true, appFrameworkSpec, 10, false)
 			Expect(err).To(Succeed(), "Unable to deploy Single Site Indexer Cluster with App framework")
 
 			// Ensure that the cluster-master goes to Ready phase
-			testenv.ClusterMasterReady(deployment, testenvInstance)
+			testenv.ClusterManagerReady(deployment, testenvInstance)
 
 			// Ensure indexers go to Ready phase
 			testenv.SingleSiteIndexersReady(deployment, testenvInstance)
 
 			// Ensure search head cluster go to Ready phase
 			testenv.SearchHeadClusterReady(deployment, testenvInstance)
-
-			// Verify MC Pod is Ready
-			testenv.MCPodReady(testenvInstance.GetName(), deployment)
 
 			// Verify RF SF is met
 			testenv.VerifyRFSFMet(deployment, testenvInstance)
 
 			// Verify Apps are downloaded by init-container
 			initContDownloadLocation := "/init-apps/" + appSourceName
-			podNames := []string{fmt.Sprintf(testenv.ClusterMasterPod, deployment.GetName()), fmt.Sprintf(testenv.DeployerPod, deployment.GetName())}
+			podNames := []string{fmt.Sprintf(testenv.ClusterManagerPod, deployment.GetName()), fmt.Sprintf(testenv.DeployerPod, deployment.GetName())}
 			appFileList := testenv.GetAppFileList(appListV1, 1)
 			appVersion := "V1"
 			testenvInstance.Log.Info("Verify Apps are downloaded by init container for apps", "version", appVersion)
@@ -1970,7 +1608,7 @@
 
 			// Verify apps are not copied in /etc/apps/ on CM and on Deployer (therefore not installed on Deployer and on CM)
 			testenvInstance.Log.Info("Verify Apps are NOT copied to /etc/apps on CM and Deployer for app", "verison", appVersion, "App List", appFileList)
-			masterPodNames := []string{fmt.Sprintf(testenv.ClusterMasterPod, deployment.GetName()), fmt.Sprintf(testenv.DeployerPod, deployment.GetName())}
+			masterPodNames := []string{fmt.Sprintf(testenv.ClusterManagerPod, deployment.GetName()), fmt.Sprintf(testenv.DeployerPod, deployment.GetName())}
 			testenv.VerifyAppsCopied(deployment, testenvInstance, testenvInstance.GetName(), masterPodNames, appListV1, false, false)
 
 			//Verify Apps are installed
@@ -1994,16 +1632,13 @@
 			time.Sleep(2 * time.Minute)
 
 			// Ensure that the cluster-master goes to Ready phase
-			testenv.ClusterMasterReady(deployment, testenvInstance)
+			testenv.ClusterManagerReady(deployment, testenvInstance)
 
 			// Ensure indexers go to Ready phase
 			testenv.SingleSiteIndexersReady(deployment, testenvInstance)
 
 			// Ensure search head cluster go to Ready phase
 			testenv.SearchHeadClusterReady(deployment, testenvInstance)
-
-			// Verify MC Pod is Ready
-			testenv.MCPodReady(testenvInstance.GetName(), deployment)
 
 			// Verify RF SF is met
 			testenv.VerifyRFSFMet(deployment, testenvInstance)
@@ -2023,19 +1658,16 @@
 			Expect(err).To(Succeed(), "Unable to update config map")
 
 			// Ensure standalone is updating
-			testenv.VerifyClusterMasterPhase(deployment, testenvInstance, splcommon.PhaseUpdating)
+			testenv.VerifyClusterManagerPhase(deployment, testenvInstance, splcommon.PhaseUpdating)
 
 			// Ensure that the cluster-master goes to Ready phase
-			testenv.ClusterMasterReady(deployment, testenvInstance)
+			testenv.ClusterManagerReady(deployment, testenvInstance)
 
 			// Ensure indexers go to Ready phase
 			testenv.SingleSiteIndexersReady(deployment, testenvInstance)
 
 			// Ensure search head cluster go to Ready phase
 			testenv.SearchHeadClusterReady(deployment, testenvInstance)
-
-			// Verify MC Pod is Ready
-			testenv.MCPodReady(testenvInstance.GetName(), deployment)
 
 			// Verify RF SF is met
 			testenv.VerifyRFSFMet(deployment, testenvInstance)
@@ -2060,10 +1692,6 @@
 			//Verify Apps are updated
 			testenvInstance.Log.Info("Verify Apps are installed on the pods by running Splunk CLI commands for app", "version", appVersion)
 			testenv.VerifyAppInstalled(deployment, testenvInstance, testenvInstance.GetName(), allPodNames, appListV2, true, "enabled", true, true)
-=======
-			testenvInstance.Log.Info("Verify apps are installed on the pods by running Splunk CLI commands")
-			testenv.VerifyAppInstalled(deployment, testenvInstance, testenvInstance.GetName(), podNames, appListV1, true, "enabled", false, true)
->>>>>>> 79dd6ac0
 		})
 	})
 })
// Copyright (c) 2018-2021 Splunk Inc. All rights reserved.
//
// Licensed under the Apache License, Version 2.0 (the "License");
// you may not use this file except in compliance with the License.
// You may obtain a copy of the License at
//
//  http://www.apache.org/licenses/LICENSE-2.0
//
// Unless required by applicable law or agreed to in writing, software
// distributed under the License is distributed on an "AS IS" BASIS,
// WITHOUT WARRANTIES OR CONDITIONS OF ANY KIND, either express or implied.
// See the License for the specific language governing permissions and
// limitations under the License.s
package c3appfw

import (
	"fmt"
	"strings"
	"time"

	. "github.com/onsi/ginkgo"
	. "github.com/onsi/gomega"

	enterpriseApi "github.com/splunk/splunk-operator/pkg/apis/enterprise/v3"
	splcommon "github.com/splunk/splunk-operator/pkg/splunk/common"
	testenv "github.com/splunk/splunk-operator/test/testenv"
	corev1 "k8s.io/api/core/v1"
)

var _ = Describe("c3appfw test", func() {

	var deployment *testenv.Deployment
	var s3TestDir string
	var uploadedApps []string

	BeforeEach(func() {
		var err error
		deployment, err = testenvInstance.NewDeployment(testenv.RandomDNSName(3))
		Expect(err).To(Succeed(), "Unable to create deployment")

		// Upload V1 apps to S3
		s3TestDir = "c3appfw-" + testenv.RandomDNSName(4)
		appFileList := testenv.GetAppFileList(appListV1, 1)
		uploadedFiles, err := testenv.UploadFilesToS3(testS3Bucket, s3TestDir, appFileList, downloadDirV1)
		Expect(err).To(Succeed(), "Unable to upload apps to S3 test directory")
		uploadedApps = append(uploadedApps, uploadedFiles...)

	})

	AfterEach(func() {
		// When a test spec failed, skip the teardown so we can troubleshoot.
		if CurrentGinkgoTestDescription().Failed {
			testenvInstance.SkipTeardown = true
		}
		if deployment != nil {
			deployment.Teardown()
		}
		// Delete files uploaded to S3
		if !testenvInstance.SkipTeardown {
			testenv.DeleteFilesOnS3(testS3Bucket, uploadedApps)
		}
	})

	Context("Single Site Indexer Cluster with SHC (C3) with App Framework", func() {
		It("integration, c3, appframework: can deploy a C3 SVA with App Framework enabled, install apps and upgrade them", func() {

			/* Test Steps
			   ################## SETUP ####################
			   * Create 2 App Sources for MC and C3 SVA (CM and SHC Deployer)
			   * Prepare C3 CRD with MC and App config
			   * Apply C3 CRD and wait for pod to be ready
			   * Prepare MC CRD with App Config
			   * Wait for MC to be READY
			   ################## VERIFICATIONS #############
			   * Verify bundle push is successful
			   * Verify apps are copied, installed on MC AND SH,Indexers pods
			   ############ UPGRADE APPS #############################
			   * Upgrade apps in app sources
			   * Wait for MC and C3 are READY
			   * Verify bundle push is successful
			   * Verify apps are copied, installed and upgraded on MC AND SH,Indexers pods
			*/

			// Upload Apps to S3 for MC
			s3TestDirMC := "c3appfw-mc-" + testenv.RandomDNSName(4)
			appFileList := testenv.GetAppFileList(appListV1, 1)
			uploadedFiles, err := testenv.UploadFilesToS3(testS3Bucket, s3TestDirMC, appFileList, downloadDirV1)
			Expect(err).To(Succeed(), "Unable to upload apps to S3 test directory")
			uploadedApps = append(uploadedApps, uploadedFiles...)

			// Create App framework Spec for MC
			volumeNameMC := "appframework-test-volume-mc-" + testenv.RandomDNSName(3)
			volumeSpecMC := []enterpriseApi.VolumeSpec{testenv.GenerateIndexVolumeSpec(volumeNameMC, testenv.GetS3Endpoint(), testenvInstance.GetIndexSecretName(), "aws", "s3")}

			// AppSourceDefaultSpec: Remote Storage volume name and Scope of App deployment
			appSourceDefaultSpecMC := enterpriseApi.AppSourceDefaultSpec{
				VolName: volumeNameMC,
				Scope:   enterpriseApi.ScopeLocal,
			}

			// appSourceSpec: App source name, location and volume name and scope from appSourceDefaultSpec
			appSourceNameMC := "appframework-mc-" + testenv.RandomDNSName(3)
			appSourceSpecMC := []enterpriseApi.AppSourceSpec{testenv.GenerateAppSourceSpec(appSourceNameMC, s3TestDirMC, appSourceDefaultSpecMC)}

			// appFrameworkSpec: AppSource settings, Poll Interval, volumes, appSources on volumes
			appFrameworkSpecMC := enterpriseApi.AppFrameworkSpec{
				Defaults:             appSourceDefaultSpecMC,
				AppsRepoPollInterval: 60,
				VolList:              volumeSpecMC,
				AppSources:           appSourceSpecMC,
			}

			// MC AppFramework Spec
			mcSpec := enterpriseApi.MonitoringConsoleSpec{
				CommonSplunkSpec: enterpriseApi.CommonSplunkSpec{
					Spec: splcommon.Spec{
						ImagePullPolicy: "IfNotPresent",
					},
					Volumes: []corev1.Volume{},
				},
				AppFrameworkConfig: appFrameworkSpecMC,
			}

			// Deploy MC CRD
			mcName := deployment.GetName()
			mc, err := deployment.DeployMonitoringConsoleWithGivenSpec(testenvInstance.GetName(), mcName, mcSpec)
			Expect(err).To(Succeed(), "Unable to deploy Monitoring Console One instance")

			// Verify MC is Ready and stays in ready state
			testenv.VerifyMonitoringConsoleReady(deployment, deployment.GetName(), mc, testenvInstance)

			// Create App framework Spec for C3
			volumeName := "appframework-test-volume-" + testenv.RandomDNSName(3)
			volumeSpec := []enterpriseApi.VolumeSpec{testenv.GenerateIndexVolumeSpec(volumeName, testenv.GetS3Endpoint(), testenvInstance.GetIndexSecretName(), "aws", "s3")}

			// AppSourceDefaultSpec: Remote Storage volume name and Scope of App deployment
			appSourceDefaultSpec := enterpriseApi.AppSourceDefaultSpec{
				VolName: volumeName,
				Scope:   enterpriseApi.ScopeCluster,
			}

			// appSourceSpec: App source name, location and volume name and scope from appSourceDefaultSpec
			appSourceName := "appframework" + testenv.RandomDNSName(3)
			appSourceSpec := []enterpriseApi.AppSourceSpec{testenv.GenerateAppSourceSpec(appSourceName, s3TestDir, appSourceDefaultSpec)}

			// appFrameworkSpec: AppSource settings, Poll Interval, volumes, appSources on volumes
			appFrameworkSpec := enterpriseApi.AppFrameworkSpec{
				Defaults:             appSourceDefaultSpec,
				AppsRepoPollInterval: 60,
				VolList:              volumeSpec,
				AppSources:           appSourceSpec,
			}

			indexerReplicas := 3

			testenvInstance.Log.Info("Deploy Single Site Indexer Cluster")
			err = deployment.DeploySingleSiteClusterWithGivenAppFrameworkSpec(deployment.GetName(), indexerReplicas, true, appFrameworkSpec, 10, true)
			Expect(err).To(Succeed(), "Unable to deploy Single Site Indexer Cluster with App framework")

			// Ensure that the cluster-manager goes to Ready phase
			testenv.ClusterManagerReady(deployment, testenvInstance)

			// Ensure indexers go to Ready phase
			testenv.SingleSiteIndexersReady(deployment, testenvInstance)

			// Ensure search head cluster go to Ready phase
			testenv.SearchHeadClusterReady(deployment, testenvInstance)

			// Verify RF SF is met
			testenv.VerifyRFSFMet(deployment, testenvInstance)

			// Verify MC is Ready and stays in ready state
			testenv.VerifyMonitoringConsoleReady(deployment, deployment.GetName(), mc, testenvInstance)

			// Verify Apps are downloaded by init-container on CM, Deployer and MC
			initContDownloadLocation := "/init-apps/" + appSourceName
			initContDownloadLocationMCPod := "/init-apps/" + appSourceNameMC
			mcPodName := fmt.Sprintf(testenv.MonitoringConsolePod, mcName, 0)
			podNames := []string{fmt.Sprintf(testenv.ClusterManagerPod, deployment.GetName()), fmt.Sprintf(testenv.DeployerPod, deployment.GetName())}
			appFileList = testenv.GetAppFileList(appListV1, 1)
			appVersion := "V1"
			testenvInstance.Log.Info("Verify Apps are downloaded by init container for apps", "version", appVersion)
<<<<<<< HEAD
			testenv.VerifyAppsDownloadedByInitContainer(deployment, testenvInstance, testenvInstance.GetName(), podNames, appFileList, initContDownloadLocation)
			testenvInstance.Log.Info("Verify Apps are downloaded by init container for apps", "POD", mcPodName, "version", appVersion)
			testenv.VerifyAppsDownloadedByInitContainer(deployment, testenvInstance, testenvInstance.GetName(), []string{mcPodName}, appFileList, initContDownloadLocationMCPod)

			// Get instance of current SHC CR with latest config
			shcName := deployment.GetName() + "-shc"
			shc := &enterpriseApi.SearchHeadCluster{}
			err = deployment.GetInstance(shcName, shc)
			shReplicas := int(shc.Spec.Replicas)
			Expect(err).To(Succeed(), "Failed to get instance of Search Head Cluster")

			// Verify bundle push status
			testenv.VerifyClusterManagerBundlePush(deployment, testenvInstance, testenvInstance.GetName(), indexerReplicas, "")
			testenv.VerifyDeployerBundlePush(deployment, testenvInstance, testenvInstance.GetName(), shReplicas)
			// Saving current V1 bundle hash for future comparision
			clusterManagerBundleHash := testenv.GetClusterManagerBundleHash(deployment)
=======
			testenv.VerifyAppsDownloadedOnContainer(deployment, testenvInstance, testenvInstance.GetName(), podNames, appFileList, initContDownloadLocation)
>>>>>>> 77bb843c

			// Verify Apps are copied to location
			allPodNames := testenv.DumpGetPods(testenvInstance.GetName())
			testenvInstance.Log.Info("Verify Apps are copied to correct location based on Pod KIND for app", "version", appVersion)
			testenv.VerifyAppsCopied(deployment, testenvInstance, testenvInstance.GetName(), allPodNames, appListV1, true, true)

			// Verify apps are not copied in /etc/apps/ on CM and on Deployer (therefore not installed on Deployer and on CM)
			testenvInstance.Log.Info("Verify Apps are NOT copied to /etc/apps on CM and Deployer for app", "version", appVersion, "App List", appFileList)
			managerPodNames := []string{fmt.Sprintf(testenv.ClusterManagerPod, deployment.GetName()), fmt.Sprintf(testenv.DeployerPod, deployment.GetName())}
			testenv.VerifyAppsCopied(deployment, testenvInstance, testenvInstance.GetName(), managerPodNames, appListV1, false, false)

			// Verify Apps are installed
			testenvInstance.Log.Info("Verify Apps are installed on the pods by running Splunk CLI commands for app", "version", appVersion)
			testenv.VerifyAppInstalled(deployment, testenvInstance, testenvInstance.GetName(), allPodNames, appListV1, true, "enabled", false, true)

			// Delete apps on S3 for new Apps
			testenvInstance.Log.Info("Delete Apps on S3 for", "Version", appVersion)
			testenv.DeleteFilesOnS3(testS3Bucket, uploadedApps)
			uploadedApps = nil
			testenvInstance.Log.Info("Testing upgrade scenario")

			// Upload new Versioned Apps to S3
			appFileList = testenv.GetAppFileList(appListV2, 2)
			appVersion = "V2"
			testenvInstance.Log.Info("Uploading apps S3 for", "version", appVersion)
			uploadedFiles, err = testenv.UploadFilesToS3(testS3Bucket, s3TestDir, appFileList, downloadDirV2)
			Expect(err).To(Succeed(), "Unable to upload apps to S3 test directory")
			uploadedApps = append(uploadedApps, uploadedFiles...)
			uploadedFiles, err = testenv.UploadFilesToS3(testS3Bucket, s3TestDirMC, appFileList, downloadDirV2)
			Expect(err).To(Succeed(), "Unable to upload apps to S3 test directory")
			uploadedApps = append(uploadedApps, uploadedFiles...)

			// Wait for the poll period for the apps to be downloaded
			time.Sleep(2 * time.Minute)

			// Ensure that the cluster-manager goes to Ready phase
			testenv.ClusterManagerReady(deployment, testenvInstance)

			// Ensure indexers go to Ready phase
			testenv.SingleSiteIndexersReady(deployment, testenvInstance)

			// Ensure SHC go to Ready phase
			testenv.SearchHeadClusterReady(deployment, testenvInstance)

			// Verify RF SF is met
			testenv.VerifyRFSFMet(deployment, testenvInstance)

			// Verify MC is Ready and stays in ready state
			testenv.VerifyMonitoringConsoleReady(deployment, deployment.GetName(), mc, testenvInstance)

			// Verify Apps are downloaded by init-container
			testenvInstance.Log.Info("Verify Apps are downloaded by init container for apps", "version", appVersion)
<<<<<<< HEAD
			testenv.VerifyAppsDownloadedByInitContainer(deployment, testenvInstance, testenvInstance.GetName(), podNames, appFileList, initContDownloadLocation)
			testenvInstance.Log.Info("Verify Apps are downloaded by init container for apps", "POD", mcPodName, "version", appVersion)
			testenv.VerifyAppsDownloadedByInitContainer(deployment, testenvInstance, testenvInstance.GetName(), []string{mcPodName}, appFileList, initContDownloadLocationMCPod)

			// Verify bundle push status and compare bundle hash with previous v1 bundle hash
			testenv.VerifyClusterManagerBundlePush(deployment, testenvInstance, testenvInstance.GetName(), indexerReplicas, clusterManagerBundleHash)
			testenv.VerifyDeployerBundlePush(deployment, testenvInstance, testenvInstance.GetName(), shReplicas)
=======
			testenv.VerifyAppsDownloadedOnContainer(deployment, testenvInstance, testenvInstance.GetName(), podNames, appFileList, initContDownloadLocation)
>>>>>>> 77bb843c

			// Verify Apps are copied to location
			testenvInstance.Log.Info("Verify Apps are copied to correct location based on Pod KIND for app", "version", appVersion)
			testenv.VerifyAppsCopied(deployment, testenvInstance, testenvInstance.GetName(), allPodNames, appListV2, true, true)

			// Verify apps are not copied in /etc/apps/ on CM and on Deployer (therefore not installed on Deployer and on CM)
			testenvInstance.Log.Info("Verify Apps are NOT copied to /etc/apps on CM and Deployer for app", "version", appVersion)
			testenv.VerifyAppsCopied(deployment, testenvInstance, testenvInstance.GetName(), managerPodNames, appListV2, false, false)

			// Verify Apps are updated
			testenvInstance.Log.Info("Verify Apps are installed on the pods by running Splunk CLI commands for app", "version", appVersion)
			testenv.VerifyAppInstalled(deployment, testenvInstance, testenvInstance.GetName(), allPodNames, appListV2, true, "enabled", true, true)
		})
	})

	Context("Single Site Indexer Cluster with SHC (C3) with App Framework", func() {
		It("smoke, c3, appframework: can deploy a C3 SVA with App Framework enabled, install apps and downgrade them", func() {

			/* Test Steps
			   ################## SETUP ####################
			   * Create 2 App Sources for MC and C3 SVA (CM and SHC Deployer)
			   * Prepare C3 CRD with MC and App config
			   * Apply C3 CRD and wait for pod to be ready
			   * Prepare MC CRD with App Config
			   * Wait for MC to be READY
			   ################## VERIFICATIONS #############
			   * Verify bundle push is successful
			   * Verify apps are copied, installed on MC AND SH,Indexers pods
			   ##########  SCALE UP SHC and Indexers ###########
			   * Wait for SHC, indexers and MC to be ready
			   * Verify apps are copied, installed on MC AND SH,Indexers pods
			   ############ DOWNGRADE APPS #############################
			   * Downgrade apps in app sources
			   * Wait for MC and C3 to be READY
			   * Verify bundle push is successful
			   * Verify apps are copied, installed and downgraded on MC AND SH,Indexers pods
			*/

			// Delete pre-installed apps on S3
			testenv.DeleteFilesOnS3(testS3Bucket, uploadedApps)
			uploadedApps = nil
			testenvInstance.Log.Info("Testing downgrade scenario")

			// Upload newer version of apps to S3
			s3TestDir = "c3appfw-" + testenv.RandomDNSName(4)
			appFileList := testenv.GetAppFileList(appListV2, 2)
			appVersion := "V2"
			uploadedFiles, err := testenv.UploadFilesToS3(testS3Bucket, s3TestDir, appFileList, downloadDirV2)
			Expect(err).To(Succeed(), "Unable to upload apps to S3 test directory")
			uploadedApps = append(uploadedApps, uploadedFiles...)
			s3TestDirMC := "c3appfw-mc-" + testenv.RandomDNSName(4)
			uploadedFiles, err = testenv.UploadFilesToS3(testS3Bucket, s3TestDirMC, appFileList, downloadDirV2)
			Expect(err).To(Succeed(), "Unable to upload apps to S3 test directory")
			uploadedApps = append(uploadedApps, uploadedFiles...)

			// Create App framework Spec for MC
			volumeNameMC := "appframework-test-volume-mc-" + testenv.RandomDNSName(3)
			volumeSpecMC := []enterpriseApi.VolumeSpec{testenv.GenerateIndexVolumeSpec(volumeNameMC, testenv.GetS3Endpoint(), testenvInstance.GetIndexSecretName(), "aws", "s3")}

			// AppSourceDefaultSpec: Remote Storage volume name and Scope of App deployment
			appSourceDefaultSpecMC := enterpriseApi.AppSourceDefaultSpec{
				VolName: volumeNameMC,
				Scope:   enterpriseApi.ScopeLocal,
			}

			// appSourceSpec: App source name, location and volume name and scope from appSourceDefaultSpec
			appSourceNameMC := "appframework-mc-" + testenv.RandomDNSName(3)
			appSourceSpecMC := []enterpriseApi.AppSourceSpec{testenv.GenerateAppSourceSpec(appSourceNameMC, s3TestDirMC, appSourceDefaultSpecMC)}

			// appFrameworkSpec: AppSource settings, Poll Interval, volumes, appSources on volumes
			appFrameworkSpecMC := enterpriseApi.AppFrameworkSpec{
				Defaults:             appSourceDefaultSpecMC,
				AppsRepoPollInterval: 60,
				VolList:              volumeSpecMC,
				AppSources:           appSourceSpecMC,
			}

			// MC AppFramework Spec
			mcSpec := enterpriseApi.MonitoringConsoleSpec{
				CommonSplunkSpec: enterpriseApi.CommonSplunkSpec{
					Spec: splcommon.Spec{
						ImagePullPolicy: "IfNotPresent",
					},
					Volumes: []corev1.Volume{},
				},
				AppFrameworkConfig: appFrameworkSpecMC,
			}

			// Deploy MC CRD
			mcName := deployment.GetName()
			mc, err := deployment.DeployMonitoringConsoleWithGivenSpec(testenvInstance.GetName(), mcName, mcSpec)
			Expect(err).To(Succeed(), "Unable to deploy Monitoring Console One instance")

			// Verify MC is Ready and stays in ready state
			testenv.VerifyMonitoringConsoleReady(deployment, deployment.GetName(), mc, testenvInstance)

			// Create App framework Spec for C3
			volumeName := "appframework-test-volume-" + testenv.RandomDNSName(3)
			volumeSpec := []enterpriseApi.VolumeSpec{testenv.GenerateIndexVolumeSpec(volumeName, testenv.GetS3Endpoint(), testenvInstance.GetIndexSecretName(), "aws", "s3")}

			// AppSourceDefaultSpec: Remote Storage volume name and Scope of App deployment
			appSourceDefaultSpec := enterpriseApi.AppSourceDefaultSpec{
				VolName: volumeName,
				Scope:   enterpriseApi.ScopeCluster,
			}

			// appSourceSpec: App source name, location and volume name and scope from appSourceDefaultSpec
			appSourceName := "appframework" + testenv.RandomDNSName(3)
			appSourceSpec := []enterpriseApi.AppSourceSpec{testenv.GenerateAppSourceSpec(appSourceName, s3TestDir, appSourceDefaultSpec)}

			// appFrameworkSpec: AppSource settings, Poll Interval, volumes, appSources on volumes
			appFrameworkSpec := enterpriseApi.AppFrameworkSpec{
				Defaults:             appSourceDefaultSpec,
				AppsRepoPollInterval: 60,
				VolList:              volumeSpec,
				AppSources:           appSourceSpec,
			}

			indexerReplicas := 3

			testenvInstance.Log.Info("Deploy Single Site Indexer Cluster")
			err = deployment.DeploySingleSiteClusterWithGivenAppFrameworkSpec(deployment.GetName(), indexerReplicas, true, appFrameworkSpec, 10, true)
			Expect(err).To(Succeed(), "Unable to deploy Single Site Indexer Cluster with App framework")

			// Ensure that the CM goes to Ready phase
			testenv.ClusterManagerReady(deployment, testenvInstance)

			// Ensure indexers go to Ready phase
			testenv.SingleSiteIndexersReady(deployment, testenvInstance)

			// Ensure search head cluster go to Ready phase
			testenv.SearchHeadClusterReady(deployment, testenvInstance)

			// Verify RF SF is met
			testenv.VerifyRFSFMet(deployment, testenvInstance)

			// Verify MC is Ready and stays in ready state
			testenv.VerifyMonitoringConsoleReady(deployment, deployment.GetName(), mc, testenvInstance)

			// Verify Apps are downloaded by init-container on CM, Deployer and MC
			initContDownloadLocation := "/init-apps/" + appSourceName
			initContDownloadLocationMCPod := "/init-apps/" + appSourceNameMC
			mcPodName := fmt.Sprintf(testenv.MonitoringConsolePod, mcName, 0)
			podNames := []string{fmt.Sprintf(testenv.ClusterManagerPod, deployment.GetName()), fmt.Sprintf(testenv.DeployerPod, deployment.GetName())}
			appFileList = testenv.GetAppFileList(appListV2, 2)
			testenvInstance.Log.Info("Verify Apps are downloaded by init container for apps", "version", appVersion)
			testenv.VerifyAppsDownloadedByInitContainer(deployment, testenvInstance, testenvInstance.GetName(), podNames, appFileList, initContDownloadLocation)
			testenvInstance.Log.Info("Verify Apps are downloaded by init container for apps", "POD", mcPodName, "version", appVersion)
			testenv.VerifyAppsDownloadedByInitContainer(deployment, testenvInstance, testenvInstance.GetName(), []string{mcPodName}, appFileList, initContDownloadLocationMCPod)

			// Get instance of current SHC CR with latest config
			shcName := deployment.GetName() + "-shc"
			shc := &enterpriseApi.SearchHeadCluster{}
			err = deployment.GetInstance(shcName, shc)
			shReplicas := int(shc.Spec.Replicas)
			Expect(err).To(Succeed(), "Failed to get instance of Search Head Cluster")

			// Verify bundle push status
			testenv.VerifyClusterManagerBundlePush(deployment, testenvInstance, testenvInstance.GetName(), indexerReplicas, "")
			testenv.VerifyDeployerBundlePush(deployment, testenvInstance, testenvInstance.GetName(), shReplicas)
			// Saving current V1 bundle hash for future comparision
			clusterManagerBundleHash := testenv.GetClusterManagerBundleHash(deployment)

			// Verify Apps are copied to location
			allPodNames := testenv.DumpGetPods(testenvInstance.GetName())
			testenvInstance.Log.Info("Verify Apps are copied to correct location based on Pod KIND for app", "version", appVersion)
			testenv.VerifyAppsCopied(deployment, testenvInstance, testenvInstance.GetName(), allPodNames, appListV2, true, true)

			// Verify apps are not copied in /etc/apps/ on CM and on Deployer (therefore not installed on Deployer and on CM)
			testenvInstance.Log.Info("Verify Apps are NOT copied to /etc/apps on CM and Deployer for app", "version", appVersion, "App List", appFileList)
			managerPodNames := []string{fmt.Sprintf(testenv.ClusterManagerPod, deployment.GetName()), fmt.Sprintf(testenv.DeployerPod, deployment.GetName())}
			testenv.VerifyAppsCopied(deployment, testenvInstance, testenvInstance.GetName(), managerPodNames, appListV2, false, false)

			// Verify Apps are installed
			testenvInstance.Log.Info("Verify Apps are installed on the pods by running Splunk CLI commands for app", "version", appVersion)
			testenv.VerifyAppInstalled(deployment, testenvInstance, testenvInstance.GetName(), allPodNames, appListV2, true, "enabled", true, true)

			// Get instance of current SHC CR with latest config
			shcName = deployment.GetName() + "-shc"
			shc = &enterpriseApi.SearchHeadCluster{}
			err = deployment.GetInstance(shcName, shc)
			Expect(err).To(Succeed(), "Failed to get instance of Search Head Cluster")

			// Scale SHC
			defaultSHReplicas := shc.Spec.Replicas
			scaledSHReplicas := defaultSHReplicas + 1
			testenvInstance.Log.Info("Scaling up Search Head Cluster", "Current Replicas", defaultSHReplicas, "New Replicas", scaledSHReplicas)

			// Update Replicas of SHC
			err = deployment.GetInstance(shcName, shc)
			Expect(err).To(Succeed(), "Failed to get instance of Search Head Cluster")
			shc.Spec.Replicas = int32(scaledSHReplicas)
			err = deployment.UpdateCR(shc)
			Expect(err).To(Succeed(), "Failed to scale Search Head Cluster")

			// Ensure SHC scales up and go to ScalingUp phase
			testenv.VerifySearchHeadClusterPhase(deployment, testenvInstance, splcommon.PhaseScalingUp)

			// Get instance of current Indexer CR with latest config
			idxcName := deployment.GetName() + "-idxc"
			idxc := &enterpriseApi.IndexerCluster{}
			err = deployment.GetInstance(idxcName, idxc)
			Expect(err).To(Succeed(), "Failed to get instance of Indexer Cluster")

			// Scale indexers
			defaultIndexerReplicas := idxc.Spec.Replicas
			scaledIndexerReplicas := defaultIndexerReplicas + 1
			testenvInstance.Log.Info("Scaling up Indexer Cluster", "Current Replicas", defaultIndexerReplicas, "New Replicas", scaledIndexerReplicas)

			// Update Replicas of Indexer Cluster
			idxc.Spec.Replicas = int32(scaledIndexerReplicas)
			err = deployment.UpdateCR(idxc)
			Expect(err).To(Succeed(), "Failed to scale Indxer Cluster")

			// Ensure Indexer cluster scales up and go to ScalingUp phase
			testenv.VerifyIndexerClusterPhase(deployment, testenvInstance, splcommon.PhaseScalingUp, idxcName)

			// Ensure Indexer cluster go to Ready phase
			testenv.SingleSiteIndexersReady(deployment, testenvInstance)

			// Verify New Indexer On Cluster Manager
			indexerName := fmt.Sprintf(testenv.IndexerPod, deployment.GetName(), scaledIndexerReplicas-1)
			testenvInstance.Log.Info("Checking for New Indexer On Cluster Manager", "Indexer Name", indexerName)
			Expect(testenv.CheckIndexerOnCM(deployment, indexerName)).To(Equal(true))

			// Ensure SHC go to Ready phase
			testenv.SearchHeadClusterReady(deployment, testenvInstance)

			// Verify MC is Ready and stays in ready state
			testenv.VerifyMonitoringConsoleReady(deployment, deployment.GetName(), mc, testenvInstance)

			// Verify RF SF is met
			testenv.VerifyRFSFMet(deployment, testenvInstance)

			// Verify bundle push status. Bundle hash not compared as scaleup does not involve new config
			testenv.VerifyClusterManagerBundlePush(deployment, testenvInstance, testenvInstance.GetName(), int(scaledIndexerReplicas), "")
			testenv.VerifyDeployerBundlePush(deployment, testenvInstance, testenvInstance.GetName(), int(scaledSHReplicas))
			// Saving current V2 bundle hash to future comparision with new config bundle hash
			clusterManagerBundleHash = testenv.GetClusterManagerBundleHash(deployment)

			// Verify Apps are copied to location
			allPodNames = testenv.DumpGetPods(testenvInstance.GetName())
			testenvInstance.Log.Info("Verify Apps are copied to correct location based on Pod KIND for app", "version", appVersion)
			testenv.VerifyAppsCopied(deployment, testenvInstance, testenvInstance.GetName(), allPodNames, appListV2, true, true)

			// Verify apps are not copied in /etc/apps/ on CM and on Deployer (therefore not installed on Deployer and on CM)
			testenvInstance.Log.Info("Verify Apps are NOT copied to /etc/apps on CM and Deployer for app", "version", appVersion)
			testenv.VerifyAppsCopied(deployment, testenvInstance, testenvInstance.GetName(), managerPodNames, appListV2, false, false)

			// Verify apps install status and version
			testenvInstance.Log.Info("Verify Apps are installed on the pods by running Splunk CLI commands for app", "version", appVersion)
			testenv.VerifyAppInstalled(deployment, testenvInstance, testenvInstance.GetName(), allPodNames, appListV2, true, "enabled", true, true)

			// Delete apps on S3 for new Apps
			testenv.DeleteFilesOnS3(testS3Bucket, uploadedApps)
			uploadedApps = nil
			testenvInstance.Log.Info("Testing downgrade scenario")

			// Upload older version of apps to S3
			appFileList = testenv.GetAppFileList(appListV1, 1)
			appVersion = "V1"
			uploadedFiles, err = testenv.UploadFilesToS3(testS3Bucket, s3TestDir, appFileList, downloadDirV1)
			Expect(err).To(Succeed(), "Unable to upload apps to S3 test directory")
			uploadedApps = append(uploadedApps, uploadedFiles...)
			uploadedFiles, err = testenv.UploadFilesToS3(testS3Bucket, s3TestDirMC, appFileList, downloadDirV1)
			Expect(err).To(Succeed(), "Unable to upload apps to S3 test directory")
			uploadedApps = append(uploadedApps, uploadedFiles...)

			// Wait for the poll period for the apps to be downloaded
			time.Sleep(2 * time.Minute)

			// Ensure that the cluster-manager goes to Ready phase
			testenv.ClusterManagerReady(deployment, testenvInstance)

			// Ensure indexers go to Ready phase
			testenv.SingleSiteIndexersReady(deployment, testenvInstance)

			// Ensure search head cluster go to Ready phase
			testenv.SearchHeadClusterReady(deployment, testenvInstance)

			// Verify Monitoring Console is Ready and stays in ready state
			testenv.VerifyMonitoringConsoleReady(deployment, deployment.GetName(), mc, testenvInstance)

			// Verify RF SF is met
			testenv.VerifyRFSFMet(deployment, testenvInstance)

			// Verify apps are downloaded by init-container
			testenvInstance.Log.Info("Verify Apps are downloaded by init container for apps", " version", appVersion)
			testenv.VerifyAppsDownloadedOnContainer(deployment, testenvInstance, testenvInstance.GetName(), podNames, appFileList, initContDownloadLocation)

			// Verify bundle push status
			testenv.VerifyClusterManagerBundlePush(deployment, testenvInstance, testenvInstance.GetName(), int(scaledIndexerReplicas), clusterManagerBundleHash)
			testenv.VerifyDeployerBundlePush(deployment, testenvInstance, testenvInstance.GetName(), int(scaledSHReplicas))

			// Verify Apps are copied to location
			testenvInstance.Log.Info("Verify Apps are copied to correct location based on Pod KIND for app", " version", appVersion)
			testenv.VerifyAppsCopied(deployment, testenvInstance, testenvInstance.GetName(), allPodNames, appListV1, true, true)

			// Verify apps are not copied in /etc/apps/ on CM and on Deployer (therefore not installed on Deployer and on CM)
			testenvInstance.Log.Info("Verify Apps are NOT copied to /etc/apps on CM and Deployer for app", " version", appVersion)
			testenv.VerifyAppsCopied(deployment, testenvInstance, testenvInstance.GetName(), managerPodNames, appListV1, false, false)

			// Verify apps are installed cluster-wide
			testenvInstance.Log.Info("Verify Apps are installed on the pods by running Splunk CLI commands for app", " version", appVersion)
			testenv.VerifyAppInstalled(deployment, testenvInstance, testenvInstance.GetName(), allPodNames, appListV1, true, "enabled", false, true)
<<<<<<< HEAD
=======

			// Delete apps on S3 for new Apps
			testenvInstance.Log.Info("Delete Apps on S3 for Version", appVersion)
			testenv.DeleteFilesOnS3(testS3Bucket, uploadedApps)
			uploadedApps = nil

			// New List of apps: 1 new app to install, 2 apps to update, 1 app unchanged, 1 app removed from list
			customAppList := []string{appListV1[0], appListV2[2], appListV2[3], appListV2[4]}
			appFileListV1 := testenv.GetAppFileList(appListV1, 1)
			appFileListV2 := testenv.GetAppFileList(appListV2, 2)

			customAppFileList := []string{appFileListV1[0], appFileListV2[2], appFileListV2[3], appFileListV2[4]}
			customAppFileListV1 := []string{appFileListV1[0]}
			customAppFileListV2 := []string{appFileListV2[2], appFileListV2[3], appFileListV2[4]}

			uploadedFiles, err = testenv.UploadFilesToS3(testS3Bucket, s3TestDir, customAppFileListV1, downloadDirV1)
			Expect(err).To(Succeed(), "Unable to upload apps to S3 test directory")
			uploadedApps = append(uploadedApps, uploadedFiles...)

			uploadedFiles, err = testenv.UploadFilesToS3(testS3Bucket, s3TestDir, customAppFileListV2, downloadDirV2)
			Expect(err).To(Succeed(), "Unable to upload apps to S3 test directory")
			uploadedApps = append(uploadedApps, uploadedFiles...)

			// Wait for the poll period for the apps to be downloaded
			time.Sleep(2 * time.Minute)

			// Ensure that the cluster-master goes to Ready phase
			testenv.ClusterMasterReady(deployment, testenvInstance)

			// Ensure indexers go to Ready phase
			testenv.SingleSiteIndexersReady(deployment, testenvInstance)

			// Ensure search head cluster go to Ready phase
			testenv.SearchHeadClusterReady(deployment, testenvInstance)

			// Verify MC Pod is Ready
			testenv.MCPodReady(testenvInstance.GetName(), deployment)

			// Verify RF SF is met
			testenv.VerifyRFSFMet(deployment, testenvInstance)

			// Verify Apps are downloaded by init-container
			testenvInstance.Log.Info("Verify Apps are downloaded by init container for apps version", appVersion)
			testenv.VerifyAppsDownloadedOnContainer(deployment, testenvInstance, testenvInstance.GetName(), masterPodNames, customAppFileList, initContDownloadLocation)

			// Verify Apps are copied to location
			testenvInstance.Log.Info("Verify Apps are copied to correct location based on Pod KIND for app version", appVersion)
			testenv.VerifyAppsCopied(deployment, testenvInstance, testenvInstance.GetName(), allPodNames, customAppList, true, true)

			// Verify apps are not copied in /etc/apps/ on CM and on Deployer (therefore not installed on Deployer and on CM)
			testenvInstance.Log.Info("Verify Apps are NOT copied to /etc/apps on CM and Deployer for app version", appVersion)
			testenv.VerifyAppsCopied(deployment, testenvInstance, testenvInstance.GetName(), masterPodNames, customAppList, false, false)

			// Verify app with unchanged version is installed
			unchangedApp := []string{appListV1[0]}
			testenv.VerifyAppInstalled(deployment, testenvInstance, testenvInstance.GetName(), allPodNames, unchangedApp, true, "enabled", false, true)

			// Verify apps with updated version are installed
			changedApps := []string{appListV2[2], appListV2[3], appListV2[4]}
			testenv.VerifyAppInstalled(deployment, testenvInstance, testenvInstance.GetName(), allPodNames, changedApps, true, "enabled", true, true)

>>>>>>> 77bb843c
		})
	})

	Context("Clustered deployment (C3 - clustered indexer, search head cluster)", func() {
		It("smoke, c3, appframework: can deploy a C3 SVA and have apps installed locally on CM and SHC Deployer", func() {

			// Create App framework Spec
			// volumeSpec: Volume name, Endpoint, Path and SecretRef
			volumeName := "appframework-test-volume-" + testenv.RandomDNSName(3)
			volumeSpec := []enterpriseApi.VolumeSpec{testenv.GenerateIndexVolumeSpec(volumeName, testenv.GetS3Endpoint(), testenvInstance.GetIndexSecretName(), "aws", "s3")}

			// AppSourceDefaultSpec: Remote Storage volume name and Scope of App deployment
			appSourceDefaultSpec := enterpriseApi.AppSourceDefaultSpec{
				VolName: volumeName,
				Scope:   enterpriseApi.ScopeLocal,
			}

			// appSourceSpec: App source name, location and volume name and scope from appSourceDefaultSpec
			appSourceName := "appframework-" + testenv.RandomDNSName(3)
			appSourceSpec := []enterpriseApi.AppSourceSpec{testenv.GenerateAppSourceSpec(appSourceName, s3TestDir, appSourceDefaultSpec)}

			// appFrameworkSpec: AppSource settings, Poll Interval, volumes, appSources on volumes
			appFrameworkSpec := enterpriseApi.AppFrameworkSpec{
				Defaults:             appSourceDefaultSpec,
				AppsRepoPollInterval: 60,
				VolList:              volumeSpec,
				AppSources:           appSourceSpec,
			}

			// Create Single site Cluster and SHC, with App Framework enabled on CM and SHC Deployer
			indexerReplicas := 3
			testenvInstance.Log.Info("Deploy Single Site Indexer Cluster")
			err := deployment.DeploySingleSiteClusterWithGivenAppFrameworkSpec(deployment.GetName(), indexerReplicas, true, appFrameworkSpec, 10, false)
			Expect(err).To(Succeed(), "Unable to deploy Single Site Indexer Cluster with App framework")

			// Ensure that the CM goes to Ready phase
			testenv.ClusterManagerReady(deployment, testenvInstance)

			// Ensure Indexers go to Ready phase
			testenv.SingleSiteIndexersReady(deployment, testenvInstance)

			// Ensure SHC go to Ready phase
			testenv.SearchHeadClusterReady(deployment, testenvInstance)

			// Verify RF SF is met
			testenv.VerifyRFSFMet(deployment, testenvInstance)

			// Verify Apps are downloaded by init-container
			initContDownloadLocation := "/init-apps/" + appSourceName
			podNames := []string{fmt.Sprintf(testenv.ClusterManagerPod, deployment.GetName()), fmt.Sprintf(testenv.DeployerPod, deployment.GetName())}
			appFileList := testenv.GetAppFileList(appListV1, 1)
			appVersion := "V1"
			testenvInstance.Log.Info("Verify Apps are downloaded by init container for apps", "version", appVersion, "App List", appFileList)
			testenv.VerifyAppsDownloadedOnContainer(deployment, testenvInstance, testenvInstance.GetName(), podNames, appFileList, initContDownloadLocation)

			// Verify apps are copied at the correct location on CM and on Deployer (/etc/apps/)
			testenvInstance.Log.Info("Verify Apps are copied to correct location on CM and on Deployer (/etc/apps/) for app", "version", appVersion)
			testenv.VerifyAppsCopied(deployment, testenvInstance, testenvInstance.GetName(), podNames, appListV1, true, false)

			// Verify apps are installed locally on CM and on SHC Deployer
			testenvInstance.Log.Info("Verify Apps are installed Locally on CM and Deployer by running Splunk CLI commands for app", "version", appVersion)
			testenv.VerifyAppInstalled(deployment, testenvInstance, testenvInstance.GetName(), podNames, appListV1, false, "enabled", false, false)

			// Verify apps are not copied in the apps folder on CM and /etc/shcluster/ on Deployer (therefore not installed on peers and on SH)
			testenvInstance.Log.Info("Verify Apps are NOT copied to "+splcommon.ManagerAppsLoc+" on CM and "+splcommon.SHCluster+" on Deployer for app", "version", appVersion, "App List", appFileList)
			testenv.VerifyAppsCopied(deployment, testenvInstance, testenvInstance.GetName(), podNames, appListV1, false, true)

			//Delete apps on S3 for new Apps
			testenvInstance.Log.Info("Delete Apps on S3 for", "Version", appVersion)
			testenv.DeleteFilesOnS3(testS3Bucket, uploadedApps)
			uploadedApps = nil
			testenvInstance.Log.Info("Testing upgrade scenario")

			//Upload new Versioned Apps to S3
			appVersion = "V2"
			testenvInstance.Log.Info("Uploading apps S3 for", "version", appVersion)
			appFileList = testenv.GetAppFileList(appListV2, 2)
			uploadedFiles, err := testenv.UploadFilesToS3(testS3Bucket, s3TestDir, appFileList, downloadDirV2)
			Expect(err).To(Succeed(), "Unable to upload apps to S3 test directory")
			uploadedApps = append(uploadedApps, uploadedFiles...)

			// Wait for the poll period for the apps to be downloaded
			time.Sleep(2 * time.Minute)

			// Ensure that the CM goes to Ready phase
			testenv.ClusterManagerReady(deployment, testenvInstance)

			// Ensure Indexers go to Ready phase
			testenv.SingleSiteIndexersReady(deployment, testenvInstance)

			// Ensure SHC go to Ready phase
			testenv.SearchHeadClusterReady(deployment, testenvInstance)

			// Verify RF SF is met
			testenv.VerifyRFSFMet(deployment, testenvInstance)

			// Verify Apps are downloaded by init-container
			testenvInstance.Log.Info("Verify Apps are downloaded by init container for apps", "version", appVersion)
			testenv.VerifyAppsDownloadedOnContainer(deployment, testenvInstance, testenvInstance.GetName(), podNames, appFileList, initContDownloadLocation)

			// Verify apps are copied at the correct location on CM and on Deployer (/etc/apps/)
			testenvInstance.Log.Info("Verify Apps are copied to correct location on CM and on Deployer (/etc/apps/) for app", "version", appVersion)
			testenv.VerifyAppsCopied(deployment, testenvInstance, testenvInstance.GetName(), podNames, appListV2, true, false)

			// Verify apps are installed locally on CM and on SHC Deployer
			testenvInstance.Log.Info("Verify Apps are installed Locally on CM and Deployer by running Splunk CLI commands for app", "version", appVersion)
			testenv.VerifyAppInstalled(deployment, testenvInstance, testenvInstance.GetName(), podNames, appListV2, true, "enabled", true, false)

			// Verify apps are not copied in the apps folder on CM and /etc/shcluster/ on Deployer (therefore not installed on peers and on SH)
			testenvInstance.Log.Info("Verify Apps are NOT copied to "+splcommon.ManagerAppsLoc+" on CM and "+splcommon.SHCluster+" on Deployer for app", "version", appVersion, "App List", appFileList)
			testenv.VerifyAppsCopied(deployment, testenvInstance, testenvInstance.GetName(), podNames, appListV2, false, true)
		})
	})

	Context("Clustered deployment (C3 - clustered indexer, search head cluster)", func() {
		It("integration, c3, appframework: can deploy a C3 SVA and have ES app installed on SHC", func() {

			// Delete apps on S3 for new Apps
			testenvInstance.Log.Info("Delete existing apps on S3 before starting upload of ES App")
			testenv.DeleteFilesOnS3(testS3Bucket, uploadedApps)
			uploadedApps = nil

			// ES is a huge file, we configure it here rather than in BeforeSuite/BeforeEach to save time for other tests
			// Upload ES app to S3
			esApp := []string{"SplunkEnterpriseSecuritySuite"}
			appFileList := testenv.GetAppFileList(esApp, 1)

			// Download ES App from S3
			err := testenv.DownloadFilesFromS3(testDataS3Bucket, s3AppDirV1, downloadDirV1, appFileList)
			Expect(err).To(Succeed(), "Unable to download ES app file")

			// Upload ES app to S3
			uploadedFiles, err := testenv.UploadFilesToS3(testS3Bucket, s3TestDir, appFileList, downloadDirV1)
			Expect(err).To(Succeed(), "Unable to upload ES app to S3 test directory")
			uploadedApps = append(uploadedApps, uploadedFiles...)

			// Create App framework Spec
			volumeName := "appframework-test-volume-" + testenv.RandomDNSName(3)
			volumeSpec := []enterpriseApi.VolumeSpec{testenv.GenerateIndexVolumeSpec(volumeName, testenv.GetS3Endpoint(), testenvInstance.GetIndexSecretName(), "aws", "s3")}

			appSourceDefaultSpec := enterpriseApi.AppSourceDefaultSpec{
				VolName: volumeName,
				Scope:   enterpriseApi.ScopeClusterWithPreConfig,
			}
			appSourceName := "appframework-" + testenv.RandomDNSName(3)
			appSourceSpec := []enterpriseApi.AppSourceSpec{testenv.GenerateAppSourceSpec(appSourceName, s3TestDir, appSourceDefaultSpec)}
			appFrameworkSpec := enterpriseApi.AppFrameworkSpec{
				Defaults:             appSourceDefaultSpec,
				AppsRepoPollInterval: 60,
				VolList:              volumeSpec,
				AppSources:           appSourceSpec,
			}

			// Create Single site Cluster and SHC, with App Framework enabled on SHC Deployer
			// Deploy the CM
			testenvInstance.Log.Info("Deploy Cluster manager in single site configuration")
			_, err = deployment.DeployClusterMaster(deployment.GetName(), "", "")
			Expect(err).To(Succeed(), "Unable to deploy Cluster Manager")

			// Deploy the indexer cluster
			testenvInstance.Log.Info("Deploy Indexer Cluster in single site configuration")
			indexerReplicas := 3
			_, err = deployment.DeployIndexerCluster(deployment.GetName()+"-idxc", deployment.GetName(), indexerReplicas, deployment.GetName(), "")
			Expect(err).To(Succeed(), "Unable to deploy Single Site Indexer Cluster")

			// Deploy the SHC
			shSpec := enterpriseApi.SearchHeadClusterSpec{
				CommonSplunkSpec: enterpriseApi.CommonSplunkSpec{
					Spec: splcommon.Spec{
						ImagePullPolicy: "Always",
					},
					ExtraEnv: []corev1.EnvVar{
						{
							Name:  "SPLUNK_ES_SSL_ENABLEMENT",
							Value: "ignore"},
					},
					Volumes: []corev1.Volume{},
					ClusterMasterRef: corev1.ObjectReference{
						Name: deployment.GetName(),
					},
				},
				Replicas:           3,
				AppFrameworkConfig: appFrameworkSpec,
			}
			_, err = deployment.DeploySearchHeadClusterWithGivenSpec(deployment.GetName()+"-shc", shSpec)
			Expect(err).To(Succeed(), "Unable to deploy SHC with App framework")

			// Ensure that the CM goes to Ready phase
			testenv.ClusterManagerReady(deployment, testenvInstance)

			// Ensure Indexers go to Ready phase
			testenv.SingleSiteIndexersReady(deployment, testenvInstance)

			// Ensure SHC go to Ready phase
			testenv.SearchHeadClusterReady(deployment, testenvInstance)

			// Verify RF SF is met
			testenv.VerifyRFSFMet(deployment, testenvInstance)

			// Verify Apps are downloaded by init-container
			testenvInstance.Log.Info("Verfiy ES app is downloaded by init container on deployer pod")
			initContDownloadLocation := "/init-apps/" + appSourceName
			deployerPod := []string{fmt.Sprintf(testenv.DeployerPod, deployment.GetName())}
			testenv.VerifyAppsDownloadedOnContainer(deployment, testenvInstance, testenvInstance.GetName(), deployerPod, appFileList, initContDownloadLocation)

			// Verify ES app is installed locally on SHC Deployer
			testenvInstance.Log.Info("Verfiy ES app is installed locally on deployer pod")
			testenv.VerifyAppInstalled(deployment, testenvInstance, testenvInstance.GetName(), deployerPod, esApp, true, "disabled", false, false)

			// Verify apps are installed on SHs
			testenvInstance.Log.Info("Verfiy ES app is installed on Search Heads")
			podNames := []string{}
			for i := 0; i < int(shSpec.Replicas); i++ {
				sh := fmt.Sprintf(testenv.SearchHeadPod, deployment.GetName(), i)
				podNames = append(podNames, string(sh))
			}
			testenv.VerifyAppInstalled(deployment, testenvInstance, testenvInstance.GetName(), podNames, esApp, true, "enabled", false, true)
		})
	})

	Context("Clustered deployment (C3 - clustered indexer, search head cluster)", func() {
		It("c3, integration, appframework: can deploy a C3 SVA with apps installed locally on CM and SHC Deployer, and cluster-wide on Peers and SHs", func() {

			// Delete apps on S3 for new Apps to split them across both cluster and local
			testenv.DeleteFilesOnS3(testS3Bucket, uploadedApps)
			uploadedApps = nil

			// Split Applist into 2 list for local and cluster install
			appListLocal := appListV1[len(appListV1)/2:]
			appListCluster := appListV1[:len(appListV1)/2]

			// Upload appListLocal to bucket 1 on S3
			appFileList := testenv.GetAppFileList(appListLocal, 1)
			uploadedFiles, err := testenv.UploadFilesToS3(testS3Bucket, s3TestDir, appFileList, downloadDirV1)
			Expect(err).To(Succeed(), "Unable to upload apps to S3 test directory")
			uploadedApps = append(uploadedApps, uploadedFiles...)

			// Upload apps to a 2nd directory on S3 bucket as we need 2 buckets locations for this test.(appListLocal apps to be used for local install, appListCluster apps for cluster install)
			s3TestDirCluster := "c3appfw-cluster-" + testenv.RandomDNSName(4)
			clusterappFileList := testenv.GetAppFileList(appListCluster, 1)
			uploadedFiles, err = testenv.UploadFilesToS3(testS3Bucket, s3TestDirCluster, clusterappFileList, downloadDirV1)
			Expect(err).To(Succeed(), "Unable to upload apps to S3 test directory")
			uploadedApps = append(uploadedApps, uploadedFiles...)

			// Create App framework Spec
			volumeName := "appframework-test-volume-" + testenv.RandomDNSName(3)
			volumeSpec := []enterpriseApi.VolumeSpec{testenv.GenerateIndexVolumeSpec(volumeName, testenv.GetS3Endpoint(), testenvInstance.GetIndexSecretName(), "aws", "s3")}
			appSourceLocalSpec := enterpriseApi.AppSourceDefaultSpec{
				VolName: volumeName,
				Scope:   enterpriseApi.ScopeLocal,
			}
			appSourceClusterSpec := enterpriseApi.AppSourceDefaultSpec{
				VolName: volumeName,
				Scope:   enterpriseApi.ScopeCluster,
			}
			appSourceNameLocal := "appframework-localapps-" + testenv.RandomDNSName(3)
			appSourceSpecLocal := []enterpriseApi.AppSourceSpec{testenv.GenerateAppSourceSpec(appSourceNameLocal, s3TestDir, appSourceLocalSpec)}
			appSourceNameCluster := "appframework-clusterapps-" + testenv.RandomDNSName(3)
			appSourceSpecCluster := []enterpriseApi.AppSourceSpec{testenv.GenerateAppSourceSpec(appSourceNameCluster, s3TestDirCluster, appSourceClusterSpec)}

			appSourceSpec := append(appSourceSpecLocal, appSourceSpecCluster...)

			appFrameworkSpec := enterpriseApi.AppFrameworkSpec{
				Defaults:             appSourceLocalSpec,
				AppsRepoPollInterval: 60,
				VolList:              volumeSpec,
				AppSources:           appSourceSpec,
			}

			// Create Single site Cluster and SHC, with App Framework enabled on CM and SHC Deployer
			testenvInstance.Log.Info("Create Single site Indexer Cluster with Local and Cluster Install for Apps")
			indexerReplicas := 3
			err = deployment.DeploySingleSiteClusterWithGivenAppFrameworkSpec(deployment.GetName(), indexerReplicas, true, appFrameworkSpec, 10, false)
			Expect(err).To(Succeed(), "Unable to deploy Single Site Indexer Cluster with App framework")

			// Ensure that the CM goes to Ready phase
			testenv.ClusterManagerReady(deployment, testenvInstance)

			// Ensure Indexers go to Ready phase
			testenv.SingleSiteIndexersReady(deployment, testenvInstance)

			// Ensure SHC go to Ready phase
			testenv.SearchHeadClusterReady(deployment, testenvInstance)

			// Verify RF SF is met
			testenv.VerifyRFSFMet(deployment, testenvInstance)

			// Verify apps with local scope are downloaded by init-container
			appVersion := "V1"
			initContDownloadLocation := "/init-apps/" + appSourceNameLocal
			downloadPodNames := []string{fmt.Sprintf(testenv.ClusterManagerPod, deployment.GetName()), fmt.Sprintf(testenv.DeployerPod, deployment.GetName())}
			appFileList = testenv.GetAppFileList(appListLocal, 1)
			testenvInstance.Log.Info("Verify Apps are downloaded by init container for apps", "version", appVersion, "App List", appFileList)
			testenv.VerifyAppsDownloadedOnContainer(deployment, testenvInstance, testenvInstance.GetName(), downloadPodNames, appFileList, initContDownloadLocation)

			// Verify apps with cluster scope are downloaded by init-container
			initContDownloadLocation = "/init-apps/" + appSourceNameCluster
			appFileList = testenv.GetAppFileList(appListCluster, 1)
			testenvInstance.Log.Info("Verify Apps are downloaded by init container for apps", "version", appVersion, "App List", appFileList)
			testenv.VerifyAppsDownloadedOnContainer(deployment, testenvInstance, testenvInstance.GetName(), downloadPodNames, appFileList, initContDownloadLocation)

			// Get instance of current SHC CR with latest config
			shcName := deployment.GetName() + "-shc"
			shc := &enterpriseApi.SearchHeadCluster{}
			err = deployment.GetInstance(shcName, shc)
			shReplicas := int(shc.Spec.Replicas)
			Expect(err).To(Succeed(), "Failed to get instance of Search Head Cluster")

			// Verify bundle push status
			testenv.VerifyClusterManagerBundlePush(deployment, testenvInstance, testenvInstance.GetName(), indexerReplicas, "")
			testenv.VerifyDeployerBundlePush(deployment, testenvInstance, testenvInstance.GetName(), shReplicas)
			// Saving current V1 bundle hash for future comparision
			clusterManagerBundleHash := testenv.GetClusterManagerBundleHash(deployment)

			// Verify apps with local scope are installed locally on CM and on SHC Deployer
			localPodNames := []string{fmt.Sprintf(testenv.ClusterManagerPod, deployment.GetName()), fmt.Sprintf(testenv.DeployerPod, deployment.GetName())}
			testenvInstance.Log.Info("Verify Apps are installed Locally on CM and Deployer by running Splunk CLI commands for app", "version", appVersion)
			testenv.VerifyAppInstalled(deployment, testenvInstance, testenvInstance.GetName(), localPodNames, appListLocal, true, "enabled", false, false)

			// Verify apps with cluster scope are installed on indexers
			clusterPodNames := []string{}
			for i := 0; i < int(indexerReplicas); i++ {
				sh := fmt.Sprintf(testenv.IndexerPod, deployment.GetName(), i)
				clusterPodNames = append(clusterPodNames, string(sh))
			}

			for i := 0; i < int(shReplicas); i++ {
				sh := fmt.Sprintf(testenv.SearchHeadPod, deployment.GetName(), i)
				clusterPodNames = append(clusterPodNames, string(sh))
			}
			testenvInstance.Log.Info("Verify Apps are installed clusterwide on indexers and search-heads by running Splunk CLI commands for app", "version", appVersion)
			testenv.VerifyAppInstalled(deployment, testenvInstance, testenvInstance.GetName(), clusterPodNames, appListCluster, true, "enabled", false, true)

			// Delete apps on S3 for new Apps
			testenv.DeleteFilesOnS3(testS3Bucket, uploadedApps)
			uploadedApps = nil
			testenvInstance.Log.Info("Testing upgrade scenario")

			// Upload new Versioned Apps to S3
			appVersion = "V2"
			appFileList = testenv.GetAppFileList(appListLocal, 2)
			uploadedFiles, err = testenv.UploadFilesToS3(testS3Bucket, s3TestDir, appFileList, downloadDirV2)
			Expect(err).To(Succeed(), "Unable to upload apps to S3 test directory")
			uploadedApps = append(uploadedApps, uploadedFiles...)

			// Upload apps to a 2nd directory on S3 bucket as we need 2 buckets locations for this test.(appListLocal apps to be used for local install, appListCluster apps for cluster install)
			clusterappFileList = testenv.GetAppFileList(appListCluster, 2)
			uploadedFiles, err = testenv.UploadFilesToS3(testS3Bucket, s3TestDirCluster, clusterappFileList, downloadDirV2)
			Expect(err).To(Succeed(), "Unable to upload apps to S3 test directory")
			uploadedApps = append(uploadedApps, uploadedFiles...)

			// Wait for the poll period for the apps to be downloaded
			time.Sleep(2 * time.Minute)

			// Ensure that the CM goes to Ready phase
			testenv.ClusterManagerReady(deployment, testenvInstance)

			// Ensure Indexers go to Ready phase
			testenv.SingleSiteIndexersReady(deployment, testenvInstance)

			// Ensure SHC go to Ready phase
			testenv.SearchHeadClusterReady(deployment, testenvInstance)

			// Verify RF SF is met
			testenv.VerifyRFSFMet(deployment, testenvInstance)

			// Verify apps with local scope are downloaded by init-container
			initContDownloadLocation = "/init-apps/" + appSourceNameLocal
			appFileList = testenv.GetAppFileList(appListLocal, 2)
			testenvInstance.Log.Info("Verify Apps are downloaded by init container for apps", "version", appVersion, "App List", appFileList)
			testenv.VerifyAppsDownloadedOnContainer(deployment, testenvInstance, testenvInstance.GetName(), downloadPodNames, appFileList, initContDownloadLocation)

			// Verify apps with cluster scope are downloaded by init-container
			initContDownloadLocation = "/init-apps/" + appSourceNameCluster
			appFileList = testenv.GetAppFileList(appListCluster, 2)
			testenvInstance.Log.Info("Verify Apps are downloaded by init container for apps", "version", appVersion, "App List", appFileList)
			testenv.VerifyAppsDownloadedOnContainer(deployment, testenvInstance, testenvInstance.GetName(), downloadPodNames, appFileList, initContDownloadLocation)

			// Verify bundle push status
			testenv.VerifyClusterManagerBundlePush(deployment, testenvInstance, testenvInstance.GetName(), indexerReplicas, clusterManagerBundleHash)
			testenv.VerifyDeployerBundlePush(deployment, testenvInstance, testenvInstance.GetName(), shReplicas)
			// Saving current V2 bundle hash for future comparision
			clusterManagerBundleHash = testenv.GetClusterManagerBundleHash(deployment)

			// Verify apps with local scope are installed locally on CM and on SHC Deployer
			testenvInstance.Log.Info("Verify Apps are installed Locally on CM and Deployer by running Splunk CLI commands for app", "version", appVersion)
			testenv.VerifyAppInstalled(deployment, testenvInstance, testenvInstance.GetName(), localPodNames, appListLocal, true, "enabled", true, false)

			// Verify apps with cluster scope are installed on indexers
			testenvInstance.Log.Info("Verify Apps are installed clusterwide on indexers and search-heads by running Splunk CLI commands for app", "version", appVersion)
			testenv.VerifyAppInstalled(deployment, testenvInstance, testenvInstance.GetName(), clusterPodNames, appListCluster, true, "enabled", true, true)

			// Delete apps on S3 for new Apps
			testenv.DeleteFilesOnS3(testS3Bucket, uploadedApps)
			uploadedApps = nil
			testenvInstance.Log.Info("Testing downgrade scenario")

			// Upload new Versioned Apps to S3 to test downgrade scenario
			appVersion = "V1"
			appFileList = testenv.GetAppFileList(appListLocal, 1)
			uploadedFiles, err = testenv.UploadFilesToS3(testS3Bucket, s3TestDir, appFileList, downloadDirV1)
			Expect(err).To(Succeed(), "Unable to upload apps to S3 test directory")
			uploadedApps = append(uploadedApps, uploadedFiles...)

			// Upload apps to a 2nd directory on S3 bucket as we need 2 buckets locations for this test.(appListLocal apps to be used for local install, appListCluster apps for cluster install)
			clusterappFileList = testenv.GetAppFileList(appListCluster, 1)
			uploadedFiles, err = testenv.UploadFilesToS3(testS3Bucket, s3TestDirCluster, clusterappFileList, downloadDirV1)
			Expect(err).To(Succeed(), "Unable to upload apps to S3 test directory")
			uploadedApps = append(uploadedApps, uploadedFiles...)

			// Wait for the poll period for the apps to be downloaded
			time.Sleep(2 * time.Minute)

			// Ensure that the CM goes to Ready phase
			testenv.ClusterManagerReady(deployment, testenvInstance)

			// Ensure Indexers go to Ready phase
			testenv.SingleSiteIndexersReady(deployment, testenvInstance)

			// Ensure SHC go to Ready phase
			testenv.SearchHeadClusterReady(deployment, testenvInstance)

			// Verify RF SF is met
			testenv.VerifyRFSFMet(deployment, testenvInstance)

			// Verify apps with local scope are downloaded by init-container
			initContDownloadLocation = "/init-apps/" + appSourceNameLocal
			appFileList = testenv.GetAppFileList(appListLocal, 1)
			testenvInstance.Log.Info("Verify Apps are downloaded by init container for apps", "version", appVersion, "App List", appFileList)
			testenv.VerifyAppsDownloadedOnContainer(deployment, testenvInstance, testenvInstance.GetName(), downloadPodNames, appFileList, initContDownloadLocation)

			// Verify apps with cluster scope are downloaded by init-container
			initContDownloadLocation = "/init-apps/" + appSourceNameCluster
			appFileList = testenv.GetAppFileList(appListCluster, 1)
			testenvInstance.Log.Info("Verify Apps are downloaded by init container for apps", "version", appVersion, "App List", appFileList)
			testenv.VerifyAppsDownloadedOnContainer(deployment, testenvInstance, testenvInstance.GetName(), downloadPodNames, appFileList, initContDownloadLocation)

			// Verify bundle push status
			testenv.VerifyClusterManagerBundlePush(deployment, testenvInstance, testenvInstance.GetName(), indexerReplicas, clusterManagerBundleHash)
			testenv.VerifyDeployerBundlePush(deployment, testenvInstance, testenvInstance.GetName(), shReplicas)

			// Verify apps with local scope are installed locally on CM and on SHC Deployer
			testenvInstance.Log.Info("Verify Apps are installed Locally on CM and Deployer by running Splunk CLI commands for app", "version", appVersion)
			testenv.VerifyAppInstalled(deployment, testenvInstance, testenvInstance.GetName(), localPodNames, appListLocal, true, "enabled", false, false)

			// Verify apps with cluster scope are installed on indexers
			testenvInstance.Log.Info("Verify Apps are installed clusterwide on indexers and search-heads by running Splunk CLI commands for app", "version", appVersion)
			testenv.VerifyAppInstalled(deployment, testenvInstance, testenvInstance.GetName(), clusterPodNames, appListCluster, true, "enabled", false, true)
		})
	})

	Context("Clustered deployment (C3 - clustered indexer, search head cluster)", func() {
		It("smoke, c3, appframework: can deploy a C3 SVA instance with App Framework enabled and install above 200MB of apps at once", func() {

			// Creating a bigger list of apps to be installed than the default one
			appList := append(appListV1, "splunk_app_db_connect", "splunk_app_aws", "Splunk_TA_microsoft-cloudservices", "Splunk_ML_Toolkit", "Splunk_Security_Essentials")
			appFileList := testenv.GetAppFileList(appList, 1)

			// Download App from S3
			err := testenv.DownloadFilesFromS3(testDataS3Bucket, s3AppDirV1, downloadDirV1, testenv.GetAppFileList(appList, 1))
			Expect(err).To(Succeed(), "Unable to download apps files")

			// Upload app to S3
			uploadedFiles, err := testenv.UploadFilesToS3(testS3Bucket, s3TestDir, testenv.GetAppFileList(appList, 1), downloadDirV1)
			Expect(err).To(Succeed(), "Unable to upload apps to S3 test directory")
			uploadedApps = append(uploadedApps, uploadedFiles...)

			// Create App framework Spec
			volumeName := "appframework-test-volume-" + testenv.RandomDNSName(3)
			volumeSpec := []enterpriseApi.VolumeSpec{testenv.GenerateIndexVolumeSpec(volumeName, testenv.GetS3Endpoint(), testenvInstance.GetIndexSecretName(), "aws", "s3")}

			appSourceDefaultSpec := enterpriseApi.AppSourceDefaultSpec{
				VolName: volumeName,
				Scope:   enterpriseApi.ScopeCluster,
			}
			appSourceName := "appframework" + testenv.RandomDNSName(3)
			appSourceSpec := []enterpriseApi.AppSourceSpec{testenv.GenerateAppSourceSpec(appSourceName, s3TestDir, appSourceDefaultSpec)}

			appFrameworkSpec := enterpriseApi.AppFrameworkSpec{
				Defaults:             appSourceDefaultSpec,
				AppsRepoPollInterval: 60,
				VolList:              volumeSpec,
				AppSources:           appSourceSpec,
			}

			// Create Single site Cluster and SHC, with App Framework enabled on CM and SHC Deployer
			testenvInstance.Log.Info("Create Single site Indexer Cluster and SHC with App framework")
			indexerReplicas := 3
			err = deployment.DeploySingleSiteClusterWithGivenAppFrameworkSpec(deployment.GetName(), indexerReplicas, true, appFrameworkSpec, 10, false)
			Expect(err).To(Succeed(), "Unable to deploy Single Site Indexer Cluster with App framework")

			// Ensure that the CM goes to Ready phase
			testenv.ClusterManagerReady(deployment, testenvInstance)

			// Ensure Indexers go to Ready phase
			testenv.SingleSiteIndexersReady(deployment, testenvInstance)

			// Ensure SHC go to Ready phase
			testenv.SearchHeadClusterReady(deployment, testenvInstance)

			// Verify RF SF is met
			testenv.VerifyRFSFMet(deployment, testenvInstance)

			// Verify apps are downloaded by init-container
			initContDownloadLocation := "/init-apps/" + appSourceName
<<<<<<< HEAD
			managerPodNames := []string{fmt.Sprintf(testenv.ClusterManagerPod, deployment.GetName()), fmt.Sprintf(testenv.DeployerPod, deployment.GetName())}
			testenv.VerifyAppsDownloadedByInitContainer(deployment, testenvInstance, testenvInstance.GetName(), managerPodNames, appFileList, initContDownloadLocation)

			// Get instance of current SHC CR with latest config
			shcName := deployment.GetName() + "-shc"
			shc := &enterpriseApi.SearchHeadCluster{}
			err = deployment.GetInstance(shcName, shc)
			shReplicas := int(shc.Spec.Replicas)
			Expect(err).To(Succeed(), "Failed to get instance of Search Head Cluster")

			// Verify bundle push status
			testenv.VerifyClusterManagerBundlePush(deployment, testenvInstance, testenvInstance.GetName(), indexerReplicas, "")
			testenv.VerifyDeployerBundlePush(deployment, testenvInstance, testenvInstance.GetName(), shReplicas)
=======
			masterPodNames := []string{fmt.Sprintf(testenv.ClusterMasterPod, deployment.GetName()), fmt.Sprintf(testenv.DeployerPod, deployment.GetName())}
			testenv.VerifyAppsDownloadedOnContainer(deployment, testenvInstance, testenvInstance.GetName(), masterPodNames, appFileList, initContDownloadLocation)
>>>>>>> 77bb843c

			// Verify apps are copied to location
			allPodNames := testenv.DumpGetPods(testenvInstance.GetName())
			testenvInstance.Log.Info("Verify Apps are copied to correct location based on Pod KIND")
			testenv.VerifyAppsCopied(deployment, testenvInstance, testenvInstance.GetName(), allPodNames, appListV1, true, true)

			// Verify apps are not copied in /etc/apps/ on CM and on Deployer (therefore not installed on Deployer and on CM)
			testenvInstance.Log.Info("Verify Apps are NOT copied to /etc/apps on CM and Deployer")
			testenv.VerifyAppsCopied(deployment, testenvInstance, testenvInstance.GetName(), managerPodNames, appListV1, false, false)

			// Get indexers and SH pod names
			podNames := []string{}
			for i := 0; i < int(indexerReplicas); i++ {
				sh := fmt.Sprintf(testenv.IndexerPod, deployment.GetName(), i)
				podNames = append(podNames, string(sh))
			}

			for i := 0; i < int(shReplicas); i++ {
				sh := fmt.Sprintf(testenv.SearchHeadPod, deployment.GetName(), i)
				podNames = append(podNames, string(sh))
			}
			testenvInstance.Log.Info("Verify Apps are installed clusterwide on indexers and search-heads by running Splunk CLI commands")
			testenv.VerifyAppInstalled(deployment, testenvInstance, testenvInstance.GetName(), podNames, appListV1, true, "enabled", false, true)

		})
	})

	Context("Single Site Indexer Cluster with SHC (C3) with App Framework", func() {
		It("integration, c3, appframework: can deploy a C3 SVA with App Framework enabled for manual update", func() {

			// Create App framework Spec
			volumeName := "appframework-test-volume-" + testenv.RandomDNSName(3)
			volumeSpec := []enterpriseApi.VolumeSpec{testenv.GenerateIndexVolumeSpec(volumeName, testenv.GetS3Endpoint(), testenvInstance.GetIndexSecretName(), "aws", "s3")}

			// AppSourceDefaultSpec: Remote Storage volume name and Scope of App deployment
			appSourceDefaultSpec := enterpriseApi.AppSourceDefaultSpec{
				VolName: volumeName,
				Scope:   enterpriseApi.ScopeCluster,
			}

			// appSourceSpec: App source name, location and volume name and scope from appSourceDefaultSpec
			appSourceName := "appframework" + testenv.RandomDNSName(3)
			appSourceSpec := []enterpriseApi.AppSourceSpec{testenv.GenerateAppSourceSpec(appSourceName, s3TestDir, appSourceDefaultSpec)}

			// appFrameworkSpec: AppSource settings, Poll Interval, volumes, appSources on volumes
			appFrameworkSpec := enterpriseApi.AppFrameworkSpec{
				Defaults:             appSourceDefaultSpec,
				AppsRepoPollInterval: 0,
				VolList:              volumeSpec,
				AppSources:           appSourceSpec,
			}

			indexerReplicas := 3

			testenvInstance.Log.Info("Deploy Single Site Indexer Cluster")
			err := deployment.DeploySingleSiteClusterWithGivenAppFrameworkSpec(deployment.GetName(), indexerReplicas, true, appFrameworkSpec, 10, false)
			Expect(err).To(Succeed(), "Unable to deploy Single Site Indexer Cluster with App framework")

			// Ensure that the cluster-master goes to Ready phase
			testenv.ClusterManagerReady(deployment, testenvInstance)

			// Ensure indexers go to Ready phase
			testenv.SingleSiteIndexersReady(deployment, testenvInstance)

			// Ensure search head cluster go to Ready phase
			testenv.SearchHeadClusterReady(deployment, testenvInstance)

			// Verify MC Pod is Ready
			testenv.MCPodReady(testenvInstance.GetName(), deployment)

			// Verify RF SF is met
			testenv.VerifyRFSFMet(deployment, testenvInstance)

			// Verify Apps are downloaded by init-container
			initContDownloadLocation := "/init-apps/" + appSourceName
			podNames := []string{fmt.Sprintf(testenv.ClusterManagerPod, deployment.GetName()), fmt.Sprintf(testenv.DeployerPod, deployment.GetName())}
			appFileList := testenv.GetAppFileList(appListV1, 1)
			appVersion := "V1"
			testenvInstance.Log.Info("Verify Apps are downloaded by init container for apps", "version", appVersion)
			testenv.VerifyAppsDownloadedOnContainer(deployment, testenvInstance, testenvInstance.GetName(), podNames, appFileList, initContDownloadLocation)

			//Verify Apps are copied to location
			allPodNames := testenv.DumpGetPods(testenvInstance.GetName())
			testenvInstance.Log.Info("Verify Apps are copied to correct location based on Pod KIND for app", "version", appVersion)
			testenv.VerifyAppsCopied(deployment, testenvInstance, testenvInstance.GetName(), allPodNames, appListV1, true, true)

			// Verify apps are not copied in /etc/apps/ on CM and on Deployer (therefore not installed on Deployer and on CM)
			testenvInstance.Log.Info("Verify Apps are NOT copied to /etc/apps on CM and Deployer for app", "verison", appVersion, "App List", appFileList)
			masterPodNames := []string{fmt.Sprintf(testenv.ClusterManagerPod, deployment.GetName()), fmt.Sprintf(testenv.DeployerPod, deployment.GetName())}
			testenv.VerifyAppsCopied(deployment, testenvInstance, testenvInstance.GetName(), masterPodNames, appListV1, false, false)

			//Verify Apps are installed
			testenvInstance.Log.Info("Verify Apps are installed on the pods by running Splunk CLI commands for app", "version", appVersion)
			testenv.VerifyAppInstalled(deployment, testenvInstance, testenvInstance.GetName(), allPodNames, appListV1, true, "enabled", false, true)

			//Delete apps on S3 for new Apps
			testenvInstance.Log.Info("Delete Apps on S3 for", "Version", appVersion)
			testenv.DeleteFilesOnS3(testS3Bucket, uploadedApps)
			uploadedApps = nil

			//Upload new Versioned Apps to S3
			appFileList = testenv.GetAppFileList(appListV2, 2)
			appVersion = "V2"
			testenvInstance.Log.Info("Uploading apps S3 for", "Verison", appVersion)
			uploadedFiles, err := testenv.UploadFilesToS3(testS3Bucket, s3TestDir, appFileList, downloadDirV2)
			Expect(err).To(Succeed(), "Unable to upload apps to S3 test directory")
			uploadedApps = append(uploadedApps, uploadedFiles...)

			// Wait for the poll period for the apps to be downloaded
			time.Sleep(2 * time.Minute)

			// Ensure that the cluster-master goes to Ready phase
			testenv.ClusterManagerReady(deployment, testenvInstance)

			// Ensure indexers go to Ready phase
			testenv.SingleSiteIndexersReady(deployment, testenvInstance)

			// Ensure search head cluster go to Ready phase
			testenv.SearchHeadClusterReady(deployment, testenvInstance)

			// Verify MC Pod is Ready
			testenv.MCPodReady(testenvInstance.GetName(), deployment)

			// Verify RF SF is met
			testenv.VerifyRFSFMet(deployment, testenvInstance)

			//Verify Apps are not updated
			testenvInstance.Log.Info("Verify Apps are installed on the pods by running Splunk CLI commands for app", "version", appVersion)
			testenv.VerifyAppInstalled(deployment, testenvInstance, testenvInstance.GetName(), allPodNames, appListV1, true, "enabled", false, true)

			testenvInstance.Log.Info("Get config map for triggering manual update")
			config, err := testenv.GetAppframeworkManualUpdateConfigMap(deployment, testenvInstance.GetName())
			Expect(err).To(Succeed(), "Unable to get config map for manual poll")

			testenvInstance.Log.Info("Modify config map to trigger manual update")
			config.Data["ClusterMaster"] = strings.Replace(config.Data["ClusterMaster"], "off", "on", 1)
			config.Data["SearchHeadCluster"] = strings.Replace(config.Data["SearchHeadCluster"], "off", "on", 1)
			err = deployment.UpdateCR(config)
			Expect(err).To(Succeed(), "Unable to update config map")

			// Ensure standalone is updating
			testenv.VerifyClusterManagerPhase(deployment, testenvInstance, splcommon.PhaseUpdating)

			// Ensure that the cluster-master goes to Ready phase
			testenv.ClusterManagerReady(deployment, testenvInstance)

			// Ensure indexers go to Ready phase
			testenv.SingleSiteIndexersReady(deployment, testenvInstance)

			// Ensure search head cluster go to Ready phase
			testenv.SearchHeadClusterReady(deployment, testenvInstance)

			// Verify MC Pod is Ready
			testenv.MCPodReady(testenvInstance.GetName(), deployment)

			// Verify RF SF is met
			testenv.VerifyRFSFMet(deployment, testenvInstance)

			//Verify config map set back to off after poll trigger
			testenvInstance.Log.Info("Verify config map set back to off after poll trigger for app", "version", appVersion)
			config, _ = testenv.GetAppframeworkManualUpdateConfigMap(deployment, testenvInstance.GetName())
			Expect(strings.Contains(config.Data["ClusterMaster"], "status: off") && strings.Contains(config.Data["SearchHeadCluster"], "status: off")).To(Equal(true), "Config map update not complete")

			// Verify Apps are downloaded by init-container
			testenvInstance.Log.Info("Verify Apps are downloaded by init container for apps", "version", appVersion)
			testenv.VerifyAppsDownloadedOnContainer(deployment, testenvInstance, testenvInstance.GetName(), podNames, appFileList, initContDownloadLocation)

			//Verify Apps are copied to location
			testenvInstance.Log.Info("Verify Apps are copied to correct location based on Pod KIND for app", "version", appVersion)
			testenv.VerifyAppsCopied(deployment, testenvInstance, testenvInstance.GetName(), allPodNames, appListV2, true, true)

			// Verify apps are not copied in /etc/apps/ on CM and on Deployer (therefore not installed on Deployer and on CM)
			testenvInstance.Log.Info("Verify Apps are NOT copied to /etc/apps on CM and Deployer for app", "verison", appVersion)
			testenv.VerifyAppsCopied(deployment, testenvInstance, testenvInstance.GetName(), masterPodNames, appListV2, false, false)

			//Verify Apps are updated
			testenvInstance.Log.Info("Verify Apps are installed on the pods by running Splunk CLI commands for app", "version", appVersion)
			testenv.VerifyAppInstalled(deployment, testenvInstance, testenvInstance.GetName(), allPodNames, appListV2, true, "enabled", true, true)
		})
	})
})<|MERGE_RESOLUTION|>--- conflicted
+++ resolved
@@ -180,10 +180,9 @@
 			appFileList = testenv.GetAppFileList(appListV1, 1)
 			appVersion := "V1"
 			testenvInstance.Log.Info("Verify Apps are downloaded by init container for apps", "version", appVersion)
-<<<<<<< HEAD
-			testenv.VerifyAppsDownloadedByInitContainer(deployment, testenvInstance, testenvInstance.GetName(), podNames, appFileList, initContDownloadLocation)
+			testenv.VerifyAppsDownloadedOnContainer(deployment, testenvInstance, testenvInstance.GetName(), podNames, appFileList, initContDownloadLocation)
 			testenvInstance.Log.Info("Verify Apps are downloaded by init container for apps", "POD", mcPodName, "version", appVersion)
-			testenv.VerifyAppsDownloadedByInitContainer(deployment, testenvInstance, testenvInstance.GetName(), []string{mcPodName}, appFileList, initContDownloadLocationMCPod)
+			testenv.VerifyAppsDownloadedOnContainer(deployment, testenvInstance, testenvInstance.GetName(), []string{mcPodName}, appFileList, initContDownloadLocationMCPod)
 
 			// Get instance of current SHC CR with latest config
 			shcName := deployment.GetName() + "-shc"
@@ -197,9 +196,6 @@
 			testenv.VerifyDeployerBundlePush(deployment, testenvInstance, testenvInstance.GetName(), shReplicas)
 			// Saving current V1 bundle hash for future comparision
 			clusterManagerBundleHash := testenv.GetClusterManagerBundleHash(deployment)
-=======
-			testenv.VerifyAppsDownloadedOnContainer(deployment, testenvInstance, testenvInstance.GetName(), podNames, appFileList, initContDownloadLocation)
->>>>>>> 77bb843c
 
 			// Verify Apps are copied to location
 			allPodNames := testenv.DumpGetPods(testenvInstance.GetName())
@@ -252,17 +248,13 @@
 
 			// Verify Apps are downloaded by init-container
 			testenvInstance.Log.Info("Verify Apps are downloaded by init container for apps", "version", appVersion)
-<<<<<<< HEAD
-			testenv.VerifyAppsDownloadedByInitContainer(deployment, testenvInstance, testenvInstance.GetName(), podNames, appFileList, initContDownloadLocation)
+			testenv.VerifyAppsDownloadedOnContainer(deployment, testenvInstance, testenvInstance.GetName(), podNames, appFileList, initContDownloadLocation)
 			testenvInstance.Log.Info("Verify Apps are downloaded by init container for apps", "POD", mcPodName, "version", appVersion)
-			testenv.VerifyAppsDownloadedByInitContainer(deployment, testenvInstance, testenvInstance.GetName(), []string{mcPodName}, appFileList, initContDownloadLocationMCPod)
+			testenv.VerifyAppsDownloadedOnContainer(deployment, testenvInstance, testenvInstance.GetName(), []string{mcPodName}, appFileList, initContDownloadLocationMCPod)
 
 			// Verify bundle push status and compare bundle hash with previous v1 bundle hash
 			testenv.VerifyClusterManagerBundlePush(deployment, testenvInstance, testenvInstance.GetName(), indexerReplicas, clusterManagerBundleHash)
 			testenv.VerifyDeployerBundlePush(deployment, testenvInstance, testenvInstance.GetName(), shReplicas)
-=======
-			testenv.VerifyAppsDownloadedOnContainer(deployment, testenvInstance, testenvInstance.GetName(), podNames, appFileList, initContDownloadLocation)
->>>>>>> 77bb843c
 
 			// Verify Apps are copied to location
 			testenvInstance.Log.Info("Verify Apps are copied to correct location based on Pod KIND for app", "version", appVersion)
@@ -409,9 +401,9 @@
 			podNames := []string{fmt.Sprintf(testenv.ClusterManagerPod, deployment.GetName()), fmt.Sprintf(testenv.DeployerPod, deployment.GetName())}
 			appFileList = testenv.GetAppFileList(appListV2, 2)
 			testenvInstance.Log.Info("Verify Apps are downloaded by init container for apps", "version", appVersion)
-			testenv.VerifyAppsDownloadedByInitContainer(deployment, testenvInstance, testenvInstance.GetName(), podNames, appFileList, initContDownloadLocation)
+			testenv.VerifyAppsDownloadedOnContainer(deployment, testenvInstance, testenvInstance.GetName(), podNames, appFileList, initContDownloadLocation)
 			testenvInstance.Log.Info("Verify Apps are downloaded by init container for apps", "POD", mcPodName, "version", appVersion)
-			testenv.VerifyAppsDownloadedByInitContainer(deployment, testenvInstance, testenvInstance.GetName(), []string{mcPodName}, appFileList, initContDownloadLocationMCPod)
+			testenv.VerifyAppsDownloadedOnContainer(deployment, testenvInstance, testenvInstance.GetName(), []string{mcPodName}, appFileList, initContDownloadLocationMCPod)
 
 			// Get instance of current SHC CR with latest config
 			shcName := deployment.GetName() + "-shc"
@@ -568,70 +560,6 @@
 			// Verify apps are installed cluster-wide
 			testenvInstance.Log.Info("Verify Apps are installed on the pods by running Splunk CLI commands for app", " version", appVersion)
 			testenv.VerifyAppInstalled(deployment, testenvInstance, testenvInstance.GetName(), allPodNames, appListV1, true, "enabled", false, true)
-<<<<<<< HEAD
-=======
-
-			// Delete apps on S3 for new Apps
-			testenvInstance.Log.Info("Delete Apps on S3 for Version", appVersion)
-			testenv.DeleteFilesOnS3(testS3Bucket, uploadedApps)
-			uploadedApps = nil
-
-			// New List of apps: 1 new app to install, 2 apps to update, 1 app unchanged, 1 app removed from list
-			customAppList := []string{appListV1[0], appListV2[2], appListV2[3], appListV2[4]}
-			appFileListV1 := testenv.GetAppFileList(appListV1, 1)
-			appFileListV2 := testenv.GetAppFileList(appListV2, 2)
-
-			customAppFileList := []string{appFileListV1[0], appFileListV2[2], appFileListV2[3], appFileListV2[4]}
-			customAppFileListV1 := []string{appFileListV1[0]}
-			customAppFileListV2 := []string{appFileListV2[2], appFileListV2[3], appFileListV2[4]}
-
-			uploadedFiles, err = testenv.UploadFilesToS3(testS3Bucket, s3TestDir, customAppFileListV1, downloadDirV1)
-			Expect(err).To(Succeed(), "Unable to upload apps to S3 test directory")
-			uploadedApps = append(uploadedApps, uploadedFiles...)
-
-			uploadedFiles, err = testenv.UploadFilesToS3(testS3Bucket, s3TestDir, customAppFileListV2, downloadDirV2)
-			Expect(err).To(Succeed(), "Unable to upload apps to S3 test directory")
-			uploadedApps = append(uploadedApps, uploadedFiles...)
-
-			// Wait for the poll period for the apps to be downloaded
-			time.Sleep(2 * time.Minute)
-
-			// Ensure that the cluster-master goes to Ready phase
-			testenv.ClusterMasterReady(deployment, testenvInstance)
-
-			// Ensure indexers go to Ready phase
-			testenv.SingleSiteIndexersReady(deployment, testenvInstance)
-
-			// Ensure search head cluster go to Ready phase
-			testenv.SearchHeadClusterReady(deployment, testenvInstance)
-
-			// Verify MC Pod is Ready
-			testenv.MCPodReady(testenvInstance.GetName(), deployment)
-
-			// Verify RF SF is met
-			testenv.VerifyRFSFMet(deployment, testenvInstance)
-
-			// Verify Apps are downloaded by init-container
-			testenvInstance.Log.Info("Verify Apps are downloaded by init container for apps version", appVersion)
-			testenv.VerifyAppsDownloadedOnContainer(deployment, testenvInstance, testenvInstance.GetName(), masterPodNames, customAppFileList, initContDownloadLocation)
-
-			// Verify Apps are copied to location
-			testenvInstance.Log.Info("Verify Apps are copied to correct location based on Pod KIND for app version", appVersion)
-			testenv.VerifyAppsCopied(deployment, testenvInstance, testenvInstance.GetName(), allPodNames, customAppList, true, true)
-
-			// Verify apps are not copied in /etc/apps/ on CM and on Deployer (therefore not installed on Deployer and on CM)
-			testenvInstance.Log.Info("Verify Apps are NOT copied to /etc/apps on CM and Deployer for app version", appVersion)
-			testenv.VerifyAppsCopied(deployment, testenvInstance, testenvInstance.GetName(), masterPodNames, customAppList, false, false)
-
-			// Verify app with unchanged version is installed
-			unchangedApp := []string{appListV1[0]}
-			testenv.VerifyAppInstalled(deployment, testenvInstance, testenvInstance.GetName(), allPodNames, unchangedApp, true, "enabled", false, true)
-
-			// Verify apps with updated version are installed
-			changedApps := []string{appListV2[2], appListV2[3], appListV2[4]}
-			testenv.VerifyAppInstalled(deployment, testenvInstance, testenvInstance.GetName(), allPodNames, changedApps, true, "enabled", true, true)
-
->>>>>>> 77bb843c
 		})
 	})
 
@@ -1137,9 +1065,8 @@
 
 			// Verify apps are downloaded by init-container
 			initContDownloadLocation := "/init-apps/" + appSourceName
-<<<<<<< HEAD
 			managerPodNames := []string{fmt.Sprintf(testenv.ClusterManagerPod, deployment.GetName()), fmt.Sprintf(testenv.DeployerPod, deployment.GetName())}
-			testenv.VerifyAppsDownloadedByInitContainer(deployment, testenvInstance, testenvInstance.GetName(), managerPodNames, appFileList, initContDownloadLocation)
+			testenv.VerifyAppsDownloadedOnContainer(deployment, testenvInstance, testenvInstance.GetName(), managerPodNames, appFileList, initContDownloadLocation)
 
 			// Get instance of current SHC CR with latest config
 			shcName := deployment.GetName() + "-shc"
@@ -1151,10 +1078,6 @@
 			// Verify bundle push status
 			testenv.VerifyClusterManagerBundlePush(deployment, testenvInstance, testenvInstance.GetName(), indexerReplicas, "")
 			testenv.VerifyDeployerBundlePush(deployment, testenvInstance, testenvInstance.GetName(), shReplicas)
-=======
-			masterPodNames := []string{fmt.Sprintf(testenv.ClusterMasterPod, deployment.GetName()), fmt.Sprintf(testenv.DeployerPod, deployment.GetName())}
-			testenv.VerifyAppsDownloadedOnContainer(deployment, testenvInstance, testenvInstance.GetName(), masterPodNames, appFileList, initContDownloadLocation)
->>>>>>> 77bb843c
 
 			// Verify apps are copied to location
 			allPodNames := testenv.DumpGetPods(testenvInstance.GetName())

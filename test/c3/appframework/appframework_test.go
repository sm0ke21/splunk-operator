// Copyright (c) 2018-2021 Splunk Inc. All rights reserved.
//
// Licensed under the Apache License, Version 2.0 (the "License");
// you may not use this file except in compliance with the License.
// You may obtain a copy of the License at
//
//  http://www.apache.org/licenses/LICENSE-2.0
//
// Unless required by applicable law or agreed to in writing, software
// distributed under the License is distributed on an "AS IS" BASIS,
// WITHOUT WARRANTIES OR CONDITIONS OF ANY KIND, either express or implied.
// See the License for the specific language governing permissions and
// limitations under the License.s
package c3appfw

import (
	"fmt"
	"time"

	. "github.com/onsi/ginkgo"
	. "github.com/onsi/gomega"

	enterpriseApi "github.com/splunk/splunk-operator/pkg/apis/enterprise/v3"
	splcommon "github.com/splunk/splunk-operator/pkg/splunk/common"
	testenv "github.com/splunk/splunk-operator/test/testenv"
	corev1 "k8s.io/api/core/v1"
)

var _ = Describe("c3appfw test", func() {

	var deployment *testenv.Deployment
	var s3TestDir string
	var uploadedApps []string

	BeforeEach(func() {
		var err error
		deployment, err = testenvInstance.NewDeployment(testenv.RandomDNSName(3))
		Expect(err).To(Succeed(), "Unable to create deployment")

		// Upload V1 apps to S3
		s3TestDir = "c3appfw-" + testenv.RandomDNSName(4)
		appFileList := testenv.GetAppFileList(appListV1, 1)
		uploadedFiles, err := testenv.UploadFilesToS3(testS3Bucket, s3TestDir, appFileList, downloadDirV1)
		Expect(err).To(Succeed(), "Unable to upload apps to S3 test directory")
		uploadedApps = append(uploadedApps, uploadedFiles...)

	})

	AfterEach(func() {
		// When a test spec failed, skip the teardown so we can troubleshoot.
		if CurrentGinkgoTestDescription().Failed {
			testenvInstance.SkipTeardown = true
		}
		if deployment != nil {
			deployment.Teardown()
		}
		// Delete files uploaded to S3
		if !testenvInstance.SkipTeardown {
			testenv.DeleteFilesOnS3(testS3Bucket, uploadedApps)
		}
	})

	Context("Single Site Indexer Cluster with SHC (C3) with App Framework", func() {
		It("integration, c3, appframework: can deploy a C3 SVA with App Framework enabled, install apps and upgrade them", func() {

			/* Test Steps
			   ################## SETUP ####################
			   * Create 2 App Sources for MC and C3 SVA (CM and SHC Deployer)
			   * Prepare C3 CRD with MC and App config
			   * Apply C3 CRD and wait for pod to be ready
			   * Prepare MC CRD with App Config
			   * Wait for MC to be READY
			   ################## VERIFICATIONS #############
			   * Verify bundle push is successful
			   * Verify apps are copied, installed on MC AND SH,Indexers pods
			   ############ UPGRADE APPS #############################
			   * Upgrade apps in app sources
			   * Wait for MC and C3 are READY
			   * Verify bundle push is successful
			   * Verify apps are copied, installed and upgraded on MC AND SH,Indexers pods
			*/

			// Upload Apps to S3 for MC
			s3TestDirMC := "c3appfw-mc-" + testenv.RandomDNSName(4)
			appFileList := testenv.GetAppFileList(appListV1, 1)
			uploadedFiles, err := testenv.UploadFilesToS3(testS3Bucket, s3TestDirMC, appFileList, downloadDirV1)
			Expect(err).To(Succeed(), "Unable to upload apps to S3 test directory")
			uploadedApps = append(uploadedApps, uploadedFiles...)

			// Create App framework Spec for MC
			volumeNameMC := "appframework-test-volume-mc-" + testenv.RandomDNSName(3)
			volumeSpecMC := []enterpriseApi.VolumeSpec{testenv.GenerateIndexVolumeSpec(volumeNameMC, testenv.GetS3Endpoint(), testenvInstance.GetIndexSecretName(), "aws", "s3")}

			// AppSourceDefaultSpec: Remote Storage volume name and Scope of App deployment
			appSourceDefaultSpecMC := enterpriseApi.AppSourceDefaultSpec{
				VolName: volumeNameMC,
				Scope:   enterpriseApi.ScopeLocal,
			}

			// appSourceSpec: App source name, location and volume name and scope from appSourceDefaultSpec
			appSourceNameMC := "appframework-mc-" + testenv.RandomDNSName(3)
			appSourceSpecMC := []enterpriseApi.AppSourceSpec{testenv.GenerateAppSourceSpec(appSourceNameMC, s3TestDirMC, appSourceDefaultSpecMC)}

			// appFrameworkSpec: AppSource settings, Poll Interval, volumes, appSources on volumes
			appFrameworkSpecMC := enterpriseApi.AppFrameworkSpec{
				Defaults:             appSourceDefaultSpecMC,
				AppsRepoPollInterval: 60,
				VolList:              volumeSpecMC,
				AppSources:           appSourceSpecMC,
			}

			// MC AppFramework Spec
			mcSpec := enterpriseApi.MonitoringConsoleSpec{
				CommonSplunkSpec: enterpriseApi.CommonSplunkSpec{
					Spec: splcommon.Spec{
						ImagePullPolicy: "IfNotPresent",
					},
					Volumes: []corev1.Volume{},
				},
				AppFrameworkConfig: appFrameworkSpecMC,
			}

			// Deploy MC CRD
			mcName := deployment.GetName()
			mc, err := deployment.DeployMonitoringConsoleWithGivenSpec(testenvInstance.GetName(), mcName, mcSpec)
			Expect(err).To(Succeed(), "Unable to deploy Monitoring Console One instance")

			// Verify MC is Ready and stays in ready state
			testenv.VerifyMonitoringConsoleReady(deployment, deployment.GetName(), mc, testenvInstance)

			// Create App framework Spec for C3
			volumeName := "appframework-test-volume-" + testenv.RandomDNSName(3)
			volumeSpec := []enterpriseApi.VolumeSpec{testenv.GenerateIndexVolumeSpec(volumeName, testenv.GetS3Endpoint(), testenvInstance.GetIndexSecretName(), "aws", "s3")}

			// AppSourceDefaultSpec: Remote Storage volume name and Scope of App deployment
			appSourceDefaultSpec := enterpriseApi.AppSourceDefaultSpec{
				VolName: volumeName,
				Scope:   enterpriseApi.ScopeCluster,
			}

			// appSourceSpec: App source name, location and volume name and scope from appSourceDefaultSpec
			appSourceName := "appframework" + testenv.RandomDNSName(3)
			appSourceSpec := []enterpriseApi.AppSourceSpec{testenv.GenerateAppSourceSpec(appSourceName, s3TestDir, appSourceDefaultSpec)}

			// appFrameworkSpec: AppSource settings, Poll Interval, volumes, appSources on volumes
			appFrameworkSpec := enterpriseApi.AppFrameworkSpec{
				Defaults:             appSourceDefaultSpec,
				AppsRepoPollInterval: 60,
				VolList:              volumeSpec,
				AppSources:           appSourceSpec,
			}

			indexerReplicas := 3

			testenvInstance.Log.Info("Deploy Single Site Indexer Cluster")
			err = deployment.DeploySingleSiteClusterWithGivenAppFrameworkSpec(deployment.GetName(), indexerReplicas, true, appFrameworkSpec, 10, true)
			Expect(err).To(Succeed(), "Unable to deploy Single Site Indexer Cluster with App framework")

<<<<<<< HEAD
			// Ensure that the cluster-manager goes to Ready phase
			testenv.ClusterManagerReady(deployment, testenvInstance)
=======
			// Ensure that the CM goes to Ready phase
			testenv.ClusterMasterReady(deployment, testenvInstance)
>>>>>>> 92fef221

			// Ensure indexers go to Ready phase
			testenv.SingleSiteIndexersReady(deployment, testenvInstance)

			// Ensure search head cluster go to Ready phase
			testenv.SearchHeadClusterReady(deployment, testenvInstance)

			// Verify RF SF is met
			testenv.VerifyRFSFMet(deployment, testenvInstance)

			// Verify MC is Ready and stays in ready state
			testenv.VerifyMonitoringConsoleReady(deployment, deployment.GetName(), mc, testenvInstance)

			// Verify Apps are downloaded by init-container on CM, Deployer and MC
			initContDownloadLocation := "/init-apps/" + appSourceName
<<<<<<< HEAD
			podNames := []string{fmt.Sprintf(testenv.ClusterManagerPod, deployment.GetName()), fmt.Sprintf(testenv.DeployerPod, deployment.GetName())}
			appFileList := testenv.GetAppFileList(appListV1, 1)
=======
			initContDownloadLocationMCPod := "/init-apps/" + appSourceNameMC
			mcPodName := fmt.Sprintf(testenv.MonitoringConsolePod, mcName, 0)
			podNames := []string{fmt.Sprintf(testenv.ClusterMasterPod, deployment.GetName()), fmt.Sprintf(testenv.DeployerPod, deployment.GetName())}
			appFileList = testenv.GetAppFileList(appListV1, 1)
>>>>>>> 92fef221
			appVersion := "V1"
			testenvInstance.Log.Info("Verify Apps are downloaded by init container for apps", "version", appVersion)
			testenv.VerifyAppsDownloadedByInitContainer(deployment, testenvInstance, testenvInstance.GetName(), podNames, appFileList, initContDownloadLocation)
			testenvInstance.Log.Info("Verify Apps are downloaded by init container for apps", "POD", mcPodName, "version", appVersion)
			testenv.VerifyAppsDownloadedByInitContainer(deployment, testenvInstance, testenvInstance.GetName(), []string{mcPodName}, appFileList, initContDownloadLocationMCPod)

			// Get instance of current SHC CR with latest config
			shcName := deployment.GetName() + "-shc"
			shc := &enterpriseApi.SearchHeadCluster{}
			err = deployment.GetInstance(shcName, shc)
			shReplicas := int(shc.Spec.Replicas)
			Expect(err).To(Succeed(), "Failed to get instance of Search Head Cluster")

			// Verify bundle push status
			testenv.VerifyClusterManagerBundlePush(deployment, testenvInstance, testenvInstance.GetName(), indexerReplicas, "")
			testenv.VerifyDeployerBundlePush(deployment, testenvInstance, testenvInstance.GetName(), shReplicas)
			// Saving current V1 bundle hash for future comparision
			clusterManagerBundleHash := testenv.GetClusterManagerBundleHash(deployment)

			// Verify Apps are copied to location
			allPodNames := testenv.DumpGetPods(testenvInstance.GetName())
			testenvInstance.Log.Info("Verify Apps are copied to correct location based on Pod KIND for app", "version", appVersion)
			testenv.VerifyAppsCopied(deployment, testenvInstance, testenvInstance.GetName(), allPodNames, appListV1, true, true)

			// Verify apps are not copied in /etc/apps/ on CM and on Deployer (therefore not installed on Deployer and on CM)
			testenvInstance.Log.Info("Verify Apps are NOT copied to /etc/apps on CM and Deployer for app", "version", appVersion, "App List", appFileList)
			managerPodNames := []string{fmt.Sprintf(testenv.ClusterManagerPod, deployment.GetName()), fmt.Sprintf(testenv.DeployerPod, deployment.GetName())}
			testenv.VerifyAppsCopied(deployment, testenvInstance, testenvInstance.GetName(), managerPodNames, appListV1, false, false)

			// Verify Apps are installed
			testenvInstance.Log.Info("Verify Apps are installed on the pods by running Splunk CLI commands for app", "version", appVersion)
			testenv.VerifyAppInstalled(deployment, testenvInstance, testenvInstance.GetName(), allPodNames, appListV1, true, "enabled", false, true)

			// Delete apps on S3 for new Apps
			testenvInstance.Log.Info("Delete Apps on S3 for", "Version", appVersion)
			testenv.DeleteFilesOnS3(testS3Bucket, uploadedApps)
			uploadedApps = nil
			testenvInstance.Log.Info("Testing upgrade scenario")

			// Upload new Versioned Apps to S3
			appFileList = testenv.GetAppFileList(appListV2, 2)
			appVersion = "V2"
			testenvInstance.Log.Info("Uploading apps S3 for", "version", appVersion)
			uploadedFiles, err = testenv.UploadFilesToS3(testS3Bucket, s3TestDir, appFileList, downloadDirV2)
			Expect(err).To(Succeed(), "Unable to upload apps to S3 test directory")
			uploadedApps = append(uploadedApps, uploadedFiles...)
			uploadedFiles, err = testenv.UploadFilesToS3(testS3Bucket, s3TestDirMC, appFileList, downloadDirV2)
			Expect(err).To(Succeed(), "Unable to upload apps to S3 test directory")
			uploadedApps = append(uploadedApps, uploadedFiles...)

			// Wait for the poll period for the apps to be downloaded
			time.Sleep(2 * time.Minute)

			// Ensure that the cluster-manager goes to Ready phase
			testenv.ClusterManagerReady(deployment, testenvInstance)

			// Ensure indexers go to Ready phase
			testenv.SingleSiteIndexersReady(deployment, testenvInstance)

			// Ensure SHC go to Ready phase
			testenv.SearchHeadClusterReady(deployment, testenvInstance)

			// Verify RF SF is met
			testenv.VerifyRFSFMet(deployment, testenvInstance)

			// Verify MC is Ready and stays in ready state
			testenv.VerifyMonitoringConsoleReady(deployment, deployment.GetName(), mc, testenvInstance)

			// Verify Apps are downloaded by init-container
			testenvInstance.Log.Info("Verify Apps are downloaded by init container for apps", "version", appVersion)
			testenv.VerifyAppsDownloadedByInitContainer(deployment, testenvInstance, testenvInstance.GetName(), podNames, appFileList, initContDownloadLocation)
			testenvInstance.Log.Info("Verify Apps are downloaded by init container for apps", "POD", mcPodName, "version", appVersion)
			testenv.VerifyAppsDownloadedByInitContainer(deployment, testenvInstance, testenvInstance.GetName(), []string{mcPodName}, appFileList, initContDownloadLocationMCPod)

			// Verify bundle push status and compare bundle hash with previous v1 bundle hash
			testenv.VerifyClusterManagerBundlePush(deployment, testenvInstance, testenvInstance.GetName(), indexerReplicas, clusterManagerBundleHash)
			testenv.VerifyDeployerBundlePush(deployment, testenvInstance, testenvInstance.GetName(), shReplicas)

			// Verify Apps are copied to location
			testenvInstance.Log.Info("Verify Apps are copied to correct location based on Pod KIND for app", "version", appVersion)
			testenv.VerifyAppsCopied(deployment, testenvInstance, testenvInstance.GetName(), allPodNames, appListV2, true, true)

			// Verify apps are not copied in /etc/apps/ on CM and on Deployer (therefore not installed on Deployer and on CM)
			testenvInstance.Log.Info("Verify Apps are NOT copied to /etc/apps on CM and Deployer for app", "version", appVersion)
			testenv.VerifyAppsCopied(deployment, testenvInstance, testenvInstance.GetName(), managerPodNames, appListV2, false, false)

			// Verify Apps are updated
			testenvInstance.Log.Info("Verify Apps are installed on the pods by running Splunk CLI commands for app", "version", appVersion)
			testenv.VerifyAppInstalled(deployment, testenvInstance, testenvInstance.GetName(), allPodNames, appListV2, true, "enabled", true, true)
		})
	})

	Context("Single Site Indexer Cluster with SHC (C3) with App Framework", func() {
		It("smoke, c3, appframework: can deploy a C3 SVA with App Framework enabled, install apps and downgrade them", func() {

			/* Test Steps
			   ################## SETUP ####################
			   * Create 2 App Sources for MC and C3 SVA (CM and SHC Deployer)
			   * Prepare C3 CRD with MC and App config
			   * Apply C3 CRD and wait for pod to be ready
			   * Prepare MC CRD with App Config
			   * Wait for MC to be READY
			   ################## VERIFICATIONS #############
			   * Verify bundle push is successful
			   * Verify apps are copied, installed on MC AND SH,Indexers pods
			   ##########  SCALE UP SHC and Indexers ###########
			   * Wait for SHC, indexers and MC to be ready
			   * Verify apps are copied, installed on MC AND SH,Indexers pods
			   ############ DOWNGRADE APPS #############################
			   * Downgrade apps in app sources
			   * Wait for MC and C3 to be READY
			   * Verify bundle push is successful
			   * Verify apps are copied, installed and downgraded on MC AND SH,Indexers pods
			*/

			// Delete pre-installed apps on S3
			testenv.DeleteFilesOnS3(testS3Bucket, uploadedApps)
			uploadedApps = nil
			testenvInstance.Log.Info("Testing downgrade scenario")

			// Upload newer version of apps to S3
			s3TestDir = "c3appfw-" + testenv.RandomDNSName(4)
			appFileList := testenv.GetAppFileList(appListV2, 2)
			appVersion := "V2"
			uploadedFiles, err := testenv.UploadFilesToS3(testS3Bucket, s3TestDir, appFileList, downloadDirV2)
			Expect(err).To(Succeed(), "Unable to upload apps to S3 test directory")
			uploadedApps = append(uploadedApps, uploadedFiles...)
			s3TestDirMC := "c3appfw-mc-" + testenv.RandomDNSName(4)
			uploadedFiles, err = testenv.UploadFilesToS3(testS3Bucket, s3TestDirMC, appFileList, downloadDirV2)
			Expect(err).To(Succeed(), "Unable to upload apps to S3 test directory")
			uploadedApps = append(uploadedApps, uploadedFiles...)

			// Create App framework Spec for MC
			volumeNameMC := "appframework-test-volume-mc-" + testenv.RandomDNSName(3)
			volumeSpecMC := []enterpriseApi.VolumeSpec{testenv.GenerateIndexVolumeSpec(volumeNameMC, testenv.GetS3Endpoint(), testenvInstance.GetIndexSecretName(), "aws", "s3")}

			// AppSourceDefaultSpec: Remote Storage volume name and Scope of App deployment
			appSourceDefaultSpecMC := enterpriseApi.AppSourceDefaultSpec{
				VolName: volumeNameMC,
				Scope:   enterpriseApi.ScopeLocal,
			}

			// appSourceSpec: App source name, location and volume name and scope from appSourceDefaultSpec
			appSourceNameMC := "appframework-mc-" + testenv.RandomDNSName(3)
			appSourceSpecMC := []enterpriseApi.AppSourceSpec{testenv.GenerateAppSourceSpec(appSourceNameMC, s3TestDirMC, appSourceDefaultSpecMC)}

			// appFrameworkSpec: AppSource settings, Poll Interval, volumes, appSources on volumes
			appFrameworkSpecMC := enterpriseApi.AppFrameworkSpec{
				Defaults:             appSourceDefaultSpecMC,
				AppsRepoPollInterval: 60,
				VolList:              volumeSpecMC,
				AppSources:           appSourceSpecMC,
			}

			// MC AppFramework Spec
			mcSpec := enterpriseApi.MonitoringConsoleSpec{
				CommonSplunkSpec: enterpriseApi.CommonSplunkSpec{
					Spec: splcommon.Spec{
						ImagePullPolicy: "IfNotPresent",
					},
					Volumes: []corev1.Volume{},
				},
				AppFrameworkConfig: appFrameworkSpecMC,
			}

			// Deploy MC CRD
			mcName := deployment.GetName()
			mc, err := deployment.DeployMonitoringConsoleWithGivenSpec(testenvInstance.GetName(), mcName, mcSpec)
			Expect(err).To(Succeed(), "Unable to deploy Monitoring Console One instance")

			// Verify MC is Ready and stays in ready state
			testenv.VerifyMonitoringConsoleReady(deployment, deployment.GetName(), mc, testenvInstance)

			// Create App framework Spec for C3
			volumeName := "appframework-test-volume-" + testenv.RandomDNSName(3)
			volumeSpec := []enterpriseApi.VolumeSpec{testenv.GenerateIndexVolumeSpec(volumeName, testenv.GetS3Endpoint(), testenvInstance.GetIndexSecretName(), "aws", "s3")}

			// AppSourceDefaultSpec: Remote Storage volume name and Scope of App deployment
			appSourceDefaultSpec := enterpriseApi.AppSourceDefaultSpec{
				VolName: volumeName,
				Scope:   enterpriseApi.ScopeCluster,
			}

			// appSourceSpec: App source name, location and volume name and scope from appSourceDefaultSpec
			appSourceName := "appframework" + testenv.RandomDNSName(3)
			appSourceSpec := []enterpriseApi.AppSourceSpec{testenv.GenerateAppSourceSpec(appSourceName, s3TestDir, appSourceDefaultSpec)}

			// appFrameworkSpec: AppSource settings, Poll Interval, volumes, appSources on volumes
			appFrameworkSpec := enterpriseApi.AppFrameworkSpec{
				Defaults:             appSourceDefaultSpec,
				AppsRepoPollInterval: 60,
				VolList:              volumeSpec,
				AppSources:           appSourceSpec,
			}

			indexerReplicas := 3

			testenvInstance.Log.Info("Deploy Single Site Indexer Cluster")
			err = deployment.DeploySingleSiteClusterWithGivenAppFrameworkSpec(deployment.GetName(), indexerReplicas, true, appFrameworkSpec, 10, true)
			Expect(err).To(Succeed(), "Unable to deploy Single Site Indexer Cluster with App framework")

			// Ensure that the CM goes to Ready phase
			testenv.ClusterMasterReady(deployment, testenvInstance)

			// Ensure indexers go to Ready phase
			testenv.SingleSiteIndexersReady(deployment, testenvInstance)

			// Ensure search head cluster go to Ready phase
			testenv.SearchHeadClusterReady(deployment, testenvInstance)

			// Verify RF SF is met
			testenv.VerifyRFSFMet(deployment, testenvInstance)

			// Verify MC is Ready and stays in ready state
			testenv.VerifyMonitoringConsoleReady(deployment, deployment.GetName(), mc, testenvInstance)

			// Verify Apps are downloaded by init-container on CM, Deployer and MC
			initContDownloadLocation := "/init-apps/" + appSourceName
			initContDownloadLocationMCPod := "/init-apps/" + appSourceNameMC
			mcPodName := fmt.Sprintf(testenv.MonitoringConsolePod, mcName, 0)
			podNames := []string{fmt.Sprintf(testenv.ClusterMasterPod, deployment.GetName()), fmt.Sprintf(testenv.DeployerPod, deployment.GetName())}
			appFileList = testenv.GetAppFileList(appListV2, 2)
			testenvInstance.Log.Info("Verify Apps are downloaded by init container for apps", "version", appVersion)
			testenv.VerifyAppsDownloadedByInitContainer(deployment, testenvInstance, testenvInstance.GetName(), podNames, appFileList, initContDownloadLocation)
			testenvInstance.Log.Info("Verify Apps are downloaded by init container for apps", "POD", mcPodName, "version", appVersion)
			testenv.VerifyAppsDownloadedByInitContainer(deployment, testenvInstance, testenvInstance.GetName(), []string{mcPodName}, appFileList, initContDownloadLocationMCPod)

			// Get instance of current SHC CR with latest config
			shcName := deployment.GetName() + "-shc"
			shc := &enterpriseApi.SearchHeadCluster{}
			err = deployment.GetInstance(shcName, shc)
			shReplicas := int(shc.Spec.Replicas)
			Expect(err).To(Succeed(), "Failed to get instance of Search Head Cluster")

			// Verify bundle push status
			testenv.VerifyClusterManagerBundlePush(deployment, testenvInstance, testenvInstance.GetName(), indexerReplicas, "")
			testenv.VerifyDeployerBundlePush(deployment, testenvInstance, testenvInstance.GetName(), shReplicas)
			// Saving current V1 bundle hash for future comparision
			clusterManagerBundleHash := testenv.GetClusterManagerBundleHash(deployment)

			// Verify Apps are copied to location
			allPodNames := testenv.DumpGetPods(testenvInstance.GetName())
			testenvInstance.Log.Info("Verify Apps are copied to correct location based on Pod KIND for app", "version", appVersion)
			testenv.VerifyAppsCopied(deployment, testenvInstance, testenvInstance.GetName(), allPodNames, appListV2, true, true)

			// Verify apps are not copied in /etc/apps/ on CM and on Deployer (therefore not installed on Deployer and on CM)
			testenvInstance.Log.Info("Verify Apps are NOT copied to /etc/apps on CM and Deployer for app", "version", appVersion, "App List", appFileList)
			masterPodNames := []string{fmt.Sprintf(testenv.ClusterMasterPod, deployment.GetName()), fmt.Sprintf(testenv.DeployerPod, deployment.GetName())}
			testenv.VerifyAppsCopied(deployment, testenvInstance, testenvInstance.GetName(), masterPodNames, appListV2, false, false)

			// Verify Apps are installed
			testenvInstance.Log.Info("Verify Apps are installed on the pods by running Splunk CLI commands for app", "version", appVersion)
			testenv.VerifyAppInstalled(deployment, testenvInstance, testenvInstance.GetName(), allPodNames, appListV2, true, "enabled", true, true)

			// Get instance of current SHC CR with latest config
			shcName = deployment.GetName() + "-shc"
			shc = &enterpriseApi.SearchHeadCluster{}
			err = deployment.GetInstance(shcName, shc)
			Expect(err).To(Succeed(), "Failed to get instance of Search Head Cluster")

			// Scale SHC
			defaultSHReplicas := shc.Spec.Replicas
			scaledSHReplicas := defaultSHReplicas + 1
			testenvInstance.Log.Info("Scaling up Search Head Cluster", "Current Replicas", defaultSHReplicas, "New Replicas", scaledSHReplicas)

			// Update Replicas of SHC
			err = deployment.GetInstance(shcName, shc)
			Expect(err).To(Succeed(), "Failed to get instance of Search Head Cluster")
			shc.Spec.Replicas = int32(scaledSHReplicas)
			err = deployment.UpdateCR(shc)
			Expect(err).To(Succeed(), "Failed to scale Search Head Cluster")

			// Ensure SHC scales up and go to ScalingUp phase
			testenv.VerifySearchHeadClusterPhase(deployment, testenvInstance, splcommon.PhaseScalingUp)

			// Get instance of current Indexer CR with latest config
			idxcName := deployment.GetName() + "-idxc"
			idxc := &enterpriseApi.IndexerCluster{}
			err = deployment.GetInstance(idxcName, idxc)
			Expect(err).To(Succeed(), "Failed to get instance of Indexer Cluster")

			// Scale indexers
			defaultIndexerReplicas := idxc.Spec.Replicas
			scaledIndexerReplicas := defaultIndexerReplicas + 1
			testenvInstance.Log.Info("Scaling up Indexer Cluster", "Current Replicas", defaultIndexerReplicas, "New Replicas", scaledIndexerReplicas)

			// Update Replicas of Indexer Cluster
			idxc.Spec.Replicas = int32(scaledIndexerReplicas)
			err = deployment.UpdateCR(idxc)
			Expect(err).To(Succeed(), "Failed to scale Indxer Cluster")

			// Ensure Indexer cluster scales up and go to ScalingUp phase
			testenv.VerifyIndexerClusterPhase(deployment, testenvInstance, splcommon.PhaseScalingUp, idxcName)

			// Ensure Indexer cluster go to Ready phase
			testenv.SingleSiteIndexersReady(deployment, testenvInstance)

			// Verify New Indexer On Cluster Manager
			indexerName := fmt.Sprintf(testenv.IndexerPod, deployment.GetName(), scaledIndexerReplicas-1)
			testenvInstance.Log.Info("Checking for New Indexer On Cluster Manager", "Indexer Name", indexerName)
			Expect(testenv.CheckIndexerOnCM(deployment, indexerName)).To(Equal(true))

			// Ensure SHC go to Ready phase
			testenv.SearchHeadClusterReady(deployment, testenvInstance)

			// Verify MC is Ready and stays in ready state
			testenv.VerifyMonitoringConsoleReady(deployment, deployment.GetName(), mc, testenvInstance)

			// Verify RF SF is met
			testenv.VerifyRFSFMet(deployment, testenvInstance)

			// Verify bundle push status. Bundle hash not compared as scaleup does not involve new config
			testenv.VerifyClusterManagerBundlePush(deployment, testenvInstance, testenvInstance.GetName(), int(scaledIndexerReplicas), "")
			testenv.VerifyDeployerBundlePush(deployment, testenvInstance, testenvInstance.GetName(), int(scaledSHReplicas))
			// Saving current V2 bundle hash to future comparision with new config bundle hash
			clusterManagerBundleHash = testenv.GetClusterManagerBundleHash(deployment)

			// Verify Apps are copied to location
			allPodNames = testenv.DumpGetPods(testenvInstance.GetName())
			testenvInstance.Log.Info("Verify Apps are copied to correct location based on Pod KIND for app", "version", appVersion)
			testenv.VerifyAppsCopied(deployment, testenvInstance, testenvInstance.GetName(), allPodNames, appListV2, true, true)

			// Verify apps are not copied in /etc/apps/ on CM and on Deployer (therefore not installed on Deployer and on CM)
			testenvInstance.Log.Info("Verify Apps are NOT copied to /etc/apps on CM and Deployer for app", "version", appVersion)
			testenv.VerifyAppsCopied(deployment, testenvInstance, testenvInstance.GetName(), managerPodNames, appListV2, false, false)

			// Verify apps install status and version
			testenvInstance.Log.Info("Verify Apps are installed on the pods by running Splunk CLI commands for app", "version", appVersion)
			testenv.VerifyAppInstalled(deployment, testenvInstance, testenvInstance.GetName(), allPodNames, appListV2, true, "enabled", true, true)

			// Delete apps on S3 for new Apps
			testenv.DeleteFilesOnS3(testS3Bucket, uploadedApps)
			uploadedApps = nil
			testenvInstance.Log.Info("Testing downgrade scenario")

			// Upload older version of apps to S3
			appFileList = testenv.GetAppFileList(appListV1, 1)
			appVersion = "V1"
			uploadedFiles, err = testenv.UploadFilesToS3(testS3Bucket, s3TestDir, appFileList, downloadDirV1)
			Expect(err).To(Succeed(), "Unable to upload apps to S3 test directory")
			uploadedApps = append(uploadedApps, uploadedFiles...)
			uploadedFiles, err = testenv.UploadFilesToS3(testS3Bucket, s3TestDirMC, appFileList, downloadDirV1)
			Expect(err).To(Succeed(), "Unable to upload apps to S3 test directory")
			uploadedApps = append(uploadedApps, uploadedFiles...)

			// Wait for the poll period for the apps to be downloaded
			time.Sleep(2 * time.Minute)

<<<<<<< HEAD
			// Ensure that the cluster-manager goes to Ready phase
			testenv.ClusterManagerReady(deployment, testenvInstance)
=======
			// Ensure that the CM goes to Ready phase
			testenv.ClusterMasterReady(deployment, testenvInstance)
>>>>>>> 92fef221

			// Ensure indexers go to Ready phase
			testenv.SingleSiteIndexersReady(deployment, testenvInstance)

			// Ensure search head cluster go to Ready phase
			testenv.SearchHeadClusterReady(deployment, testenvInstance)

			// Verify Monitoring Console is Ready and stays in ready state
			testenv.VerifyMonitoringConsoleReady(deployment, deployment.GetName(), mc, testenvInstance)

			// Verify RF SF is met
			testenv.VerifyRFSFMet(deployment, testenvInstance)

			// Verify apps are downloaded by init-container
			testenvInstance.Log.Info("Verify Apps are downloaded by init container for apps", " version", appVersion)
			testenv.VerifyAppsDownloadedByInitContainer(deployment, testenvInstance, testenvInstance.GetName(), podNames, appFileList, initContDownloadLocation)

			// Verify bundle push status
			testenv.VerifyClusterManagerBundlePush(deployment, testenvInstance, testenvInstance.GetName(), int(scaledIndexerReplicas), clusterManagerBundleHash)
			testenv.VerifyDeployerBundlePush(deployment, testenvInstance, testenvInstance.GetName(), int(scaledSHReplicas))

			// Verify Apps are copied to location
			testenvInstance.Log.Info("Verify Apps are copied to correct location based on Pod KIND for app", " version", appVersion)
			testenv.VerifyAppsCopied(deployment, testenvInstance, testenvInstance.GetName(), allPodNames, appListV1, true, true)

			// Verify apps are not copied in /etc/apps/ on CM and on Deployer (therefore not installed on Deployer and on CM)
			testenvInstance.Log.Info("Verify Apps are NOT copied to /etc/apps on CM and Deployer for app", " version", appVersion)
			testenv.VerifyAppsCopied(deployment, testenvInstance, testenvInstance.GetName(), managerPodNames, appListV1, false, false)

			// Verify apps are installed cluster-wide
			testenvInstance.Log.Info("Verify Apps are installed on the pods by running Splunk CLI commands for app", " version", appVersion)
			testenv.VerifyAppInstalled(deployment, testenvInstance, testenvInstance.GetName(), allPodNames, appListV1, true, "enabled", false, true)
<<<<<<< HEAD

			// Delete apps on S3 for new Apps
			testenvInstance.Log.Info("Delete Apps on S3 for", " Version", appVersion)
			testenv.DeleteFilesOnS3(testS3Bucket, uploadedApps)
			uploadedApps = nil

			// New List of apps: 1 new app to install, 2 apps to update, 1 app unchanged, 1 app removed from list
			customAppList := []string{appListV1[0], appListV2[2], appListV2[3], appListV2[4]}
			appFileListV1 := testenv.GetAppFileList(appListV1, 1)
			appFileListV2 := testenv.GetAppFileList(appListV2, 2)

			customAppFileList := []string{appFileListV1[0], appFileListV2[2], appFileListV2[3], appFileListV2[4]}
			customAppFileListV1 := []string{appFileListV1[0]}
			customAppFileListV2 := []string{appFileListV2[2], appFileListV2[3], appFileListV2[4]}

			uploadedFiles, err = testenv.UploadFilesToS3(testS3Bucket, s3TestDir, customAppFileListV1, downloadDirV1)
			Expect(err).To(Succeed(), "Unable to upload apps to S3 test directory")
			uploadedApps = append(uploadedApps, uploadedFiles...)

			uploadedFiles, err = testenv.UploadFilesToS3(testS3Bucket, s3TestDir, customAppFileListV2, downloadDirV2)
			Expect(err).To(Succeed(), "Unable to upload apps to S3 test directory")
			uploadedApps = append(uploadedApps, uploadedFiles...)

			// Wait for the poll period for the apps to be downloaded
			time.Sleep(2 * time.Minute)

			// Ensure that the cluster-manager goes to Ready phase
			testenv.ClusterManagerReady(deployment, testenvInstance)

			// Ensure indexers go to Ready phase
			testenv.SingleSiteIndexersReady(deployment, testenvInstance)

			// Ensure search head cluster go to Ready phase
			testenv.SearchHeadClusterReady(deployment, testenvInstance)

			// Verify MC Pod is Ready
			testenv.MCPodReady(testenvInstance.GetName(), deployment)

			// Verify RF SF is met
			testenv.VerifyRFSFMet(deployment, testenvInstance)

			// Verify Apps are downloaded by init-container
			testenvInstance.Log.Info("Verify Apps are downloaded by init container for apps version", appVersion)
			testenv.VerifyAppsDownloadedByInitContainer(deployment, testenvInstance, testenvInstance.GetName(), managerPodNames, customAppFileList, initContDownloadLocation)

			// Verify bundle push status
			testenv.VerifyClusterManagerBundlePush(deployment, testenvInstance, testenvInstance.GetName(), indexerReplicas, clusterManagerBundleHash)
			testenv.VerifyDeployerBundlePush(deployment, testenvInstance, testenvInstance.GetName(), shReplicas)

			// Verify Apps are copied to location
			testenvInstance.Log.Info("Verify Apps are copied to correct location based on Pod KIND for app version", appVersion)
			testenv.VerifyAppsCopied(deployment, testenvInstance, testenvInstance.GetName(), allPodNames, customAppList, true, true)

			// Verify apps are not copied in /etc/apps/ on CM and on Deployer (therefore not installed on Deployer and on CM)
			testenvInstance.Log.Info("Verify Apps are NOT copied to /etc/apps on CM and Deployer for app version", appVersion)
			testenv.VerifyAppsCopied(deployment, testenvInstance, testenvInstance.GetName(), managerPodNames, customAppList, false, false)

			// Verify app with unchanged version is installed
			unchangedApp := []string{appListV1[0]}
			testenv.VerifyAppInstalled(deployment, testenvInstance, testenvInstance.GetName(), allPodNames, unchangedApp, true, "enabled", false, true)

			// Verify apps with updated version are installed
			changedApps := []string{appListV2[2], appListV2[3], appListV2[4]}
			testenv.VerifyAppInstalled(deployment, testenvInstance, testenvInstance.GetName(), allPodNames, changedApps, true, "enabled", true, true)

=======
>>>>>>> 92fef221
		})
	})

	Context("Clustered deployment (C3 - clustered indexer, search head cluster)", func() {
		It("smoke, c3, appframework: can deploy a C3 SVA and have apps installed locally on CM and SHC Deployer", func() {

			// Create App framework Spec
			// volumeSpec: Volume name, Endpoint, Path and SecretRef
			volumeName := "appframework-test-volume-" + testenv.RandomDNSName(3)
			volumeSpec := []enterpriseApi.VolumeSpec{testenv.GenerateIndexVolumeSpec(volumeName, testenv.GetS3Endpoint(), testenvInstance.GetIndexSecretName(), "aws", "s3")}

			// AppSourceDefaultSpec: Remote Storage volume name and Scope of App deployment
			appSourceDefaultSpec := enterpriseApi.AppSourceDefaultSpec{
				VolName: volumeName,
				Scope:   enterpriseApi.ScopeLocal,
			}

			// appSourceSpec: App source name, location and volume name and scope from appSourceDefaultSpec
			appSourceName := "appframework-" + testenv.RandomDNSName(3)
			appSourceSpec := []enterpriseApi.AppSourceSpec{testenv.GenerateAppSourceSpec(appSourceName, s3TestDir, appSourceDefaultSpec)}

			// appFrameworkSpec: AppSource settings, Poll Interval, volumes, appSources on volumes
			appFrameworkSpec := enterpriseApi.AppFrameworkSpec{
				Defaults:             appSourceDefaultSpec,
				AppsRepoPollInterval: 60,
				VolList:              volumeSpec,
				AppSources:           appSourceSpec,
			}

			// Create Single site Cluster and SHC, with App Framework enabled on CM and SHC Deployer
			indexerReplicas := 3
			testenvInstance.Log.Info("Deploy Single Site Indexer Cluster")
			err := deployment.DeploySingleSiteClusterWithGivenAppFrameworkSpec(deployment.GetName(), indexerReplicas, true, appFrameworkSpec, 10, false)
			Expect(err).To(Succeed(), "Unable to deploy Single Site Indexer Cluster with App framework")

			// Ensure that the CM goes to Ready phase
			testenv.ClusterManagerReady(deployment, testenvInstance)

			// Ensure Indexers go to Ready phase
			testenv.SingleSiteIndexersReady(deployment, testenvInstance)

			// Ensure SHC go to Ready phase
			testenv.SearchHeadClusterReady(deployment, testenvInstance)

			// Verify RF SF is met
			testenv.VerifyRFSFMet(deployment, testenvInstance)

			// Verify Apps are downloaded by init-container
			initContDownloadLocation := "/init-apps/" + appSourceName
			podNames := []string{fmt.Sprintf(testenv.ClusterManagerPod, deployment.GetName()), fmt.Sprintf(testenv.DeployerPod, deployment.GetName())}
			appFileList := testenv.GetAppFileList(appListV1, 1)
			appVersion := "V1"
			testenvInstance.Log.Info("Verify Apps are downloaded by init container for apps", "version", appVersion, "App List", appFileList)
			testenv.VerifyAppsDownloadedByInitContainer(deployment, testenvInstance, testenvInstance.GetName(), podNames, appFileList, initContDownloadLocation)

			// Verify apps are copied at the correct location on CM and on Deployer (/etc/apps/)
			testenvInstance.Log.Info("Verify Apps are copied to correct location on CM and on Deployer (/etc/apps/) for app", "version", appVersion)
			testenv.VerifyAppsCopied(deployment, testenvInstance, testenvInstance.GetName(), podNames, appListV1, true, false)

			// Verify apps are installed locally on CM and on SHC Deployer
			testenvInstance.Log.Info("Verify Apps are installed Locally on CM and Deployer by running Splunk CLI commands for app", "version", appVersion)
			testenv.VerifyAppInstalled(deployment, testenvInstance, testenvInstance.GetName(), podNames, appListV1, false, "enabled", false, false)

			// Verify apps are not copied in the apps folder on CM and /etc/shcluster/ on Deployer (therefore not installed on peers and on SH)
			testenvInstance.Log.Info("Verify Apps are NOT copied to "+splcommon.ManagerAppsLoc+" on CM and "+splcommon.SHCluster+" on Deployer for app", "version", appVersion, "App List", appFileList)
			testenv.VerifyAppsCopied(deployment, testenvInstance, testenvInstance.GetName(), podNames, appListV1, false, true)

			//Delete apps on S3 for new Apps
			testenvInstance.Log.Info("Delete Apps on S3 for", "Version", appVersion)
			testenv.DeleteFilesOnS3(testS3Bucket, uploadedApps)
			uploadedApps = nil
			testenvInstance.Log.Info("Testing upgrade scenario")

			//Upload new Versioned Apps to S3
			appVersion = "V2"
			testenvInstance.Log.Info("Uploading apps S3 for", "version", appVersion)
			appFileList = testenv.GetAppFileList(appListV2, 2)
			uploadedFiles, err := testenv.UploadFilesToS3(testS3Bucket, s3TestDir, appFileList, downloadDirV2)
			Expect(err).To(Succeed(), "Unable to upload apps to S3 test directory")
			uploadedApps = append(uploadedApps, uploadedFiles...)

			// Wait for the poll period for the apps to be downloaded
			time.Sleep(2 * time.Minute)

			// Ensure that the CM goes to Ready phase
			testenv.ClusterManagerReady(deployment, testenvInstance)

			// Ensure Indexers go to Ready phase
			testenv.SingleSiteIndexersReady(deployment, testenvInstance)

			// Ensure SHC go to Ready phase
			testenv.SearchHeadClusterReady(deployment, testenvInstance)

			// Verify RF SF is met
			testenv.VerifyRFSFMet(deployment, testenvInstance)

			// Verify Apps are downloaded by init-container
			testenvInstance.Log.Info("Verify Apps are downloaded by init container for apps", "version", appVersion)
			testenv.VerifyAppsDownloadedByInitContainer(deployment, testenvInstance, testenvInstance.GetName(), podNames, appFileList, initContDownloadLocation)

			// Verify apps are copied at the correct location on CM and on Deployer (/etc/apps/)
			testenvInstance.Log.Info("Verify Apps are copied to correct location on CM and on Deployer (/etc/apps/) for app", "version", appVersion)
			testenv.VerifyAppsCopied(deployment, testenvInstance, testenvInstance.GetName(), podNames, appListV2, true, false)

			// Verify apps are installed locally on CM and on SHC Deployer
			testenvInstance.Log.Info("Verify Apps are installed Locally on CM and Deployer by running Splunk CLI commands for app", "version", appVersion)
			testenv.VerifyAppInstalled(deployment, testenvInstance, testenvInstance.GetName(), podNames, appListV2, true, "enabled", true, false)

			// Verify apps are not copied in the apps folder on CM and /etc/shcluster/ on Deployer (therefore not installed on peers and on SH)
			testenvInstance.Log.Info("Verify Apps are NOT copied to "+splcommon.ManagerAppsLoc+" on CM and "+splcommon.SHCluster+" on Deployer for app", "version", appVersion, "App List", appFileList)
			testenv.VerifyAppsCopied(deployment, testenvInstance, testenvInstance.GetName(), podNames, appListV2, false, true)
		})
	})

	Context("Clustered deployment (C3 - clustered indexer, search head cluster)", func() {
		It("integration, c3, appframework: can deploy a C3 SVA and have ES app installed on SHC", func() {

			// Delete apps on S3 for new Apps
			testenvInstance.Log.Info("Delete existing apps on S3 before starting upload of ES App")
			testenv.DeleteFilesOnS3(testS3Bucket, uploadedApps)
			uploadedApps = nil

			// ES is a huge file, we configure it here rather than in BeforeSuite/BeforeEach to save time for other tests
			// Upload ES app to S3
			esApp := []string{"SplunkEnterpriseSecuritySuite"}
			appFileList := testenv.GetAppFileList(esApp, 1)

			// Download ES App from S3
			err := testenv.DownloadFilesFromS3(testDataS3Bucket, s3AppDirV1, downloadDirV1, appFileList)
			Expect(err).To(Succeed(), "Unable to download ES app file")

			// Upload ES app to S3
			uploadedFiles, err := testenv.UploadFilesToS3(testS3Bucket, s3TestDir, appFileList, downloadDirV1)
			Expect(err).To(Succeed(), "Unable to upload ES app to S3 test directory")
			uploadedApps = append(uploadedApps, uploadedFiles...)

			// Create App framework Spec
			volumeName := "appframework-test-volume-" + testenv.RandomDNSName(3)
			volumeSpec := []enterpriseApi.VolumeSpec{testenv.GenerateIndexVolumeSpec(volumeName, testenv.GetS3Endpoint(), testenvInstance.GetIndexSecretName(), "aws", "s3")}

			appSourceDefaultSpec := enterpriseApi.AppSourceDefaultSpec{
				VolName: volumeName,
				Scope:   enterpriseApi.ScopeClusterWithPreConfig,
			}
			appSourceName := "appframework-" + testenv.RandomDNSName(3)
			appSourceSpec := []enterpriseApi.AppSourceSpec{testenv.GenerateAppSourceSpec(appSourceName, s3TestDir, appSourceDefaultSpec)}
			appFrameworkSpec := enterpriseApi.AppFrameworkSpec{
				Defaults:             appSourceDefaultSpec,
				AppsRepoPollInterval: 60,
				VolList:              volumeSpec,
				AppSources:           appSourceSpec,
			}

			// Create Single site Cluster and SHC, with App Framework enabled on SHC Deployer
			// Deploy the CM
			testenvInstance.Log.Info("Deploy Cluster manager in single site configuration")
			_, err = deployment.DeployClusterMaster(deployment.GetName(), "", "")
			Expect(err).To(Succeed(), "Unable to deploy Cluster Manager")

			// Deploy the indexer cluster
			testenvInstance.Log.Info("Deploy Indexer Cluster in single site configuration")
			indexerReplicas := 3
			_, err = deployment.DeployIndexerCluster(deployment.GetName()+"-idxc", deployment.GetName(), indexerReplicas, deployment.GetName(), "")
			Expect(err).To(Succeed(), "Unable to deploy Single Site Indexer Cluster")

			// Deploy the SHC
			shSpec := enterpriseApi.SearchHeadClusterSpec{
				CommonSplunkSpec: enterpriseApi.CommonSplunkSpec{
					Spec: splcommon.Spec{
						ImagePullPolicy: "Always",
					},
					ExtraEnv: []corev1.EnvVar{
						{
							Name:  "SPLUNK_ES_SSL_ENABLEMENT",
							Value: "ignore"},
					},
					Volumes: []corev1.Volume{},
					ClusterMasterRef: corev1.ObjectReference{
						Name: deployment.GetName(),
					},
				},
				Replicas:           3,
				AppFrameworkConfig: appFrameworkSpec,
			}
			_, err = deployment.DeploySearchHeadClusterWithGivenSpec(deployment.GetName()+"-shc", shSpec)
			Expect(err).To(Succeed(), "Unable to deploy SHC with App framework")

			// Ensure that the CM goes to Ready phase
			testenv.ClusterManagerReady(deployment, testenvInstance)

			// Ensure Indexers go to Ready phase
			testenv.SingleSiteIndexersReady(deployment, testenvInstance)

			// Ensure SHC go to Ready phase
			testenv.SearchHeadClusterReady(deployment, testenvInstance)

			// Verify RF SF is met
			testenv.VerifyRFSFMet(deployment, testenvInstance)

			// Verify Apps are downloaded by init-container
			testenvInstance.Log.Info("Verfiy ES app is downloaded by init container on deployer pod")
			initContDownloadLocation := "/init-apps/" + appSourceName
			deployerPod := []string{fmt.Sprintf(testenv.DeployerPod, deployment.GetName())}
			testenv.VerifyAppsDownloadedByInitContainer(deployment, testenvInstance, testenvInstance.GetName(), deployerPod, appFileList, initContDownloadLocation)

			// Verify ES app is installed locally on SHC Deployer
			testenvInstance.Log.Info("Verfiy ES app is installed locally on deployer pod")
			testenv.VerifyAppInstalled(deployment, testenvInstance, testenvInstance.GetName(), deployerPod, esApp, true, "disabled", false, false)

			// Verify apps are installed on SHs
			testenvInstance.Log.Info("Verfiy ES app is installed on Search Heads")
			podNames := []string{}
			for i := 0; i < int(shSpec.Replicas); i++ {
				sh := fmt.Sprintf(testenv.SearchHeadPod, deployment.GetName(), i)
				podNames = append(podNames, string(sh))
			}
			testenv.VerifyAppInstalled(deployment, testenvInstance, testenvInstance.GetName(), podNames, esApp, true, "enabled", false, true)
		})
	})

	Context("Clustered deployment (C3 - clustered indexer, search head cluster)", func() {
		It("c3, integration, appframework: can deploy a C3 SVA with apps installed locally on CM and SHC Deployer, and cluster-wide on Peers and SHs", func() {

			// Delete apps on S3 for new Apps to split them across both cluster and local
			testenv.DeleteFilesOnS3(testS3Bucket, uploadedApps)
			uploadedApps = nil

			// Split Applist into 2 list for local and cluster install
			appListLocal := appListV1[len(appListV1)/2:]
			appListCluster := appListV1[:len(appListV1)/2]

			// Upload appListLocal to bucket 1 on S3
			appFileList := testenv.GetAppFileList(appListLocal, 1)
			uploadedFiles, err := testenv.UploadFilesToS3(testS3Bucket, s3TestDir, appFileList, downloadDirV1)
			Expect(err).To(Succeed(), "Unable to upload apps to S3 test directory")
			uploadedApps = append(uploadedApps, uploadedFiles...)

			// Upload apps to a 2nd directory on S3 bucket as we need 2 buckets locations for this test.(appListLocal apps to be used for local install, appListCluster apps for cluster install)
			s3TestDirCluster := "c3appfw-cluster-" + testenv.RandomDNSName(4)
			clusterappFileList := testenv.GetAppFileList(appListCluster, 1)
			uploadedFiles, err = testenv.UploadFilesToS3(testS3Bucket, s3TestDirCluster, clusterappFileList, downloadDirV1)
			Expect(err).To(Succeed(), "Unable to upload apps to S3 test directory")
			uploadedApps = append(uploadedApps, uploadedFiles...)

			// Create App framework Spec
			volumeName := "appframework-test-volume-" + testenv.RandomDNSName(3)
			volumeSpec := []enterpriseApi.VolumeSpec{testenv.GenerateIndexVolumeSpec(volumeName, testenv.GetS3Endpoint(), testenvInstance.GetIndexSecretName(), "aws", "s3")}
			appSourceLocalSpec := enterpriseApi.AppSourceDefaultSpec{
				VolName: volumeName,
				Scope:   enterpriseApi.ScopeLocal,
			}
			appSourceClusterSpec := enterpriseApi.AppSourceDefaultSpec{
				VolName: volumeName,
				Scope:   enterpriseApi.ScopeCluster,
			}
			appSourceNameLocal := "appframework-localapps-" + testenv.RandomDNSName(3)
			appSourceSpecLocal := []enterpriseApi.AppSourceSpec{testenv.GenerateAppSourceSpec(appSourceNameLocal, s3TestDir, appSourceLocalSpec)}
			appSourceNameCluster := "appframework-clusterapps-" + testenv.RandomDNSName(3)
			appSourceSpecCluster := []enterpriseApi.AppSourceSpec{testenv.GenerateAppSourceSpec(appSourceNameCluster, s3TestDirCluster, appSourceClusterSpec)}

			appSourceSpec := append(appSourceSpecLocal, appSourceSpecCluster...)

			appFrameworkSpec := enterpriseApi.AppFrameworkSpec{
				Defaults:             appSourceLocalSpec,
				AppsRepoPollInterval: 60,
				VolList:              volumeSpec,
				AppSources:           appSourceSpec,
			}

			// Create Single site Cluster and SHC, with App Framework enabled on CM and SHC Deployer
			testenvInstance.Log.Info("Create Single site Indexer Cluster with Local and Cluster Install for Apps")
			indexerReplicas := 3
			err = deployment.DeploySingleSiteClusterWithGivenAppFrameworkSpec(deployment.GetName(), indexerReplicas, true, appFrameworkSpec, 10, false)
			Expect(err).To(Succeed(), "Unable to deploy Single Site Indexer Cluster with App framework")

			// Ensure that the CM goes to Ready phase
			testenv.ClusterManagerReady(deployment, testenvInstance)

			// Ensure Indexers go to Ready phase
			testenv.SingleSiteIndexersReady(deployment, testenvInstance)

			// Ensure SHC go to Ready phase
			testenv.SearchHeadClusterReady(deployment, testenvInstance)

			// Verify RF SF is met
			testenv.VerifyRFSFMet(deployment, testenvInstance)

			// Verify apps with local scope are downloaded by init-container
			appVersion := "V1"
			initContDownloadLocation := "/init-apps/" + appSourceNameLocal
			downloadPodNames := []string{fmt.Sprintf(testenv.ClusterManagerPod, deployment.GetName()), fmt.Sprintf(testenv.DeployerPod, deployment.GetName())}
			appFileList = testenv.GetAppFileList(appListLocal, 1)
			testenvInstance.Log.Info("Verify Apps are downloaded by init container for apps", "version", appVersion, "App List", appFileList)
			testenv.VerifyAppsDownloadedByInitContainer(deployment, testenvInstance, testenvInstance.GetName(), downloadPodNames, appFileList, initContDownloadLocation)

			// Verify apps with cluster scope are downloaded by init-container
			initContDownloadLocation = "/init-apps/" + appSourceNameCluster
			appFileList = testenv.GetAppFileList(appListCluster, 1)
			testenvInstance.Log.Info("Verify Apps are downloaded by init container for apps", "version", appVersion, "App List", appFileList)
			testenv.VerifyAppsDownloadedByInitContainer(deployment, testenvInstance, testenvInstance.GetName(), downloadPodNames, appFileList, initContDownloadLocation)

			// Get instance of current SHC CR with latest config
			shcName := deployment.GetName() + "-shc"
			shc := &enterpriseApi.SearchHeadCluster{}
			err = deployment.GetInstance(shcName, shc)
			shReplicas := int(shc.Spec.Replicas)
			Expect(err).To(Succeed(), "Failed to get instance of Search Head Cluster")

			// Verify bundle push status
			testenv.VerifyClusterManagerBundlePush(deployment, testenvInstance, testenvInstance.GetName(), indexerReplicas, "")
			testenv.VerifyDeployerBundlePush(deployment, testenvInstance, testenvInstance.GetName(), shReplicas)
			// Saving current V1 bundle hash for future comparision
			clusterManagerBundleHash := testenv.GetClusterManagerBundleHash(deployment)

			// Verify apps with local scope are installed locally on CM and on SHC Deployer
			localPodNames := []string{fmt.Sprintf(testenv.ClusterManagerPod, deployment.GetName()), fmt.Sprintf(testenv.DeployerPod, deployment.GetName())}
			testenvInstance.Log.Info("Verify Apps are installed Locally on CM and Deployer by running Splunk CLI commands for app", "version", appVersion)
			testenv.VerifyAppInstalled(deployment, testenvInstance, testenvInstance.GetName(), localPodNames, appListLocal, true, "enabled", false, false)

			// Verify apps with cluster scope are installed on indexers
			clusterPodNames := []string{}
			for i := 0; i < int(indexerReplicas); i++ {
				sh := fmt.Sprintf(testenv.IndexerPod, deployment.GetName(), i)
				clusterPodNames = append(clusterPodNames, string(sh))
			}

			for i := 0; i < int(shReplicas); i++ {
				sh := fmt.Sprintf(testenv.SearchHeadPod, deployment.GetName(), i)
				clusterPodNames = append(clusterPodNames, string(sh))
			}
			testenvInstance.Log.Info("Verify Apps are installed clusterwide on indexers and search-heads by running Splunk CLI commands for app", "version", appVersion)
			testenv.VerifyAppInstalled(deployment, testenvInstance, testenvInstance.GetName(), clusterPodNames, appListCluster, true, "enabled", false, true)

			// Delete apps on S3 for new Apps
			testenv.DeleteFilesOnS3(testS3Bucket, uploadedApps)
			uploadedApps = nil
			testenvInstance.Log.Info("Testing upgrade scenario")

			// Upload new Versioned Apps to S3
			appVersion = "V2"
			appFileList = testenv.GetAppFileList(appListLocal, 2)
			uploadedFiles, err = testenv.UploadFilesToS3(testS3Bucket, s3TestDir, appFileList, downloadDirV2)
			Expect(err).To(Succeed(), "Unable to upload apps to S3 test directory")
			uploadedApps = append(uploadedApps, uploadedFiles...)

			// Upload apps to a 2nd directory on S3 bucket as we need 2 buckets locations for this test.(appListLocal apps to be used for local install, appListCluster apps for cluster install)
			clusterappFileList = testenv.GetAppFileList(appListCluster, 2)
			uploadedFiles, err = testenv.UploadFilesToS3(testS3Bucket, s3TestDirCluster, clusterappFileList, downloadDirV2)
			Expect(err).To(Succeed(), "Unable to upload apps to S3 test directory")
			uploadedApps = append(uploadedApps, uploadedFiles...)

			// Wait for the poll period for the apps to be downloaded
			time.Sleep(2 * time.Minute)

			// Ensure that the CM goes to Ready phase
			testenv.ClusterManagerReady(deployment, testenvInstance)

			// Ensure Indexers go to Ready phase
			testenv.SingleSiteIndexersReady(deployment, testenvInstance)

			// Ensure SHC go to Ready phase
			testenv.SearchHeadClusterReady(deployment, testenvInstance)

			// Verify RF SF is met
			testenv.VerifyRFSFMet(deployment, testenvInstance)

			// Verify apps with local scope are downloaded by init-container
			initContDownloadLocation = "/init-apps/" + appSourceNameLocal
			appFileList = testenv.GetAppFileList(appListLocal, 2)
			testenvInstance.Log.Info("Verify Apps are downloaded by init container for apps", "version", appVersion, "App List", appFileList)
			testenv.VerifyAppsDownloadedByInitContainer(deployment, testenvInstance, testenvInstance.GetName(), downloadPodNames, appFileList, initContDownloadLocation)

			// Verify apps with cluster scope are downloaded by init-container
			initContDownloadLocation = "/init-apps/" + appSourceNameCluster
			appFileList = testenv.GetAppFileList(appListCluster, 2)
			testenvInstance.Log.Info("Verify Apps are downloaded by init container for apps", "version", appVersion, "App List", appFileList)
			testenv.VerifyAppsDownloadedByInitContainer(deployment, testenvInstance, testenvInstance.GetName(), downloadPodNames, appFileList, initContDownloadLocation)

			// Verify bundle push status
			testenv.VerifyClusterManagerBundlePush(deployment, testenvInstance, testenvInstance.GetName(), indexerReplicas, clusterManagerBundleHash)
			testenv.VerifyDeployerBundlePush(deployment, testenvInstance, testenvInstance.GetName(), shReplicas)
			// Saving current V2 bundle hash for future comparision
			clusterManagerBundleHash = testenv.GetClusterManagerBundleHash(deployment)

			// Verify apps with local scope are installed locally on CM and on SHC Deployer
			testenvInstance.Log.Info("Verify Apps are installed Locally on CM and Deployer by running Splunk CLI commands for app", "version", appVersion)
			testenv.VerifyAppInstalled(deployment, testenvInstance, testenvInstance.GetName(), localPodNames, appListLocal, true, "enabled", true, false)

			// Verify apps with cluster scope are installed on indexers
			testenvInstance.Log.Info("Verify Apps are installed clusterwide on indexers and search-heads by running Splunk CLI commands for app", "version", appVersion)
			testenv.VerifyAppInstalled(deployment, testenvInstance, testenvInstance.GetName(), clusterPodNames, appListCluster, true, "enabled", true, true)

			// Delete apps on S3 for new Apps
			testenv.DeleteFilesOnS3(testS3Bucket, uploadedApps)
			uploadedApps = nil
			testenvInstance.Log.Info("Testing downgrade scenario")

			// Upload new Versioned Apps to S3 to test downgrade scenario
			appVersion = "V1"
			appFileList = testenv.GetAppFileList(appListLocal, 1)
			uploadedFiles, err = testenv.UploadFilesToS3(testS3Bucket, s3TestDir, appFileList, downloadDirV1)
			Expect(err).To(Succeed(), "Unable to upload apps to S3 test directory")
			uploadedApps = append(uploadedApps, uploadedFiles...)

			// Upload apps to a 2nd directory on S3 bucket as we need 2 buckets locations for this test.(appListLocal apps to be used for local install, appListCluster apps for cluster install)
			clusterappFileList = testenv.GetAppFileList(appListCluster, 1)
			uploadedFiles, err = testenv.UploadFilesToS3(testS3Bucket, s3TestDirCluster, clusterappFileList, downloadDirV1)
			Expect(err).To(Succeed(), "Unable to upload apps to S3 test directory")
			uploadedApps = append(uploadedApps, uploadedFiles...)

			// Wait for the poll period for the apps to be downloaded
			time.Sleep(2 * time.Minute)

			// Ensure that the CM goes to Ready phase
			testenv.ClusterManagerReady(deployment, testenvInstance)

			// Ensure Indexers go to Ready phase
			testenv.SingleSiteIndexersReady(deployment, testenvInstance)

			// Ensure SHC go to Ready phase
			testenv.SearchHeadClusterReady(deployment, testenvInstance)

			// Verify RF SF is met
			testenv.VerifyRFSFMet(deployment, testenvInstance)

			// Verify apps with local scope are downloaded by init-container
			initContDownloadLocation = "/init-apps/" + appSourceNameLocal
			appFileList = testenv.GetAppFileList(appListLocal, 1)
			testenvInstance.Log.Info("Verify Apps are downloaded by init container for apps", "version", appVersion, "App List", appFileList)
			testenv.VerifyAppsDownloadedByInitContainer(deployment, testenvInstance, testenvInstance.GetName(), downloadPodNames, appFileList, initContDownloadLocation)

			// Verify apps with cluster scope are downloaded by init-container
			initContDownloadLocation = "/init-apps/" + appSourceNameCluster
			appFileList = testenv.GetAppFileList(appListCluster, 1)
			testenvInstance.Log.Info("Verify Apps are downloaded by init container for apps", "version", appVersion, "App List", appFileList)
			testenv.VerifyAppsDownloadedByInitContainer(deployment, testenvInstance, testenvInstance.GetName(), downloadPodNames, appFileList, initContDownloadLocation)

			// Verify bundle push status
			testenv.VerifyClusterManagerBundlePush(deployment, testenvInstance, testenvInstance.GetName(), indexerReplicas, clusterManagerBundleHash)
			testenv.VerifyDeployerBundlePush(deployment, testenvInstance, testenvInstance.GetName(), shReplicas)

			// Verify apps with local scope are installed locally on CM and on SHC Deployer
			testenvInstance.Log.Info("Verify Apps are installed Locally on CM and Deployer by running Splunk CLI commands for app", "version", appVersion)
			testenv.VerifyAppInstalled(deployment, testenvInstance, testenvInstance.GetName(), localPodNames, appListLocal, true, "enabled", false, false)

			// Verify apps with cluster scope are installed on indexers
			testenvInstance.Log.Info("Verify Apps are installed clusterwide on indexers and search-heads by running Splunk CLI commands for app", "version", appVersion)
			testenv.VerifyAppInstalled(deployment, testenvInstance, testenvInstance.GetName(), clusterPodNames, appListCluster, true, "enabled", false, true)
		})
	})

	Context("Clustered deployment (C3 - clustered indexer, search head cluster)", func() {
		It("smoke, c3, appframework: can deploy a C3 SVA instance with App Framework enabled and install above 200MB of apps at once", func() {

			// Creating a bigger list of apps to be installed than the default one
			appList := append(appListV1, "splunk_app_db_connect", "splunk_app_aws", "Splunk_TA_microsoft-cloudservices", "Splunk_ML_Toolkit", "Splunk_Security_Essentials")
			appFileList := testenv.GetAppFileList(appList, 1)

			// Download App from S3
			err := testenv.DownloadFilesFromS3(testDataS3Bucket, s3AppDirV1, downloadDirV1, testenv.GetAppFileList(appList, 1))
			Expect(err).To(Succeed(), "Unable to download apps files")

			// Upload app to S3
			uploadedFiles, err := testenv.UploadFilesToS3(testS3Bucket, s3TestDir, testenv.GetAppFileList(appList, 1), downloadDirV1)
			Expect(err).To(Succeed(), "Unable to upload apps to S3 test directory")
			uploadedApps = append(uploadedApps, uploadedFiles...)

			// Create App framework Spec
			volumeName := "appframework-test-volume-" + testenv.RandomDNSName(3)
			volumeSpec := []enterpriseApi.VolumeSpec{testenv.GenerateIndexVolumeSpec(volumeName, testenv.GetS3Endpoint(), testenvInstance.GetIndexSecretName(), "aws", "s3")}

			appSourceDefaultSpec := enterpriseApi.AppSourceDefaultSpec{
				VolName: volumeName,
				Scope:   enterpriseApi.ScopeCluster,
			}
			appSourceName := "appframework" + testenv.RandomDNSName(3)
			appSourceSpec := []enterpriseApi.AppSourceSpec{testenv.GenerateAppSourceSpec(appSourceName, s3TestDir, appSourceDefaultSpec)}

			appFrameworkSpec := enterpriseApi.AppFrameworkSpec{
				Defaults:             appSourceDefaultSpec,
				AppsRepoPollInterval: 60,
				VolList:              volumeSpec,
				AppSources:           appSourceSpec,
			}

			// Create Single site Cluster and SHC, with App Framework enabled on CM and SHC Deployer
			testenvInstance.Log.Info("Create Single site Indexer Cluster and SHC with App framework")
			indexerReplicas := 3
			err = deployment.DeploySingleSiteClusterWithGivenAppFrameworkSpec(deployment.GetName(), indexerReplicas, true, appFrameworkSpec, 10, false)
			Expect(err).To(Succeed(), "Unable to deploy Single Site Indexer Cluster with App framework")

			// Ensure that the CM goes to Ready phase
			testenv.ClusterManagerReady(deployment, testenvInstance)

			// Ensure Indexers go to Ready phase
			testenv.SingleSiteIndexersReady(deployment, testenvInstance)

			// Ensure SHC go to Ready phase
			testenv.SearchHeadClusterReady(deployment, testenvInstance)

			// Verify RF SF is met
			testenv.VerifyRFSFMet(deployment, testenvInstance)

			// Verify apps are downloaded by init-container
			initContDownloadLocation := "/init-apps/" + appSourceName
			managerPodNames := []string{fmt.Sprintf(testenv.ClusterManagerPod, deployment.GetName()), fmt.Sprintf(testenv.DeployerPod, deployment.GetName())}
			testenv.VerifyAppsDownloadedByInitContainer(deployment, testenvInstance, testenvInstance.GetName(), managerPodNames, appFileList, initContDownloadLocation)

			// Get instance of current SHC CR with latest config
			shcName := deployment.GetName() + "-shc"
			shc := &enterpriseApi.SearchHeadCluster{}
			err = deployment.GetInstance(shcName, shc)
			shReplicas := int(shc.Spec.Replicas)
			Expect(err).To(Succeed(), "Failed to get instance of Search Head Cluster")

			// Verify bundle push status
			testenv.VerifyClusterManagerBundlePush(deployment, testenvInstance, testenvInstance.GetName(), indexerReplicas, "")
			testenv.VerifyDeployerBundlePush(deployment, testenvInstance, testenvInstance.GetName(), shReplicas)

			// Verify apps are copied to location
			allPodNames := testenv.DumpGetPods(testenvInstance.GetName())
			testenvInstance.Log.Info("Verify Apps are copied to correct location based on Pod KIND")
			testenv.VerifyAppsCopied(deployment, testenvInstance, testenvInstance.GetName(), allPodNames, appListV1, true, true)

			// Verify apps are not copied in /etc/apps/ on CM and on Deployer (therefore not installed on Deployer and on CM)
			testenvInstance.Log.Info("Verify Apps are NOT copied to /etc/apps on CM and Deployer")
			testenv.VerifyAppsCopied(deployment, testenvInstance, testenvInstance.GetName(), managerPodNames, appListV1, false, false)

			// Get indexers and SH pod names
			podNames := []string{}
			for i := 0; i < int(indexerReplicas); i++ {
				sh := fmt.Sprintf(testenv.IndexerPod, deployment.GetName(), i)
				podNames = append(podNames, string(sh))
			}

			for i := 0; i < int(shReplicas); i++ {
				sh := fmt.Sprintf(testenv.SearchHeadPod, deployment.GetName(), i)
				podNames = append(podNames, string(sh))
			}

			// Verify apps are installed on indexers and SH
			testenvInstance.Log.Info("Verify Apps are installed on the pods by running Splunk CLI commands")
			testenv.VerifyAppInstalled(deployment, testenvInstance, testenvInstance.GetName(), podNames, appListV1, true, "enabled", false, true)
		})
	})
})<|MERGE_RESOLUTION|>--- conflicted
+++ resolved
@@ -156,13 +156,8 @@
 			err = deployment.DeploySingleSiteClusterWithGivenAppFrameworkSpec(deployment.GetName(), indexerReplicas, true, appFrameworkSpec, 10, true)
 			Expect(err).To(Succeed(), "Unable to deploy Single Site Indexer Cluster with App framework")
 
-<<<<<<< HEAD
 			// Ensure that the cluster-manager goes to Ready phase
 			testenv.ClusterManagerReady(deployment, testenvInstance)
-=======
-			// Ensure that the CM goes to Ready phase
-			testenv.ClusterMasterReady(deployment, testenvInstance)
->>>>>>> 92fef221
 
 			// Ensure indexers go to Ready phase
 			testenv.SingleSiteIndexersReady(deployment, testenvInstance)
@@ -178,15 +173,10 @@
 
 			// Verify Apps are downloaded by init-container on CM, Deployer and MC
 			initContDownloadLocation := "/init-apps/" + appSourceName
-<<<<<<< HEAD
-			podNames := []string{fmt.Sprintf(testenv.ClusterManagerPod, deployment.GetName()), fmt.Sprintf(testenv.DeployerPod, deployment.GetName())}
-			appFileList := testenv.GetAppFileList(appListV1, 1)
-=======
 			initContDownloadLocationMCPod := "/init-apps/" + appSourceNameMC
 			mcPodName := fmt.Sprintf(testenv.MonitoringConsolePod, mcName, 0)
-			podNames := []string{fmt.Sprintf(testenv.ClusterMasterPod, deployment.GetName()), fmt.Sprintf(testenv.DeployerPod, deployment.GetName())}
+			podNames := []string{fmt.Sprintf(testenv.ClusterManagerPod, deployment.GetName()), fmt.Sprintf(testenv.DeployerPod, deployment.GetName())}
 			appFileList = testenv.GetAppFileList(appListV1, 1)
->>>>>>> 92fef221
 			appVersion := "V1"
 			testenvInstance.Log.Info("Verify Apps are downloaded by init container for apps", "version", appVersion)
 			testenv.VerifyAppsDownloadedByInitContainer(deployment, testenvInstance, testenvInstance.GetName(), podNames, appFileList, initContDownloadLocation)
@@ -389,7 +379,7 @@
 			Expect(err).To(Succeed(), "Unable to deploy Single Site Indexer Cluster with App framework")
 
 			// Ensure that the CM goes to Ready phase
-			testenv.ClusterMasterReady(deployment, testenvInstance)
+			testenv.ClusterManagerReady(deployment, testenvInstance)
 
 			// Ensure indexers go to Ready phase
 			testenv.SingleSiteIndexersReady(deployment, testenvInstance)
@@ -407,7 +397,7 @@
 			initContDownloadLocation := "/init-apps/" + appSourceName
 			initContDownloadLocationMCPod := "/init-apps/" + appSourceNameMC
 			mcPodName := fmt.Sprintf(testenv.MonitoringConsolePod, mcName, 0)
-			podNames := []string{fmt.Sprintf(testenv.ClusterMasterPod, deployment.GetName()), fmt.Sprintf(testenv.DeployerPod, deployment.GetName())}
+			podNames := []string{fmt.Sprintf(testenv.ClusterManagerPod, deployment.GetName()), fmt.Sprintf(testenv.DeployerPod, deployment.GetName())}
 			appFileList = testenv.GetAppFileList(appListV2, 2)
 			testenvInstance.Log.Info("Verify Apps are downloaded by init container for apps", "version", appVersion)
 			testenv.VerifyAppsDownloadedByInitContainer(deployment, testenvInstance, testenvInstance.GetName(), podNames, appFileList, initContDownloadLocation)
@@ -434,8 +424,8 @@
 
 			// Verify apps are not copied in /etc/apps/ on CM and on Deployer (therefore not installed on Deployer and on CM)
 			testenvInstance.Log.Info("Verify Apps are NOT copied to /etc/apps on CM and Deployer for app", "version", appVersion, "App List", appFileList)
-			masterPodNames := []string{fmt.Sprintf(testenv.ClusterMasterPod, deployment.GetName()), fmt.Sprintf(testenv.DeployerPod, deployment.GetName())}
-			testenv.VerifyAppsCopied(deployment, testenvInstance, testenvInstance.GetName(), masterPodNames, appListV2, false, false)
+			managerPodNames := []string{fmt.Sprintf(testenv.ClusterManagerPod, deployment.GetName()), fmt.Sprintf(testenv.DeployerPod, deployment.GetName())}
+			testenv.VerifyAppsCopied(deployment, testenvInstance, testenvInstance.GetName(), managerPodNames, appListV2, false, false)
 
 			// Verify Apps are installed
 			testenvInstance.Log.Info("Verify Apps are installed on the pods by running Splunk CLI commands for app", "version", appVersion)
@@ -535,13 +525,8 @@
 			// Wait for the poll period for the apps to be downloaded
 			time.Sleep(2 * time.Minute)
 
-<<<<<<< HEAD
 			// Ensure that the cluster-manager goes to Ready phase
 			testenv.ClusterManagerReady(deployment, testenvInstance)
-=======
-			// Ensure that the CM goes to Ready phase
-			testenv.ClusterMasterReady(deployment, testenvInstance)
->>>>>>> 92fef221
 
 			// Ensure indexers go to Ready phase
 			testenv.SingleSiteIndexersReady(deployment, testenvInstance)
@@ -574,74 +559,6 @@
 			// Verify apps are installed cluster-wide
 			testenvInstance.Log.Info("Verify Apps are installed on the pods by running Splunk CLI commands for app", " version", appVersion)
 			testenv.VerifyAppInstalled(deployment, testenvInstance, testenvInstance.GetName(), allPodNames, appListV1, true, "enabled", false, true)
-<<<<<<< HEAD
-
-			// Delete apps on S3 for new Apps
-			testenvInstance.Log.Info("Delete Apps on S3 for", " Version", appVersion)
-			testenv.DeleteFilesOnS3(testS3Bucket, uploadedApps)
-			uploadedApps = nil
-
-			// New List of apps: 1 new app to install, 2 apps to update, 1 app unchanged, 1 app removed from list
-			customAppList := []string{appListV1[0], appListV2[2], appListV2[3], appListV2[4]}
-			appFileListV1 := testenv.GetAppFileList(appListV1, 1)
-			appFileListV2 := testenv.GetAppFileList(appListV2, 2)
-
-			customAppFileList := []string{appFileListV1[0], appFileListV2[2], appFileListV2[3], appFileListV2[4]}
-			customAppFileListV1 := []string{appFileListV1[0]}
-			customAppFileListV2 := []string{appFileListV2[2], appFileListV2[3], appFileListV2[4]}
-
-			uploadedFiles, err = testenv.UploadFilesToS3(testS3Bucket, s3TestDir, customAppFileListV1, downloadDirV1)
-			Expect(err).To(Succeed(), "Unable to upload apps to S3 test directory")
-			uploadedApps = append(uploadedApps, uploadedFiles...)
-
-			uploadedFiles, err = testenv.UploadFilesToS3(testS3Bucket, s3TestDir, customAppFileListV2, downloadDirV2)
-			Expect(err).To(Succeed(), "Unable to upload apps to S3 test directory")
-			uploadedApps = append(uploadedApps, uploadedFiles...)
-
-			// Wait for the poll period for the apps to be downloaded
-			time.Sleep(2 * time.Minute)
-
-			// Ensure that the cluster-manager goes to Ready phase
-			testenv.ClusterManagerReady(deployment, testenvInstance)
-
-			// Ensure indexers go to Ready phase
-			testenv.SingleSiteIndexersReady(deployment, testenvInstance)
-
-			// Ensure search head cluster go to Ready phase
-			testenv.SearchHeadClusterReady(deployment, testenvInstance)
-
-			// Verify MC Pod is Ready
-			testenv.MCPodReady(testenvInstance.GetName(), deployment)
-
-			// Verify RF SF is met
-			testenv.VerifyRFSFMet(deployment, testenvInstance)
-
-			// Verify Apps are downloaded by init-container
-			testenvInstance.Log.Info("Verify Apps are downloaded by init container for apps version", appVersion)
-			testenv.VerifyAppsDownloadedByInitContainer(deployment, testenvInstance, testenvInstance.GetName(), managerPodNames, customAppFileList, initContDownloadLocation)
-
-			// Verify bundle push status
-			testenv.VerifyClusterManagerBundlePush(deployment, testenvInstance, testenvInstance.GetName(), indexerReplicas, clusterManagerBundleHash)
-			testenv.VerifyDeployerBundlePush(deployment, testenvInstance, testenvInstance.GetName(), shReplicas)
-
-			// Verify Apps are copied to location
-			testenvInstance.Log.Info("Verify Apps are copied to correct location based on Pod KIND for app version", appVersion)
-			testenv.VerifyAppsCopied(deployment, testenvInstance, testenvInstance.GetName(), allPodNames, customAppList, true, true)
-
-			// Verify apps are not copied in /etc/apps/ on CM and on Deployer (therefore not installed on Deployer and on CM)
-			testenvInstance.Log.Info("Verify Apps are NOT copied to /etc/apps on CM and Deployer for app version", appVersion)
-			testenv.VerifyAppsCopied(deployment, testenvInstance, testenvInstance.GetName(), managerPodNames, customAppList, false, false)
-
-			// Verify app with unchanged version is installed
-			unchangedApp := []string{appListV1[0]}
-			testenv.VerifyAppInstalled(deployment, testenvInstance, testenvInstance.GetName(), allPodNames, unchangedApp, true, "enabled", false, true)
-
-			// Verify apps with updated version are installed
-			changedApps := []string{appListV2[2], appListV2[3], appListV2[4]}
-			testenv.VerifyAppInstalled(deployment, testenvInstance, testenvInstance.GetName(), allPodNames, changedApps, true, "enabled", true, true)
-
-=======
->>>>>>> 92fef221
 		})
 	})
 

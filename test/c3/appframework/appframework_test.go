// Copyright (c) 2018-2022 Splunk Inc. All rights reserved.

//
// Licensed under the Apache License, Version 2.0 (the "License");
// you may not use this file except in compliance with the License.
// You may obtain a copy of the License at
//
//  http://www.apache.org/licenses/LICENSE-2.0
//
// Unless required by applicable law or agreed to in writing, software
// distributed under the License is distributed on an "AS IS" BASIS,
// WITHOUT WARRANTIES OR CONDITIONS OF ANY KIND, either express or implied.
// See the License for the specific language governing permissions and
// limitations under the License.s
package c3appfw

import (
	"context"
	"fmt"
	"time"

	. "github.com/onsi/ginkgo"
	. "github.com/onsi/gomega"

	enterpriseApi "github.com/splunk/splunk-operator/api/v3"
	splcommon "github.com/splunk/splunk-operator/pkg/splunk/common"
	testenv "github.com/splunk/splunk-operator/test/testenv"
	corev1 "k8s.io/api/core/v1"
)

var _ = Describe("c3appfw test", func() {

	var testcaseEnvInst *testenv.TestCaseEnv

	var deployment *testenv.Deployment
	var s3TestDirShc string
	var s3TestDirIdxc string
	var s3TestDirShcLocal string
	var s3TestDirIdxcLocal string
	var s3TestDirShcCluster string
	var s3TestDirIdxcCluster string
	var appSourceNameIdxc string
	var appSourceNameShc string
	var uploadedApps []string

	ctx := context.TODO()

	BeforeEach(func() {

		var err error
		name := fmt.Sprintf("%s-%s", testenvInstance.GetName(), testenv.RandomDNSName(3))
		testcaseEnvInst, err = testenv.NewDefaultTestCaseEnv(testenvInstance.GetKubeClient(), name)
		deployment, err = testcaseEnvInst.NewDeployment(testenv.RandomDNSName(3))
		Expect(err).To(Succeed(), "Unable to create deployment")
	})

	AfterEach(func() {
		// When a test spec failed, skip the teardown so we can troubleshoot.
		if CurrentGinkgoTestDescription().Failed {
			testcaseEnvInst.SkipTeardown = true
		}
		if deployment != nil {
			deployment.Teardown()
		}

		if testcaseEnvInst != nil {
			Expect(testcaseEnvInst.Teardown()).ToNot(HaveOccurred())
		}

		// Delete files uploaded to S3
		if !testcaseEnvInst.SkipTeardown {
			testenv.DeleteFilesOnS3(testS3Bucket, uploadedApps)
		}
	})

	Context("Single Site Indexer Cluster with Search Head Cluster (C3) and App Framework", func() {
<<<<<<< HEAD
		It("smoke, c3, appframeworkc3, appframework: can deploy a C3 SVA with App Framework enabled, install apps then upgrade them", func() {
=======
		It("smoke, c3, appframework, appframeworksc3: can deploy a C3 SVA with App Framework enabled, install apps then upgrade them", func() {
>>>>>>> c145ff3e

			/* Test Steps
			   ################## SETUP ####################
			   * Upload V1 apps to S3 for Monitoring Console
			   * Create app source for Monitoring Console
			   * Prepare and deploy Monitoring Console CRD with app framework and wait for the pod to be ready
			   * Upload V1 apps to S3 for Indexer Cluster and Search Head Cluster
			   * Create app sources for Cluster Manager and Deployer
			   * Prepare and deploy C3 CRD with app framework and wait for the pods to be ready
			   ######### INITIAL VERIFICATIONS #############
			   * Verify V1 apps are downloaded on Cluster Manager, Deployer and Monitoring Console
			   * Verify bundle push is successful
			   * Verify V1 apps are copied, installed on Monitoring Console and on Search Heads and Indexers pods
			   ############### UPGRADE APPS ################
			   * Upload V2 apps on S3
			   * Wait for Monitoring Console and C3 pods to be ready
			   ############ FINAL VERIFICATIONS ############
			   * Verify V2 apps are downloaded on Cluster Manager, Deployer and Monitoring Console
			   * Verify bundle push is successful
			   * Verify V2 apps are copied and upgraded on Monitoring Console and on Search Heads and Indexers pods
			*/

			//################## SETUP ####################
			// Upload V1 apps to S3 for Monitoring Console
			appVersion := "V1"
			appFileList := testenv.GetAppFileList(appListV1)
			testcaseEnvInst.Log.Info(fmt.Sprintf("Upload %s apps to S3 for Monitoring Console", appVersion))
			s3TestDirMC := "c3appfw-mc-" + testenv.RandomDNSName(4)
			uploadedFiles, err := testenv.UploadFilesToS3(testS3Bucket, s3TestDirMC, appFileList, downloadDirV1)
			Expect(err).To(Succeed(), fmt.Sprintf("Unable to upload %s apps to S3 test directory for Monitoring Console", appVersion))
			uploadedApps = append(uploadedApps, uploadedFiles...)

			// Prepare Monitoring Console spec with its own app source
			appSourceNameMC := "appframework-" + enterpriseApi.ScopeLocal + "mc-" + testenv.RandomDNSName(3)
			appSourceVolumeNameMC := "appframework-test-volume-mc-" + testenv.RandomDNSName(3)
			appFrameworkSpecMC := testenv.GenerateAppFrameworkSpec(testcaseEnvInst, appSourceVolumeNameMC, enterpriseApi.ScopeLocal, appSourceNameMC, s3TestDirMC, 60)

			mcSpec := enterpriseApi.MonitoringConsoleSpec{
				CommonSplunkSpec: enterpriseApi.CommonSplunkSpec{
					Spec: splcommon.Spec{
						ImagePullPolicy: "IfNotPresent",
					},
					Volumes: []corev1.Volume{},
				},
				AppFrameworkConfig: appFrameworkSpecMC,
			}

			// Deploy Monitoring Console
			testcaseEnvInst.Log.Info("Deploy Monitoring Console")
			mcName := deployment.GetName()
			mc, err := deployment.DeployMonitoringConsoleWithGivenSpec(ctx, testcaseEnvInst.GetName(), mcName, mcSpec)
			Expect(err).To(Succeed(), "Unable to deploy Monitoring Console")

			// Verify Monitoring Console is ready and stays in ready state
			testenv.VerifyMonitoringConsoleReady(ctx, deployment, deployment.GetName(), mc, testcaseEnvInst)

			// Upload V1 apps to S3 for Indexer Cluster
			testcaseEnvInst.Log.Info(fmt.Sprintf("Upload %s apps to S3 for Indexer Cluster", appVersion))
			s3TestDirIdxc = "c3appfw-idxc-" + testenv.RandomDNSName(4)
			uploadedFiles, err = testenv.UploadFilesToS3(testS3Bucket, s3TestDirIdxc, appFileList, downloadDirV1)
			Expect(err).To(Succeed(), fmt.Sprintf("Unable to upload %s apps to S3 test directory for Indexer Cluster", appVersion))
			uploadedApps = append(uploadedApps, uploadedFiles...)

			// Upload V1 apps to S3 for Search Head Cluster
			testcaseEnvInst.Log.Info(fmt.Sprintf("Upload %s apps to S3 for Search Head Cluster", appVersion))
			s3TestDirShc = "c3appfw-shc-" + testenv.RandomDNSName(4)
			uploadedFiles, err = testenv.UploadFilesToS3(testS3Bucket, s3TestDirShc, appFileList, downloadDirV1)
			Expect(err).To(Succeed(), fmt.Sprintf("Unable to upload %s apps to S3 test directory for Search Head Cluster", appVersion))
			uploadedApps = append(uploadedApps, uploadedFiles...)

			// Create App framework Spec for C3
			appSourceNameIdxc = "appframework-idxc-" + enterpriseApi.ScopeCluster + testenv.RandomDNSName(3)
			appSourceNameShc = "appframework-shc-" + enterpriseApi.ScopeCluster + testenv.RandomDNSName(3)
			appSourceVolumeNameIdxc := "appframework-test-volume-idxc-" + testenv.RandomDNSName(3)
			appSourceVolumeNameShc := "appframework-test-volume-shc-" + testenv.RandomDNSName(3)
			appFrameworkSpecIdxc := testenv.GenerateAppFrameworkSpec(testcaseEnvInst, appSourceVolumeNameIdxc, enterpriseApi.ScopeCluster, appSourceNameIdxc, s3TestDirIdxc, 60)
			appFrameworkSpecShc := testenv.GenerateAppFrameworkSpec(testcaseEnvInst, appSourceVolumeNameShc, enterpriseApi.ScopeCluster, appSourceNameShc, s3TestDirShc, 60)

			// get revision number of the resource
			resourceVersion := testenv.GetResourceVersion(ctx, deployment, testcaseEnvInst, mc)

			// Deploy C3 CRD
			testcaseEnvInst.Log.Info("Deploy Single Site Indexer Cluster with Search Head Cluster")
			indexerReplicas := 3
			shReplicas := 3
			err = deployment.DeploySingleSiteClusterWithGivenAppFrameworkSpec(ctx, deployment.GetName(), indexerReplicas, true, appFrameworkSpecIdxc, appFrameworkSpecShc, mcName, "")
			Expect(err).To(Succeed(), "Unable to deploy Single Site Indexer Cluster with Search Head Cluster")

			// Ensure Cluster Manager goes to Ready phase
			testenv.ClusterManagerReady(ctx, deployment, testcaseEnvInst)

			// Ensure Indexers go to Ready phase
			testenv.SingleSiteIndexersReady(ctx, deployment, testcaseEnvInst)

			// Ensure Search Head Cluster go to Ready phase
			testenv.SearchHeadClusterReady(ctx, deployment, testcaseEnvInst)

			// Verify RF SF is met
			testenv.VerifyRFSFMet(ctx, deployment, testcaseEnvInst)

			// wait for custom resource resource version to change
			testenv.VerifyCustomResourceVersionChanged(ctx, deployment, testcaseEnvInst, mc, resourceVersion)

			// Verify Monitoring Console is ready and stays in ready state
			testenv.VerifyMonitoringConsoleReady(ctx, deployment, deployment.GetName(), mc, testcaseEnvInst)

			//######### INITIAL VERIFICATIONS #############
			// Verify V1 apps are downloaded on Cluster Manager and Deployer
			initContDownloadLocationIdxc := "/init-apps/" + appSourceNameIdxc
			initContDownloadLocationShc := "/init-apps/" + appSourceNameShc
			podNames := []string{fmt.Sprintf(testenv.ClusterManagerPod, deployment.GetName()), fmt.Sprintf(testenv.DeployerPod, deployment.GetName())}
			testcaseEnvInst.Log.Info(fmt.Sprintf("Verify %s apps are downloaded on Cluster Manager", appVersion))
			testenv.VerifyAppsDownloadedByInitContainer(ctx, deployment, testcaseEnvInst, testcaseEnvInst.GetName(), []string{fmt.Sprintf(testenv.ClusterManagerPod, deployment.GetName())}, appFileList, initContDownloadLocationIdxc)
			testcaseEnvInst.Log.Info(fmt.Sprintf("Verify %s apps are downloaded on Deployer", appVersion))
			testenv.VerifyAppsDownloadedByInitContainer(ctx, deployment, testcaseEnvInst, testcaseEnvInst.GetName(), []string{fmt.Sprintf(testenv.DeployerPod, deployment.GetName())}, appFileList, initContDownloadLocationShc)

			// Verify V1 apps are downloaded on Monitoring Console
			initContDownloadLocationMCPod := "/init-apps/" + appSourceNameMC
			mcPodName := fmt.Sprintf(testenv.MonitoringConsolePod, mcName, 0)
			testcaseEnvInst.Log.Info(fmt.Sprintf("Verify %s apps are downloaded on Monitoring Console pod %s", appVersion, mcPodName))
			testenv.VerifyAppsDownloadedByInitContainer(ctx, deployment, testcaseEnvInst, testcaseEnvInst.GetName(), []string{mcPodName}, appFileList, initContDownloadLocationMCPod)

			// Verify bundle push status
			testcaseEnvInst.Log.Info(fmt.Sprintf("Verify bundle push status (%s apps)", appVersion))
			testenv.VerifyClusterManagerBundlePush(ctx, deployment, testcaseEnvInst, testcaseEnvInst.GetName(), indexerReplicas, "")
			testenv.VerifyDeployerBundlePush(ctx, deployment, testcaseEnvInst, testcaseEnvInst.GetName(), shReplicas)

			// Saving current V1 bundle hash for future comparison
			clusterManagerBundleHash := testenv.GetClusterManagerBundleHash(ctx, deployment)

			// Verify V1 apps are copied to location
			allPodNames := podNames
			allPodNames = append(allPodNames, testenv.GeneratePodNameSlice(testenv.SearchHeadPod, deployment.GetName(), shReplicas, false, 1)...)
			allPodNames = append(allPodNames, testenv.GeneratePodNameSlice(testenv.IndexerPod, deployment.GetName(), indexerReplicas, false, 1)...)

			time.Sleep(2 * time.Minute)

			// Verify V1 apps are copied on Indexers and Search Heads
			testcaseEnvInst.Log.Info(fmt.Sprintf("Verify %s apps are copied to correct location on Indexers and Search Heads", appVersion))
			testenv.VerifyAppsCopied(ctx, deployment, testcaseEnvInst, testcaseEnvInst.GetName(), allPodNames, appListV1, true, true)

			// Verify V2 apps are copied on Monitoring Console
			testcaseEnvInst.Log.Info(fmt.Sprintf("Verify %s apps are copied to correct location on Monitoring Console", appVersion))
			testenv.VerifyAppsCopied(ctx, deployment, testcaseEnvInst, testcaseEnvInst.GetName(), []string{mcPodName}, appListV1, true, true)

			// Verify V1 apps are not copied in /etc/apps/ on Cluster Manager and on Deployer (therefore not installed on Deployer and on Cluster Manager)
			testcaseEnvInst.Log.Info(fmt.Sprintf("Verify %s apps are NOT copied to /etc/apps on Cluster Manager and Deployer (App List: %s) ", appVersion, appFileList))
			testenv.VerifyAppsCopied(ctx, deployment, testcaseEnvInst, testcaseEnvInst.GetName(), podNames, appListV1, false, false)

			// Verify V1 apps are installed on Indexers and Search Heads
			testcaseEnvInst.Log.Info(fmt.Sprintf("Verify %s apps are installed on Search Heads and Indexers pods: %s", appVersion, allPodNames))
			testenv.VerifyAppInstalled(ctx, deployment, testcaseEnvInst, testcaseEnvInst.GetName(), allPodNames, appListV1, true, "enabled", false, true)

			// Verify V1 apps are installed on Monitoring Console
			testcaseEnvInst.Log.Info(fmt.Sprintf("Verify %s apps are installed on Monitoring Console", appVersion))
			testenv.VerifyAppInstalled(ctx, deployment, testcaseEnvInst, testcaseEnvInst.GetName(), []string{mcPodName}, appListV1, true, "enabled", false, false)

			//############### UPGRADE APPS ################
			// Delete apps on S3
			testcaseEnvInst.Log.Info(fmt.Sprintf("Delete %s apps on S3", appVersion))
			testenv.DeleteFilesOnS3(testS3Bucket, uploadedApps)
			uploadedApps = nil

			// get revision number of the resource
			resourceVersion = testenv.GetResourceVersion(ctx, deployment, testcaseEnvInst, mc)

			// Upload V2 apps to S3 for Indexer Cluster
			appVersion = "V2"
			appFileList = testenv.GetAppFileList(appListV2)
			testcaseEnvInst.Log.Info(fmt.Sprintf("Upload %s apps to S3 for Indexer Cluster", appVersion))
			uploadedFiles, err = testenv.UploadFilesToS3(testS3Bucket, s3TestDirIdxc, appFileList, downloadDirV2)
			Expect(err).To(Succeed(), fmt.Sprintf("Unable to upload %s apps to S3 test directory for Indexer Cluster", appVersion))
			uploadedApps = append(uploadedApps, uploadedFiles...)

			// Upload V2 apps to S3 for Search Head Cluster
			testcaseEnvInst.Log.Info(fmt.Sprintf("Upload %s apps to S3 for Search Head Cluster", appVersion))
			uploadedFiles, err = testenv.UploadFilesToS3(testS3Bucket, s3TestDirShc, appFileList, downloadDirV2)
			Expect(err).To(Succeed(), fmt.Sprintf("Unable to upload %s apps to S3 test directory for Search Head Cluster", appVersion))
			uploadedApps = append(uploadedApps, uploadedFiles...)

			// Upload V2 apps to S3 for Monitoring Console
			testcaseEnvInst.Log.Info(fmt.Sprintf("Upload %s apps to S3 for Monitoring Console", appVersion))
			uploadedFiles, err = testenv.UploadFilesToS3(testS3Bucket, s3TestDirMC, appFileList, downloadDirV2)
			Expect(err).To(Succeed(), fmt.Sprintf("Unable to upload %s apps to S3 test directory for Monitoring Console", appVersion))
			uploadedApps = append(uploadedApps, uploadedFiles...)

			// Wait for the poll period for the apps to be downloaded
			time.Sleep(2 * time.Minute)

			// Ensure that the Cluster Manager goes to Ready phase
			testenv.ClusterManagerReady(ctx, deployment, testcaseEnvInst)

			// Ensure Indexers go to Ready phase
			testenv.SingleSiteIndexersReady(ctx, deployment, testcaseEnvInst)

			// Ensure Search Head Cluster go to Ready phase
			testenv.SearchHeadClusterReady(ctx, deployment, testcaseEnvInst)

			// Verify RF SF is met
			testenv.VerifyRFSFMet(ctx, deployment, testcaseEnvInst)

			testenv.VerifyCustomResourceVersionChanged(ctx, deployment, testcaseEnvInst, mc, resourceVersion)

			// Verify Monitoring Console is ready and stays in ready state
			testenv.VerifyMonitoringConsoleReady(ctx, deployment, deployment.GetName(), mc, testcaseEnvInst)

			//############ FINAL VERIFICATIONS ############
			// Verify V2 apps are downloaded
			testcaseEnvInst.Log.Info(fmt.Sprintf("Verify %s apps are downloaded on Cluster Manager", appVersion))
			testenv.VerifyAppsDownloadedByInitContainer(ctx, deployment, testcaseEnvInst, testcaseEnvInst.GetName(), []string{fmt.Sprintf(testenv.ClusterManagerPod, deployment.GetName())}, appFileList, initContDownloadLocationIdxc)
			testcaseEnvInst.Log.Info(fmt.Sprintf("Verify %s apps are downloaded on Deployer", appVersion))
			testenv.VerifyAppsDownloadedByInitContainer(ctx, deployment, testcaseEnvInst, testcaseEnvInst.GetName(), []string{fmt.Sprintf(testenv.DeployerPod, deployment.GetName())}, appFileList, initContDownloadLocationShc)
			testcaseEnvInst.Log.Info(fmt.Sprintf("Verify %s apps are downloaded on Monitoring Console pod %s", appVersion, mcPodName))
			testenv.VerifyAppsDownloadedByInitContainer(ctx, deployment, testcaseEnvInst, testcaseEnvInst.GetName(), []string{mcPodName}, appFileList, initContDownloadLocationMCPod)

			// Verify bundle push status and compare bundle hash with previous V1 bundle hash
			testcaseEnvInst.Log.Info(fmt.Sprintf("Verify bundle push status (%s apps)", appVersion))
			testenv.VerifyClusterManagerBundlePush(ctx, deployment, testcaseEnvInst, testcaseEnvInst.GetName(), indexerReplicas, clusterManagerBundleHash)
			testenv.VerifyDeployerBundlePush(ctx, deployment, testcaseEnvInst, testcaseEnvInst.GetName(), shReplicas)

			// Wait for the poll period for the apps to be downloaded
			time.Sleep(2 * time.Minute)

			// Verify V2 apps are copied to location
			testcaseEnvInst.Log.Info(fmt.Sprintf("Verify %s apps are copied to correct location on C3 pods", appVersion))
			testenv.VerifyAppsCopied(ctx, deployment, testcaseEnvInst, testcaseEnvInst.GetName(), allPodNames, appListV2, true, true)

			testcaseEnvInst.Log.Info(fmt.Sprintf("Verify %s apps are copied to correct location on Monitoring Console", appVersion))
			testenv.VerifyAppsCopied(ctx, deployment, testcaseEnvInst, testcaseEnvInst.GetName(), []string{mcPodName}, appListV2, true, false)

			// Verify V2 apps are not copied in /etc/apps/ on Cluster Manager and on Deployer (therefore not installed on Cluster Manager and Deployer)
			testcaseEnvInst.Log.Info(fmt.Sprintf("Verify %s apps are NOT copied to /etc/apps on Cluster Manager and Deployer", appVersion))
			testenv.VerifyAppsCopied(ctx, deployment, testcaseEnvInst, testcaseEnvInst.GetName(), podNames, appListV2, false, false)

			// Verify V2 apps are updated on Search Heads and Indexers
			testcaseEnvInst.Log.Info(fmt.Sprintf("Verify apps have been updated to %s on Search Heads and Indexers pods", appVersion))
			testenv.VerifyAppInstalled(ctx, deployment, testcaseEnvInst, testcaseEnvInst.GetName(), allPodNames, appListV2, true, "enabled", true, true)

			// Verify V2 apps are updated on Monitoring Console
			testcaseEnvInst.Log.Info(fmt.Sprintf("Verify apps have been updated to %s on Monitoring Console", appVersion))
			testenv.VerifyAppInstalled(ctx, deployment, testcaseEnvInst, testcaseEnvInst.GetName(), []string{mcPodName}, appListV2, true, "enabled", true, false)
		})
	})

	Context("Single Site Indexer Cluster with Search Head Cluster (C3) with App Framework", func() {
<<<<<<< HEAD
		It("smoke, c3, appframeworkc3, appframework: can deploy a C3 SVA with App Framework enabled, install apps then downgrade them", func() {
=======
		It("smoke, c3, appframework, appframeworksc3: can deploy a C3 SVA with App Framework enabled, install apps then downgrade them", func() {
>>>>>>> c145ff3e

			/* Test Steps
			   ################## SETUP ####################
			   * Upload V2 apps to S3 for Monitoring Console
			   * Create app source for Monitoring Console
			   * Prepare and deploy Monitoring Console CRD with app framework and wait for the pod to be ready
			   * Upload V2 apps to S3 for Indexer Cluster and Search Head Cluster
			   * Create app source for Cluster Manager and Deployer
			   * Prepare and deploy C3 CRD with app framework and wait for the pods to be ready
			   ########### INITIAL VERIFICATIONS ###########
			   * Verify V2 apps are downloaded on Cluster Manager, Deployer and Monitoring Console
			   * Verify bundle push is successful
			   * Verify V2 apps are copied, installed on Monitoring Console and also on Search Heads and Indexers pods
			   ############## DOWNGRADE APPS ###############
			   * Upload V1 apps on S3
			   * Wait for Monitoring Console and C3 pods to be ready
			   ########### FINAL VERIFICATIONS #############
			   * Verify V1 apps are downloaded on Cluster Manager, Deployer and Monitoring Console
			   * Verify bundle push is successful
			   * Verify apps are copied and downgraded on Monitoring Console and on Search Heads and Indexers pods
			*/

			//################## SETUP ####################
			// Upload V2 apps to S3 for Monitoring Console
			appVersion := "V2"
			appFileList := testenv.GetAppFileList(appListV2)
			testcaseEnvInst.Log.Info(fmt.Sprintf("Upload %s apps to S3 for Monitoring Console", appVersion))
			s3TestDirMC := "c3appfw-mc-" + testenv.RandomDNSName(4)
			uploadedFiles, err := testenv.UploadFilesToS3(testS3Bucket, s3TestDirMC, appFileList, downloadDirV2)
			Expect(err).To(Succeed(), fmt.Sprintf("Unable to upload %s apps to S3 test directory for Monitoring Console", appVersion))
			uploadedApps = append(uploadedApps, uploadedFiles...)

			// Create App framework Spec for Monitoring Console
			appSourceNameMC := "appframework-" + enterpriseApi.ScopeLocal + testenv.RandomDNSName(3)
			appSourceVolumeNameMC := "appframework-test-volume-mc-" + testenv.RandomDNSName(3)
			appFrameworkSpecMC := testenv.GenerateAppFrameworkSpec(testcaseEnvInst, appSourceVolumeNameMC, enterpriseApi.ScopeLocal, appSourceNameMC, s3TestDirMC, 60)

			// Monitoring Console AppFramework Spec
			mcSpec := enterpriseApi.MonitoringConsoleSpec{
				CommonSplunkSpec: enterpriseApi.CommonSplunkSpec{
					Spec: splcommon.Spec{
						ImagePullPolicy: "IfNotPresent",
					},
					Volumes: []corev1.Volume{},
				},
				AppFrameworkConfig: appFrameworkSpecMC,
			}

			// Deploy Monitoring Console
			testcaseEnvInst.Log.Info("Deploy Monitoring Console")
			mcName := deployment.GetName()
			mc, err := deployment.DeployMonitoringConsoleWithGivenSpec(ctx, testcaseEnvInst.GetName(), mcName, mcSpec)
			Expect(err).To(Succeed(), "Unable to deploy Monitoring Console")

			// Verify Monitoring Console is Ready and stays in ready state
			testenv.VerifyMonitoringConsoleReady(ctx, deployment, deployment.GetName(), mc, testcaseEnvInst)

			// Upload V2 apps to S3 for Indexer Cluster
			testcaseEnvInst.Log.Info(fmt.Sprintf("Upload %s apps to S3 for Indexer Cluster", appVersion))
			s3TestDirIdxc = "c3appfw-idxc-" + testenv.RandomDNSName(4)
			uploadedFiles, err = testenv.UploadFilesToS3(testS3Bucket, s3TestDirIdxc, appFileList, downloadDirV2)
			Expect(err).To(Succeed(), fmt.Sprintf("Unable to upload %s apps to S3 test directory for Indexer Cluster", appVersion))
			uploadedApps = append(uploadedApps, uploadedFiles...)

			// Upload V2 apps to S3 for Search Head Cluster
			testcaseEnvInst.Log.Info(fmt.Sprintf("Upload %s apps to S3 for Search Head Cluster", appVersion))
			s3TestDirShc = "c3appfw-shc-" + testenv.RandomDNSName(4)
			uploadedFiles, err = testenv.UploadFilesToS3(testS3Bucket, s3TestDirShc, appFileList, downloadDirV2)
			Expect(err).To(Succeed(), fmt.Sprintf("Unable to upload %s apps to S3 test directory for Search Head Cluster", appVersion))
			uploadedApps = append(uploadedApps, uploadedFiles...)

			// Create App framework Spec for C3
			appSourceNameIdxc := "appframework-idxc-" + enterpriseApi.ScopeCluster + testenv.RandomDNSName(3)
			appSourceNameShc := "appframework-shc-" + enterpriseApi.ScopeCluster + testenv.RandomDNSName(3)
			appSourceVolumeNameIdxc := "appframework-test-volume-idxc-" + testenv.RandomDNSName(3)
			appSourceVolumeNameShc := "appframework-test-volume-shc-" + testenv.RandomDNSName(3)
			appFrameworkSpecIdxc := testenv.GenerateAppFrameworkSpec(testcaseEnvInst, appSourceVolumeNameIdxc, enterpriseApi.ScopeCluster, appSourceNameIdxc, s3TestDirIdxc, 60)
			appFrameworkSpecShc := testenv.GenerateAppFrameworkSpec(testcaseEnvInst, appSourceVolumeNameShc, enterpriseApi.ScopeCluster, appSourceNameShc, s3TestDirShc, 60)

			// get revision number of the resource
			resourceVersion := testenv.GetResourceVersion(ctx, deployment, testcaseEnvInst, mc)

			// Deploy C3 CRD
			testcaseEnvInst.Log.Info("Deploy Single Site Indexer Cluster with Search Head Cluster")
			indexerReplicas := 3
			shReplicas := 3
			err = deployment.DeploySingleSiteClusterWithGivenAppFrameworkSpec(ctx, deployment.GetName(), indexerReplicas, true, appFrameworkSpecIdxc, appFrameworkSpecShc, mcName, "")
			Expect(err).To(Succeed(), "Unable to deploy Single Site Indexer Cluster with Search Head Cluster")

			// Ensure Cluster Manager goes to Ready phase
			testenv.ClusterManagerReady(ctx, deployment, testcaseEnvInst)

			// Ensure Indexers go to Ready phase
			testenv.SingleSiteIndexersReady(ctx, deployment, testcaseEnvInst)

			// Ensure Search Head Cluster go to Ready phase
			testenv.SearchHeadClusterReady(ctx, deployment, testcaseEnvInst)

			// Verify RF SF is met
			testenv.VerifyRFSFMet(ctx, deployment, testcaseEnvInst)

			// wait for custom resource resource version to change
			testenv.VerifyCustomResourceVersionChanged(ctx, deployment, testcaseEnvInst, mc, resourceVersion)

			// Verify Monitoring Console is ready and stays in ready state
			testenv.VerifyMonitoringConsoleReady(ctx, deployment, deployment.GetName(), mc, testcaseEnvInst)

			//########### INITIAL VERIFICATIONS ###########
			// Verify V2 apps are downloaded on Cluster Manager and Deployer
			initContDownloadLocationIdxc := "/init-apps/" + appSourceNameIdxc
			initContDownloadLocationShc := "/init-apps/" + appSourceNameShc
			podNames := []string{fmt.Sprintf(testenv.ClusterManagerPod, deployment.GetName()), fmt.Sprintf(testenv.DeployerPod, deployment.GetName())}
			testcaseEnvInst.Log.Info(fmt.Sprintf("Verify %s apps are downloaded on Cluster Manager", appVersion))
			testenv.VerifyAppsDownloadedByInitContainer(ctx, deployment, testcaseEnvInst, testcaseEnvInst.GetName(), []string{fmt.Sprintf(testenv.ClusterManagerPod, deployment.GetName())}, appFileList, initContDownloadLocationIdxc)
			testcaseEnvInst.Log.Info(fmt.Sprintf("Verify %s apps are downloaded on Deployer", appVersion))
			testenv.VerifyAppsDownloadedByInitContainer(ctx, deployment, testcaseEnvInst, testcaseEnvInst.GetName(), []string{fmt.Sprintf(testenv.DeployerPod, deployment.GetName())}, appFileList, initContDownloadLocationShc)

			// Verify V2 apps are downloaded on Monitoring Console
			initContDownloadLocationMCPod := "/init-apps/" + appSourceNameMC
			mcPodName := fmt.Sprintf(testenv.MonitoringConsolePod, mcName, 0)
			testcaseEnvInst.Log.Info(fmt.Sprintf("Verify %s apps are downloaded on Monitoring Console", appVersion))
			testenv.VerifyAppsDownloadedByInitContainer(ctx, deployment, testcaseEnvInst, testcaseEnvInst.GetName(), []string{mcPodName}, appFileList, initContDownloadLocationMCPod)

			// Verify bundle push status
			testcaseEnvInst.Log.Info(fmt.Sprintf("Verify bundle push status (%s apps)", appVersion))
			testenv.VerifyClusterManagerBundlePush(ctx, deployment, testcaseEnvInst, testcaseEnvInst.GetName(), indexerReplicas, "")
			testenv.VerifyDeployerBundlePush(ctx, deployment, testcaseEnvInst, testcaseEnvInst.GetName(), shReplicas)

			// Saving current V2 bundle hash for future comparison
			clusterManagerBundleHash := testenv.GetClusterManagerBundleHash(ctx, deployment)

			// Verify V2 apps are copied to location
			allPodNames := podNames
			allPodNames = append(allPodNames, testenv.GeneratePodNameSlice(testenv.SearchHeadPod, deployment.GetName(), shReplicas, false, 1)...)
			allPodNames = append(allPodNames, testenv.GeneratePodNameSlice(testenv.IndexerPod, deployment.GetName(), indexerReplicas, false, 1)...)

			// Verify V2 apps are copied on Indexers and Search Heads
			testcaseEnvInst.Log.Info(fmt.Sprintf("Verify %s apps are copied to correct location on Indexers and Search Heads", appVersion))
			testenv.VerifyAppsCopied(ctx, deployment, testcaseEnvInst, testcaseEnvInst.GetName(), allPodNames, appListV2, true, true)

			// Verify V2 apps are copied on Monitoring Console
			testcaseEnvInst.Log.Info(fmt.Sprintf("Verify %s apps are copied to correct location on Monitoring Console", appVersion))
			testenv.VerifyAppsCopied(ctx, deployment, testcaseEnvInst, testcaseEnvInst.GetName(), []string{mcPodName}, appListV2, true, false)

			// Verify apps are not copied in /etc/apps/ on Cluster Manager and on Deployer (therefore not installed on Deployer and on Cluster Manager)
			testcaseEnvInst.Log.Info(fmt.Sprintf("Verify %s apps are NOT copied to /etc/apps on Cluster Manager and Deployer (App list: %s)", appVersion, appFileList))
			testenv.VerifyAppsCopied(ctx, deployment, testcaseEnvInst, testcaseEnvInst.GetName(), podNames, appListV2, false, false)

			// Verify V2 apps are installed on Indexers and Search Heads
			testcaseEnvInst.Log.Info(fmt.Sprintf("Verify %s apps are installed on Indexers and Search Heads", appVersion))
			testenv.VerifyAppInstalled(ctx, deployment, testcaseEnvInst, testcaseEnvInst.GetName(), allPodNames, appListV2, true, "enabled", true, true)

			// Verify V2 apps are installed on Monitoring Console
			testcaseEnvInst.Log.Info(fmt.Sprintf("Verify %s apps are installed on Monitoring Console", appVersion))
			testenv.VerifyAppInstalled(ctx, deployment, testcaseEnvInst, testcaseEnvInst.GetName(), []string{mcPodName}, appListV2, true, "enabled", true, false)

			//############## DOWNGRADE APPS ###############
			// Delete apps on S3
			testcaseEnvInst.Log.Info(fmt.Sprintf("Delete %s apps on S3", appVersion))
			testenv.DeleteFilesOnS3(testS3Bucket, uploadedApps)
			uploadedApps = nil

			// get revision number of the resource
			resourceVersion = testenv.GetResourceVersion(ctx, deployment, testcaseEnvInst, mc)

			// Upload V1 apps to S3 for Indexer Cluster
			appVersion = "V1"
			appFileList = testenv.GetAppFileList(appListV1)
			testcaseEnvInst.Log.Info(fmt.Sprintf("Upload %s apps to S3 for Indexers", appVersion))
			uploadedFiles, err = testenv.UploadFilesToS3(testS3Bucket, s3TestDirIdxc, appFileList, downloadDirV1)
			Expect(err).To(Succeed(), fmt.Sprintf("Unable to upload %s apps to S3 test directory for Indexers", appVersion))
			uploadedApps = append(uploadedApps, uploadedFiles...)

			// Upload V1 apps to S3 for Search Head Cluster
			testcaseEnvInst.Log.Info(fmt.Sprintf("Upload %s apps to S3 for Search Head Cluster", appVersion))
			uploadedFiles, err = testenv.UploadFilesToS3(testS3Bucket, s3TestDirShc, appFileList, downloadDirV1)
			Expect(err).To(Succeed(), fmt.Sprintf("Unable to upload %s apps to S3 test directory for Search Head Cluster", appVersion))
			uploadedApps = append(uploadedApps, uploadedFiles...)

			// Upload V1 apps to S3 for Monitoring Console
			testcaseEnvInst.Log.Info(fmt.Sprintf("Upload %s apps to S3 for Monitoring Console", appVersion))
			uploadedFiles, err = testenv.UploadFilesToS3(testS3Bucket, s3TestDirMC, appFileList, downloadDirV1)
			Expect(err).To(Succeed(), fmt.Sprintf("Unable to upload %s apps to S3 test directory for Monitoring Console", appVersion))
			uploadedApps = append(uploadedApps, uploadedFiles...)

			// Wait for the poll period for the apps to be downloaded
			time.Sleep(2 * time.Minute)

			// Ensure that the Cluster Manager goes to Ready phase
			testenv.ClusterManagerReady(ctx, deployment, testcaseEnvInst)

			// Ensure Indexers go to Ready phase
			testenv.SingleSiteIndexersReady(ctx, deployment, testcaseEnvInst)

			// Ensure Search Head Cluster go to Ready phase
			testenv.SearchHeadClusterReady(ctx, deployment, testcaseEnvInst)

			// Verify RF SF is met
			testenv.VerifyRFSFMet(ctx, deployment, testcaseEnvInst)

			testenv.VerifyCustomResourceVersionChanged(ctx, deployment, testcaseEnvInst, mc, resourceVersion)

			// Verify Monitoring Console is ready and stays in ready state
			testenv.VerifyMonitoringConsoleReady(ctx, deployment, deployment.GetName(), mc, testcaseEnvInst)

			//########### FINAL VERIFICATIONS #############
			// Verify V1 apps are downloaded
			testcaseEnvInst.Log.Info(fmt.Sprintf("Verify %s apps are downloaded on Cluster Manager", appVersion))
			testenv.VerifyAppsDownloadedByInitContainer(ctx, deployment, testcaseEnvInst, testcaseEnvInst.GetName(), []string{fmt.Sprintf(testenv.ClusterManagerPod, deployment.GetName())}, appFileList, initContDownloadLocationIdxc)
			testcaseEnvInst.Log.Info(fmt.Sprintf("Verify %s apps are downloaded on Deployer", appVersion))
			testenv.VerifyAppsDownloadedByInitContainer(ctx, deployment, testcaseEnvInst, testcaseEnvInst.GetName(), []string{fmt.Sprintf(testenv.DeployerPod, deployment.GetName())}, appFileList, initContDownloadLocationShc)
			testcaseEnvInst.Log.Info(fmt.Sprintf("Verify %s apps are downloaded on Monitoring Console", appVersion))
			testenv.VerifyAppsDownloadedByInitContainer(ctx, deployment, testcaseEnvInst, testcaseEnvInst.GetName(), []string{mcPodName}, appFileList, initContDownloadLocationMCPod)

			// Verify bundle push status
			testcaseEnvInst.Log.Info(fmt.Sprintf("Verify bundle push status (%s apps)", appVersion))
			testenv.VerifyClusterManagerBundlePush(ctx, deployment, testcaseEnvInst, testcaseEnvInst.GetName(), indexerReplicas, clusterManagerBundleHash)
			testenv.VerifyDeployerBundlePush(ctx, deployment, testcaseEnvInst, testcaseEnvInst.GetName(), shReplicas)

			// Verify V1 apps are copied to location
			testcaseEnvInst.Log.Info(fmt.Sprintf("Verify %s apps are copied to correct location on C3 pods", appVersion))
			testenv.VerifyAppsCopied(ctx, deployment, testcaseEnvInst, testcaseEnvInst.GetName(), allPodNames, appListV1, true, true)

			testcaseEnvInst.Log.Info(fmt.Sprintf("Verify %s apps are copied to correct location on Monitoring Console", appVersion))
			testenv.VerifyAppsCopied(ctx, deployment, testcaseEnvInst, testcaseEnvInst.GetName(), []string{mcPodName}, appListV1, true, false)

			// Verify V1 apps are not copied in /etc/apps/ on Cluster Manager and Deployer (therefore not installed on Cluster Manager and Deployer)
			testcaseEnvInst.Log.Info(fmt.Sprintf("Verify %s apps are NOT copied to /etc/apps on Cluster Manager and Deployer", appVersion))
			testenv.VerifyAppsCopied(ctx, deployment, testcaseEnvInst, testcaseEnvInst.GetName(), podNames, appListV1, false, false)

			// Verify V1 apps are downgraded on Search Heads and Indexers
			testcaseEnvInst.Log.Info(fmt.Sprintf("Verify apps have been downgraded to %s on Search Heads and Indexers pods", appVersion))
			testenv.VerifyAppInstalled(ctx, deployment, testcaseEnvInst, testcaseEnvInst.GetName(), allPodNames, appListV1, true, "enabled", false, true)

			// Verify V1 apps are downgraded on Monitoring Console
			testcaseEnvInst.Log.Info(fmt.Sprintf("Verify apps have been downgraded to %s on Monitoring Console pod", appVersion))
			testenv.VerifyAppInstalled(ctx, deployment, testcaseEnvInst, testcaseEnvInst.GetName(), []string{mcPodName}, appListV1, true, "enabled", false, false)

		})
	})

	Context("Single Site Indexer Cluster with Search Head Cluster (C3) with App Framework", func() {
<<<<<<< HEAD
		It("integration, c3, appframeworkc3, appframework: can deploy a C3 SVA with App Framework enabled, install apps, scale up clusters, install apps on new pods, scale down", func() {
=======
		It("integration, c3, appframework, appframeworksc3: can deploy a C3 SVA with App Framework enabled, install apps, scale up clusters, install apps on new pods, scale down", func() {
>>>>>>> c145ff3e

			/* Test Steps
			   ################## SETUP ####################
			   * Upload V1 apps on S3 for Indexer Cluster and Search Head Cluster
			   * Create app sources for Cluster Manager and Deployer
			   * Prepare and deploy C3 CRD with app config and wait for pods to be ready
			   ########## INITIAL VERIFICATIONS ############
			   * Verify bundle push is successful
			   * Verify apps are copied, installed on Search Heads and Indexers
			   #############  SCALING UP ###################
			   * Scale up indexers and Search Heads
			   * Wait for C3 to be ready
			   ########## SCALING UP VERIFICATIONS #########
			   * Verify bundle push is sucessful
			   * Verify apps are copied and installed on all Search Heads and Indexers pods
			   ############### SCALING DOWN ################
			   * Scale down Indexers and Search Heads
			   * Wait for C3 to be ready
			   ######## SCALING DOWN VERIFICATIONS #########
			   * Verify bundle push is sucessful
			   * Verify apps are still copied and installed on all Search Heads and Indexers pods
			*/

			//################## SETUP ##################
			// Upload V1 apps to S3 for Indexer Cluster
			appVersion := "V1"
			testcaseEnvInst.Log.Info(fmt.Sprintf("Upload %s apps to S3 for Indexer Cluster", appVersion))
			appFileList := testenv.GetAppFileList(appListV1)
			s3TestDirIdxc = "c3appfw-idxc-" + testenv.RandomDNSName(4)
			uploadedFiles, err := testenv.UploadFilesToS3(testS3Bucket, s3TestDirIdxc, appFileList, downloadDirV1)
			Expect(err).To(Succeed(), fmt.Sprintf("Unable to upload %s apps to S3 test directory for Indexer Cluster", appVersion))
			uploadedApps = append(uploadedApps, uploadedFiles...)

			// Upload V1 apps to S3 for Search Head Cluster
			testcaseEnvInst.Log.Info(fmt.Sprintf("Upload %s apps to S3 for Search Head Cluster", appVersion))
			s3TestDirShc = "c3appfw-shc-" + testenv.RandomDNSName(4)
			uploadedFiles, err = testenv.UploadFilesToS3(testS3Bucket, s3TestDirShc, appFileList, downloadDirV1)
			Expect(err).To(Succeed(), fmt.Sprintf("Unable to upload %s apps to S3 test directory for Search Head Cluster", appVersion))
			uploadedApps = append(uploadedApps, uploadedFiles...)

			// Create App framework Spec for C3
			appSourceNameIdxc := "appframework-idxc-" + enterpriseApi.ScopeCluster + testenv.RandomDNSName(3)
			appSourceNameShc := "appframework-shc-" + enterpriseApi.ScopeCluster + testenv.RandomDNSName(3)
			appSourceVolumeNameIdxc := "appframework-test-volume-idxc-" + testenv.RandomDNSName(3)
			appSourceVolumeNameShc := "appframework-test-volume-shc-" + testenv.RandomDNSName(3)
			appFrameworkSpecIdxc := testenv.GenerateAppFrameworkSpec(testcaseEnvInst, appSourceVolumeNameIdxc, enterpriseApi.ScopeCluster, appSourceNameIdxc, s3TestDirIdxc, 60)
			appFrameworkSpecShc := testenv.GenerateAppFrameworkSpec(testcaseEnvInst, appSourceVolumeNameShc, enterpriseApi.ScopeCluster, appSourceNameShc, s3TestDirShc, 60)

			// Deploy C3 CRD
			testcaseEnvInst.Log.Info("Deploy Single Site Indexer Cluster with Search Head Cluster")
			indexerReplicas := 3
			shReplicas := 3
			err = deployment.DeploySingleSiteClusterWithGivenAppFrameworkSpec(ctx, deployment.GetName(), indexerReplicas, true, appFrameworkSpecIdxc, appFrameworkSpecShc, "", "")
			Expect(err).To(Succeed(), "Unable to deploy Single Site Indexer Cluster with Search Head Cluster")

			// Ensure that the Cluster Manager goes to Ready phase
			testenv.ClusterManagerReady(ctx, deployment, testcaseEnvInst)

			// Ensure Indexers go to Ready phase
			testenv.SingleSiteIndexersReady(ctx, deployment, testcaseEnvInst)

			// Ensure Search Head Cluster go to Ready phase
			testenv.SearchHeadClusterReady(ctx, deployment, testcaseEnvInst)

			// Verify RF SF is met
			testenv.VerifyRFSFMet(ctx, deployment, testcaseEnvInst)

			//########## INITIAL VERIFICATIONS ############
			// Verify V1 apps are downloaded on Cluster Manager and Deployer
			initContDownloadLocationIdxc := "/init-apps/" + appSourceNameIdxc
			initContDownloadLocationShc := "/init-apps/" + appSourceNameShc
			managerPodNames := []string{fmt.Sprintf(testenv.ClusterManagerPod, deployment.GetName()), fmt.Sprintf(testenv.DeployerPod, deployment.GetName())}
			testcaseEnvInst.Log.Info(fmt.Sprintf("Verify %s apps are downloaded on Cluster Manager", appVersion))
			testenv.VerifyAppsDownloadedByInitContainer(ctx, deployment, testcaseEnvInst, testcaseEnvInst.GetName(), []string{fmt.Sprintf(testenv.ClusterManagerPod, deployment.GetName())}, appFileList, initContDownloadLocationIdxc)
			testcaseEnvInst.Log.Info(fmt.Sprintf("Verify %s apps are downloaded on Deployer", appVersion))
			testenv.VerifyAppsDownloadedByInitContainer(ctx, deployment, testcaseEnvInst, testcaseEnvInst.GetName(), []string{fmt.Sprintf(testenv.DeployerPod, deployment.GetName())}, appFileList, initContDownloadLocationShc)

			// Verify bundle push status
			testcaseEnvInst.Log.Info("Verify bundle push status")
			testenv.VerifyClusterManagerBundlePush(ctx, deployment, testcaseEnvInst, testcaseEnvInst.GetName(), indexerReplicas, "")
			testenv.VerifyDeployerBundlePush(ctx, deployment, testcaseEnvInst, testcaseEnvInst.GetName(), shReplicas)

			// Verify apps are copied to correct location
			allPodNames := testenv.DumpGetPods(testcaseEnvInst.GetName())
			testcaseEnvInst.Log.Info(fmt.Sprintf("Verify %s apps are copied to correct location on all pods", appVersion))
			testenv.VerifyAppsCopied(ctx, deployment, testcaseEnvInst, testcaseEnvInst.GetName(), allPodNames, appListV1, true, true)

			// Verify apps are not copied in /etc/apps/ on Cluster Manager and on Deployer (therefore not installed on Deployer and on Cluster Manager)
			testcaseEnvInst.Log.Info(fmt.Sprintf("Verify %s apps are NOT copied to /etc/apps on Cluster Manager and Deployer (App list: %s)", appVersion, appFileList))
			testenv.VerifyAppsCopied(ctx, deployment, testcaseEnvInst, testcaseEnvInst.GetName(), managerPodNames, appListV1, false, false)

			// Verify apps are installed on C3
			testcaseEnvInst.Log.Info(fmt.Sprintf("Verify %s apps are installed cluster-wide", appVersion))
			testenv.VerifyAppInstalled(ctx, deployment, testcaseEnvInst, testcaseEnvInst.GetName(), allPodNames, appListV1, true, "enabled", false, true)

			//#############  SCALING UP ###################
			// Get instance of current Search Head Cluster CR with latest config
			shcName := deployment.GetName() + "-shc"
			shc := &enterpriseApi.SearchHeadCluster{}
			err = deployment.GetInstance(ctx, shcName, shc)
			Expect(err).To(Succeed(), "Failed to get instance of Search Head Cluster")

			// Scale up Search Head Cluster
			defaultSHReplicas := shc.Spec.Replicas
			scaledSHReplicas := defaultSHReplicas + 1
			testcaseEnvInst.Log.Info("Scale up Search Head Cluster", "Current Replicas", defaultSHReplicas, "New Replicas", scaledSHReplicas)

			// Update Replicas of Search Head Cluster
			shc.Spec.Replicas = int32(scaledSHReplicas)
			err = deployment.UpdateCR(ctx, shc)
			Expect(err).To(Succeed(), "Failed to scale up Search Head Cluster")

			// Ensure Search Head Cluster scales up and go to ScalingUp phase
			testenv.VerifySearchHeadClusterPhase(ctx, deployment, testcaseEnvInst, splcommon.PhaseScalingUp)

			// Get instance of current Indexer CR with latest config
			idxcName := deployment.GetName() + "-idxc"
			idxc := &enterpriseApi.IndexerCluster{}
			err = deployment.GetInstance(ctx, idxcName, idxc)
			Expect(err).To(Succeed(), "Failed to get instance of Indexer Cluster")
			defaultIndexerReplicas := idxc.Spec.Replicas
			scaledIndexerReplicas := defaultIndexerReplicas + 1
			testcaseEnvInst.Log.Info("Scale up Indexer Cluster", "Current Replicas", defaultIndexerReplicas, "New Replicas", scaledIndexerReplicas)

			// Update Replicas of Indexer Cluster
			idxc.Spec.Replicas = int32(scaledIndexerReplicas)
			err = deployment.UpdateCR(ctx, idxc)
			Expect(err).To(Succeed(), "Failed to scale up Indexer Cluster")

			// Ensure Indexer Cluster scales up and go to ScalingUp phase
			testenv.VerifyIndexerClusterPhase(ctx, deployment, testcaseEnvInst, splcommon.PhaseScalingUp, idxcName)

			// Ensure Indexer Cluster go to Ready phase
			testenv.SingleSiteIndexersReady(ctx, deployment, testcaseEnvInst)

			// Verify New Indexer On Cluster Manager
			indexerName := fmt.Sprintf(testenv.IndexerPod, deployment.GetName(), scaledIndexerReplicas-1)
			testcaseEnvInst.Log.Info(fmt.Sprintf("Checking for New Indexer %s On Cluster Manager", indexerName))
			Expect(testenv.CheckIndexerOnCM(ctx, deployment, indexerName)).To(Equal(true))

			// Ensure Search Head Cluster go to Ready phase
			testenv.SearchHeadClusterReady(ctx, deployment, testcaseEnvInst)

			// Verify RF SF is met
			testenv.VerifyRFSFMet(ctx, deployment, testcaseEnvInst)

			//########## SCALING UP VERIFICATIONS #########
			// Verify bundle push status. Bundle hash not compared as scaleup does not involve new config
			testcaseEnvInst.Log.Info("Verify bundle push status after scaling up")
			testenv.VerifyClusterManagerBundlePush(ctx, deployment, testcaseEnvInst, testcaseEnvInst.GetName(), int(scaledIndexerReplicas), "")
			testenv.VerifyDeployerBundlePush(ctx, deployment, testcaseEnvInst, testcaseEnvInst.GetName(), int(scaledSHReplicas))

			// Verify V1 apps are copied to location
			allPodNames = testenv.DumpGetPods(testcaseEnvInst.GetName())
			testcaseEnvInst.Log.Info(fmt.Sprintf("Verify %s apps are copied to correct location after scaling up Indexers and Search Heads", appVersion))
			testenv.VerifyAppsCopied(ctx, deployment, testcaseEnvInst, testcaseEnvInst.GetName(), allPodNames, appListV1, true, true)

			// Verify V1 apps are not copied in /etc/apps/ on Cluster Manager and on Deployer (therefore not installed on Deployer and on Cluster Manager)
			testcaseEnvInst.Log.Info(fmt.Sprintf("Verify %s apps are NOT copied to /etc/apps on Cluster Manager and Deployer after scaling up of Indexers and Search Heads", appVersion))
			testenv.VerifyAppsCopied(ctx, deployment, testcaseEnvInst, testcaseEnvInst.GetName(), managerPodNames, appListV1, false, false)

			// Verify V1 apps are installed on C3
			testcaseEnvInst.Log.Info(fmt.Sprintf("Verify %s apps are installed on Indexers and Search Heads after scaling up", appVersion))
			testenv.VerifyAppInstalled(ctx, deployment, testcaseEnvInst, testcaseEnvInst.GetName(), allPodNames, appListV1, true, "enabled", false, true)

			//############### SCALING DOWN ################
			// Get instance of current Search Head Cluster CR with latest config
			shc = &enterpriseApi.SearchHeadCluster{}
			err = deployment.GetInstance(ctx, shcName, shc)
			Expect(err).To(Succeed(), "Failed to get instance of Search Head Cluster")

			// Scale down Search Head Cluster
			defaultSHReplicas = shc.Spec.Replicas
			scaledSHReplicas = defaultSHReplicas - 1
			testcaseEnvInst.Log.Info("Scale down Search Head Cluster", "Current Replicas", defaultSHReplicas, "New Replicas", scaledSHReplicas)

			// Update Replicas of Search Head Cluster
			shc.Spec.Replicas = int32(scaledSHReplicas)
			err = deployment.UpdateCR(ctx, shc)
			Expect(err).To(Succeed(), "Failed to scale down Search Head Cluster")

			// Ensure Search Head Cluster scales down and go to ScalingDown phase
			testenv.VerifySearchHeadClusterPhase(ctx, deployment, testcaseEnvInst, splcommon.PhaseScalingDown)

			// Get instance of current Indexer CR with latest config
			err = deployment.GetInstance(ctx, idxcName, idxc)
			Expect(err).To(Succeed(), "Failed to get instance of Indexer Cluster")
			defaultIndexerReplicas = idxc.Spec.Replicas
			scaledIndexerReplicas = defaultIndexerReplicas - 1
			testcaseEnvInst.Log.Info("Scaling down Indexer Cluster", "Current Replicas", defaultIndexerReplicas, "New Replicas", scaledIndexerReplicas)

			// Update Replicas of Indexer Cluster
			idxc.Spec.Replicas = int32(scaledIndexerReplicas)
			err = deployment.UpdateCR(ctx, idxc)
			Expect(err).To(Succeed(), "Failed to Scale down Indexer Cluster")

			// Ensure Indexer Cluster scales down and go to ScalingDown phase
			testenv.VerifyIndexerClusterPhase(ctx, deployment, testcaseEnvInst, splcommon.PhaseScalingDown, idxcName)

			// Ensure Indexer Cluster go to Ready phase
			testenv.SingleSiteIndexersReady(ctx, deployment, testcaseEnvInst)

			// Ensure Search Head Cluster go to Ready phase
			testenv.SearchHeadClusterReady(ctx, deployment, testcaseEnvInst)

			// Verify RF SF is met
			testenv.VerifyRFSFMet(ctx, deployment, testcaseEnvInst)

			//######## SCALING DOWN VERIFICATIONS #########
			// Verify bundle push status
			testcaseEnvInst.Log.Info("Verify bundle push status after scaling down")
			testenv.VerifyClusterManagerBundlePush(ctx, deployment, testcaseEnvInst, testcaseEnvInst.GetName(), int(scaledIndexerReplicas), "")
			testenv.VerifyDeployerBundlePush(ctx, deployment, testcaseEnvInst, testcaseEnvInst.GetName(), int(scaledSHReplicas))

			// Verify apps are copied to correct location
			allPodNames = testenv.DumpGetPods(testcaseEnvInst.GetName())
			testcaseEnvInst.Log.Info(fmt.Sprintf("Verify %s apps are copied to correct location after scaling down of Indexers and Search Heads", appVersion))
			testenv.VerifyAppsCopied(ctx, deployment, testcaseEnvInst, testcaseEnvInst.GetName(), allPodNames, appListV1, true, true)

			// Verify apps are not copied in /etc/apps/ on Cluster Manager and on Deployer (therefore not installed on Deployer and on Cluster Manager)
			testcaseEnvInst.Log.Info(fmt.Sprintf("Verify %s apps are NOT copied to /etc/apps on Cluster Manager and Deployer after scaling down of Indexers and Search Heads", appVersion))
			testenv.VerifyAppsCopied(ctx, deployment, testcaseEnvInst, testcaseEnvInst.GetName(), managerPodNames, appListV1, false, false)

			// Verify apps are installed cluster-wide after scaling down
			testcaseEnvInst.Log.Info(fmt.Sprintf("Verify %s apps are installed on the pods after scaling down of Indexers and Search Heads", appVersion))
			testenv.VerifyAppInstalled(ctx, deployment, testcaseEnvInst, testcaseEnvInst.GetName(), allPodNames, appListV1, true, "enabled", false, true)

		})
	})

	Context("Clustered deployment (C3 - clustered indexer, search head cluster)", func() {
<<<<<<< HEAD
		It("smoke, c3, appframeworkc3, appframework: can deploy a C3 SVA and have apps installed locally on Cluster Manager and Deployer", func() {
=======
		It("smoke, c3, appframework, appframeworksc3: can deploy a C3 SVA and have apps installed locally on Cluster Manager and Deployer", func() {
>>>>>>> c145ff3e

			/* Test Steps
			   ################## SETUP ####################
			   * Upload V1 apps to S3
			   * Create app source with local scope for C3 SVA (Cluster Manager and Deployer)
			   * Prepare and deploy C3 CRD with app framework and wait for pods to be ready
			   ############# INITIAL VERIFICATION ##########
			   * Verify apps are installed locally on Cluster Manager and Deployer
			   ############### UPGRADE APPS ################
			   * Upgrade apps in app sources
			   * Wait for pods to be ready
			   ########### UPGRADE VERIFICATIONS ###########
			   * Verify bundle push is successful
			   * Verify apps are copied, installed and upgraded on Cluster Manager and Deployer
			*/

			//################## SETUP ####################
			// Upload V1 apps to S3 for Indexer Cluster
			appVersion := "V1"
			s3TestDirIdxc = "c3appfw-idxc-" + testenv.RandomDNSName(4)
			appFileList := testenv.GetAppFileList(appListV1)
			testcaseEnvInst.Log.Info(fmt.Sprintf("Upload %s apps to S3 for Indexer Cluster", appVersion))
			uploadedFiles, err := testenv.UploadFilesToS3(testS3Bucket, s3TestDirIdxc, appFileList, downloadDirV1)
			Expect(err).To(Succeed(), fmt.Sprintf("Unable to upload %s apps to S3 test directory for Indexer Cluster", appVersion))
			uploadedApps = append(uploadedApps, uploadedFiles...)

			// Upload V1 apps to S3 for Search Head Cluster
			s3TestDirShc = "c3appfw-shc-" + testenv.RandomDNSName(4)
			testcaseEnvInst.Log.Info(fmt.Sprintf("Upload %s apps to S3 for Search Head Cluster", appVersion))
			uploadedFiles, err = testenv.UploadFilesToS3(testS3Bucket, s3TestDirShc, appFileList, downloadDirV1)
			Expect(err).To(Succeed(), fmt.Sprintf("Unable to upload %s apps to S3 test directory for Search Head Cluster", appVersion))
			uploadedApps = append(uploadedApps, uploadedFiles...)

			// Create App framework Spec
			appSourceNameIdxc = "appframework-idxc-" + enterpriseApi.ScopeLocal + testenv.RandomDNSName(3)
			appSourceNameShc = "appframework-shc-" + enterpriseApi.ScopeLocal + testenv.RandomDNSName(3)
			appSourceVolumeNameIdxc := "appframework-test-volume-idxc-" + testenv.RandomDNSName(3)
			appSourceVolumeNameShc := "appframework-test-volume-shc-" + testenv.RandomDNSName(3)
			appFrameworkSpecIdxc := testenv.GenerateAppFrameworkSpec(testcaseEnvInst, appSourceVolumeNameIdxc, enterpriseApi.ScopeLocal, appSourceNameIdxc, s3TestDirIdxc, 60)
			appFrameworkSpecShc := testenv.GenerateAppFrameworkSpec(testcaseEnvInst, appSourceVolumeNameShc, enterpriseApi.ScopeLocal, appSourceNameShc, s3TestDirShc, 60)

			// Deploy C3 CRD
			indexerReplicas := 3
			testcaseEnvInst.Log.Info("Deploy Single Site Indexer Cluster with Search Head Cluster")
			err = deployment.DeploySingleSiteClusterWithGivenAppFrameworkSpec(ctx, deployment.GetName(), indexerReplicas, true, appFrameworkSpecIdxc, appFrameworkSpecShc, "", "")
			Expect(err).To(Succeed(), "Unable to deploy Single Site Indexer Cluster with Search Head Cluster")

			// Ensure that the Cluster Manager goes to Ready phase
			testenv.ClusterManagerReady(ctx, deployment, testcaseEnvInst)

			// Ensure Indexers go to Ready phase
			testenv.SingleSiteIndexersReady(ctx, deployment, testcaseEnvInst)

			// Ensure Search Head Cluster go to Ready phase
			testenv.SearchHeadClusterReady(ctx, deployment, testcaseEnvInst)

			// Verify RF SF is met
			testenv.VerifyRFSFMet(ctx, deployment, testcaseEnvInst)

			//############## INITIAL VERIFICATION ##########
			// Verify V1 apps are downloaded
			initContDownloadLocationIdxc := "/init-apps/" + appSourceNameIdxc
			initContDownloadLocationShc := "/init-apps/" + appSourceNameShc
			podNames := []string{fmt.Sprintf(testenv.ClusterManagerPod, deployment.GetName()), fmt.Sprintf(testenv.DeployerPod, deployment.GetName())}

			testcaseEnvInst.Log.Info(fmt.Sprintf("Verify %s apps are downloaded on Cluster Manager (App list: %s)", appVersion, appFileList))
			testenv.VerifyAppsDownloadedByInitContainer(ctx, deployment, testcaseEnvInst, testcaseEnvInst.GetName(), []string{fmt.Sprintf(testenv.ClusterManagerPod, deployment.GetName())}, appFileList, initContDownloadLocationIdxc)
			testcaseEnvInst.Log.Info(fmt.Sprintf("Verify %s apps are downloaded on Deployer (App list: %s)", appVersion, appFileList))
			testenv.VerifyAppsDownloadedByInitContainer(ctx, deployment, testcaseEnvInst, testcaseEnvInst.GetName(), []string{fmt.Sprintf(testenv.DeployerPod, deployment.GetName())}, appFileList, initContDownloadLocationShc)

			// Verify V1 apps are copied at the correct location on Cluster Manager and on Deployer (/etc/apps/)
			testcaseEnvInst.Log.Info(fmt.Sprintf("Verify %s apps are copied to correct location on Cluster Manager and on Deployer (/etc/apps/)", appVersion))
			testenv.VerifyAppsCopied(ctx, deployment, testcaseEnvInst, testcaseEnvInst.GetName(), podNames, appListV1, true, false)

			// Verify V1 apps are installed locally on Cluster Manager and on Deployer
			testcaseEnvInst.Log.Info(fmt.Sprintf("Verify %s apps are installed locally on Cluster Manager and Deployer", appVersion))
			testenv.VerifyAppInstalled(ctx, deployment, testcaseEnvInst, testcaseEnvInst.GetName(), podNames, appListV1, false, "enabled", false, false)

			// Verify V1 apps are not copied in the apps folder on Cluster Manager and /etc/shcluster/ on Deployer (therefore not installed on Indexers and on Search Heads)
			testcaseEnvInst.Log.Info(fmt.Sprintf("Verify %s apps are NOT copied to "+splcommon.ManagerAppsLoc+" on Cluster Manager and "+splcommon.SHCluster+" on Deployer (App list: %s)", appVersion, appFileList))
			testenv.VerifyAppsCopied(ctx, deployment, testcaseEnvInst, testcaseEnvInst.GetName(), podNames, appListV1, false, true)

			//############### UPGRADE APPS ################
			// Delete V1 apps on S3
			testcaseEnvInst.Log.Info(fmt.Sprintf("Delete %s apps on S3", appVersion))
			testenv.DeleteFilesOnS3(testS3Bucket, uploadedApps)
			uploadedApps = nil

			// Upload V2 apps to S3
			appVersion = "V2"
			testcaseEnvInst.Log.Info(fmt.Sprintf("Upload %s apps to S3", appVersion))
			appFileList = testenv.GetAppFileList(appListV2)
			uploadedFiles, err = testenv.UploadFilesToS3(testS3Bucket, s3TestDirIdxc, appFileList, downloadDirV2)
			Expect(err).To(Succeed(), fmt.Sprintf("Unable to upload %s apps to S3 test directory for Indexer Cluster", appVersion))
			uploadedApps = append(uploadedApps, uploadedFiles...)
			uploadedFiles, err = testenv.UploadFilesToS3(testS3Bucket, s3TestDirShc, appFileList, downloadDirV2)
			Expect(err).To(Succeed(), fmt.Sprintf("Unable to upload %s apps to S3 test directory for Search Head Cluster", appVersion))
			uploadedApps = append(uploadedApps, uploadedFiles...)

			// Wait for the poll period for the apps to be downloaded
			time.Sleep(2 * time.Minute)

			// Ensure that the Cluster Manager goes to Ready phase
			testenv.ClusterManagerReady(ctx, deployment, testcaseEnvInst)

			// Ensure Indexers go to Ready phase
			testenv.SingleSiteIndexersReady(ctx, deployment, testcaseEnvInst)

			// Ensure Search Head Cluster go to Ready phase
			testenv.SearchHeadClusterReady(ctx, deployment, testcaseEnvInst)

			// Verify RF SF is met
			testenv.VerifyRFSFMet(ctx, deployment, testcaseEnvInst)

			//########### UPGRADE VERIFICATIONS ###########
			// Verify V2 apps are downloaded on Cluster Manager and Deployer
			testcaseEnvInst.Log.Info(fmt.Sprintf("Verify %s apps are downloaded on Cluster Manager", appVersion))
			testenv.VerifyAppsDownloadedByInitContainer(ctx, deployment, testcaseEnvInst, testcaseEnvInst.GetName(), []string{fmt.Sprintf(testenv.ClusterManagerPod, deployment.GetName())}, appFileList, initContDownloadLocationIdxc)
			testcaseEnvInst.Log.Info(fmt.Sprintf("Verify %s apps are downloaded on Deployer", appVersion))
			testenv.VerifyAppsDownloadedByInitContainer(ctx, deployment, testcaseEnvInst, testcaseEnvInst.GetName(), []string{fmt.Sprintf(testenv.DeployerPod, deployment.GetName())}, appFileList, initContDownloadLocationShc)

			// Verify V2 apps are copied at the correct location on Cluster Manager and on Deployer (/etc/apps/)
			testcaseEnvInst.Log.Info(fmt.Sprintf("Verify %s apps are copied to correct location on Cluster Manager and on Deployer (/etc/apps/)", appVersion))
			testenv.VerifyAppsCopied(ctx, deployment, testcaseEnvInst, testcaseEnvInst.GetName(), podNames, appListV2, true, false)

			// Verify V2 apps are installed locally on Cluster Manager and on Deployer
			testcaseEnvInst.Log.Info(fmt.Sprintf("Verify %s apps are installed locally on Cluster Manager and Deployer", appVersion))
			testenv.VerifyAppInstalled(ctx, deployment, testcaseEnvInst, testcaseEnvInst.GetName(), podNames, appListV2, true, "enabled", true, false)

			// Verify V2 apps are not copied in the apps folder on Cluster Manager and /etc/shcluster/ on Deployer (therefore not installed on Indexers and on Search Heads)
			testcaseEnvInst.Log.Info(fmt.Sprintf("Verify %s apps are NOT copied to "+splcommon.ManagerAppsLoc+" on Cluster Manager and "+splcommon.SHCluster+" on Deployer (App list: %s)", appVersion, appFileList))
			testenv.VerifyAppsCopied(ctx, deployment, testcaseEnvInst, testcaseEnvInst.GetName(), podNames, appListV2, false, true)
		})
	})

	Context("Clustered deployment (C3 - clustered indexer, search head cluster)", func() {
<<<<<<< HEAD
		It("integration, c3, appframeworkc3, appframework: can deploy a C3 SVA and have ES app installed on Search Head Cluster", func() {
=======
		It("integration, c3, appframework, appframeworksc3: can deploy a C3 SVA and have ES app installed on Search Head Cluster", func() {
>>>>>>> c145ff3e

			/* Test Steps
			   ################## SETUP ####################
			   * Upload ES app to S3
			   * Create App Source with 'ScopeClusterWithPreConfig' scope for C3 SVA
			   * Prepare and deploy C3 CRD with app framework and wait for pods to be ready
			   ################## VERIFICATION #############
			   * Verify ES app is installed on Deployer and on Search Heads
			*/

			//################## SETUP ####################

			// Download ES app from S3
			testcaseEnvInst.Log.Info("Download ES app from S3")
			esApp := []string{"SplunkEnterpriseSecuritySuite"}
			appFileList := testenv.GetAppFileList(esApp)
			err := testenv.DownloadFilesFromS3(testDataS3Bucket, s3AppDirV1, downloadDirV1, appFileList)
			Expect(err).To(Succeed(), "Unable to download ES app file from S3")

			// Create local directory for file download
			s3TestDirShc = "c3appfw-shc-" + testenv.RandomDNSName(4)

			// Upload ES app to S3
			testcaseEnvInst.Log.Info("Upload ES app to S3")
			uploadedFiles, err := testenv.UploadFilesToS3(testS3Bucket, s3TestDirShc, appFileList, downloadDirV1)
			Expect(err).To(Succeed(), "Unable to upload ES app to S3 test directory")
			uploadedApps = append(uploadedApps, uploadedFiles...)

			// Create App framework Spec
			appSourceName := "appframework-shc-" + testenv.RandomDNSName(3)
			appSourceVolumeNameShc := "appframework-test-volume-shc-" + testenv.RandomDNSName(3)
			appFrameworkSpecShc := testenv.GenerateAppFrameworkSpec(testcaseEnvInst, appSourceVolumeNameShc, enterpriseApi.ScopeClusterWithPreConfig, appSourceName, s3TestDirShc, 60)

			// Deploy C3 SVA
			// Deploy the Cluster Manager
			testcaseEnvInst.Log.Info("Deploy Cluster Manager")
			_, err = deployment.DeployClusterMaster(ctx, deployment.GetName(), "", "", "")
			Expect(err).To(Succeed(), "Unable to deploy Cluster Manager")

			// Deploy the Indexer Cluster
			testcaseEnvInst.Log.Info("Deploy Single Site Indexer Cluster")
			indexerReplicas := 3
			_, err = deployment.DeployIndexerCluster(ctx, deployment.GetName()+"-idxc", deployment.GetName(), indexerReplicas, deployment.GetName(), "")
			Expect(err).To(Succeed(), "Unable to deploy Single Site Indexer Cluster")

			// Deploy the Search Head Cluster
			testcaseEnvInst.Log.Info("Deploy Search Head Cluster")
			shSpec := enterpriseApi.SearchHeadClusterSpec{
				CommonSplunkSpec: enterpriseApi.CommonSplunkSpec{
					Spec: splcommon.Spec{
						ImagePullPolicy: "Always",
					},
					ExtraEnv: []corev1.EnvVar{
						{
							Name:  "SPLUNK_ES_SSL_ENABLEMENT",
							Value: "ignore"},
					},
					Volumes: []corev1.Volume{},
					ClusterMasterRef: corev1.ObjectReference{
						Name: deployment.GetName(),
					},
				},
				Replicas:           3,
				AppFrameworkConfig: appFrameworkSpecShc,
			}
			_, err = deployment.DeploySearchHeadClusterWithGivenSpec(ctx, deployment.GetName()+"-shc", shSpec)
			Expect(err).To(Succeed(), "Unable to deploy Search Head Cluster")

			// Ensure that the Cluster Manager goes to Ready phase
			testenv.ClusterManagerReady(ctx, deployment, testcaseEnvInst)

			// Ensure Indexers go to Ready phase
			testenv.SingleSiteIndexersReady(ctx, deployment, testcaseEnvInst)

			// Ensure Search Head Cluster go to Ready phase
			testenv.SearchHeadClusterReady(ctx, deployment, testcaseEnvInst)

			// Verify RF SF is met
			testenv.VerifyRFSFMet(ctx, deployment, testcaseEnvInst)

			//################## VERIFICATIONS #############
			// Verify ES is downloaded
			testcaseEnvInst.Log.Info("Verify ES app is downloaded on Deployer")
			initContDownloadLocation := "/init-apps/" + appSourceName
			deployerPod := []string{fmt.Sprintf(testenv.DeployerPod, deployment.GetName())}
			testenv.VerifyAppsDownloadedByInitContainer(ctx, deployment, testcaseEnvInst, testcaseEnvInst.GetName(), deployerPod, appFileList, initContDownloadLocation)

			// Verify ES app is installed locally on Deployer
			testcaseEnvInst.Log.Info("Verify ES app is installed locally on Deployer")
			testenv.VerifyAppInstalled(ctx, deployment, testcaseEnvInst, testcaseEnvInst.GetName(), deployerPod, esApp, true, "disabled", false, false)

			// Verify ES is installed on Search Heads
			testcaseEnvInst.Log.Info("Verify ES app is installed on Search Heads")
			podNames := []string{}
			for i := 0; i < int(shSpec.Replicas); i++ {
				sh := fmt.Sprintf(testenv.SearchHeadPod, deployment.GetName(), i)
				podNames = append(podNames, string(sh))
			}
			testenv.VerifyAppInstalled(ctx, deployment, testcaseEnvInst, testcaseEnvInst.GetName(), podNames, esApp, true, "enabled", false, true)
		})
	})

	Context("Clustered deployment (C3 - clustered indexer, search head cluster)", func() {
<<<<<<< HEAD
		It("c3, integration, appframeworkc3, appframework: can deploy a C3 SVA with apps installed locally on Cluster Manager and Deployer, cluster-wide on Peers and Search Heads, then upgrade them", func() {
=======
		It("c3, integration, appframework, appframeworksc3: can deploy a C3 SVA with apps installed locally on Cluster Manager and Deployer, cluster-wide on Peers and Search Heads, then upgrade them", func() {
>>>>>>> c145ff3e

			/* Test Steps
			   ################## SETUP ####################
			   * Split Applist into clusterlist and local list
			   * Upload V1 apps to S3 for Indexer Cluster and Search Head Cluster for local and cluster scope
			   * Create app sources for Cluster Manager and Deployer with local and cluster scope
			   * Prepare and deploy C3 CRD with app framework and wait for the pods to be ready
			   ############ INITIAL VERIFICATIONS ##########
			   * Verify apps with local scope are installed locally on Cluster Manager and Deployer
			   * Verify apps with cluster scope are installed cluster-wide on Indexers and Search Heads
			   ############### UPGRADE APPS ################
			   * Upload V2 apps on S3
			   * Wait for all C3 pods to be ready
			   ########## UPGRADE VERIFICATION #############
			   * Verify bundle push is successful
			   * Verify apps with local scope are upgraded locally on Cluster Manager and on Deployer
			   * Verify apps with cluster scope are upgraded cluster-wide on Indexers and Search Heads
			*/

			//################## SETUP ####################
			// Split Applist into 2 lists for local and cluster install
			appVersion := "V1"
			appListLocal := appListV1[len(appListV1)/2:]
			appListCluster := appListV1[:len(appListV1)/2]

			// Upload appListLocal list of apps to S3 (to be used for local install) for Idxc
			testcaseEnvInst.Log.Info(fmt.Sprintf("Upload %s apps to S3 for local install (local scope)", appVersion))
			s3TestDirIdxcLocal = "c3appfw-" + testenv.RandomDNSName(4)
			localappFileList := testenv.GetAppFileList(appListLocal)
			uploadedFiles, err := testenv.UploadFilesToS3(testS3Bucket, s3TestDirIdxcLocal, localappFileList, downloadDirV1)
			Expect(err).To(Succeed(), fmt.Sprintf("Unable to upload %s apps (local scope) to S3 test directory", appVersion))
			uploadedApps = append(uploadedApps, uploadedFiles...)

			// Upload appListLocal list of apps to S3 (to be used for local install) for Shc
			testcaseEnvInst.Log.Info(fmt.Sprintf("Upload %s apps to S3 for local install (local scope)", appVersion))
			s3TestDirShcLocal = "c3appfw-" + testenv.RandomDNSName(4)
			uploadedFiles, err = testenv.UploadFilesToS3(testS3Bucket, s3TestDirShcLocal, localappFileList, downloadDirV1)
			Expect(err).To(Succeed(), fmt.Sprintf("Unable to upload %s apps (local scope) to S3 test directory", appVersion))
			uploadedApps = append(uploadedApps, uploadedFiles...)

			// Upload appListCluster list of apps to S3 (to be used for cluster-wide install) for Idxc
			testcaseEnvInst.Log.Info(fmt.Sprintf("Upload %s apps to S3 for cluster-wide install (cluster scope)", appVersion))
			s3TestDirIdxcCluster = "c3appfw-cluster-" + testenv.RandomDNSName(4)
			clusterappFileList := testenv.GetAppFileList(appListCluster)
			uploadedFiles, err = testenv.UploadFilesToS3(testS3Bucket, s3TestDirIdxcCluster, clusterappFileList, downloadDirV1)
			Expect(err).To(Succeed(), fmt.Sprintf("Unable to upload %s apps (cluster scope) to S3 test directory", appVersion))
			uploadedApps = append(uploadedApps, uploadedFiles...)

			// Upload appListCluster list of apps to S3 (to be used for cluster-wide install) for Shc
			testcaseEnvInst.Log.Info(fmt.Sprintf("Upload %s apps to S3 for cluster-wide install (cluster scope)", appVersion))
			s3TestDirShcCluster = "c3appfw-cluster-" + testenv.RandomDNSName(4)
			uploadedFiles, err = testenv.UploadFilesToS3(testS3Bucket, s3TestDirShcCluster, clusterappFileList, downloadDirV1)
			Expect(err).To(Succeed(), fmt.Sprintf("Unable to upload %s apps (cluster scope) to S3 test directory", appVersion))
			uploadedApps = append(uploadedApps, uploadedFiles...)

			// Create App framework Spec
			appSourceNameLocalIdxc := "appframework-" + enterpriseApi.ScopeLocal + testenv.RandomDNSName(3)
			appSourceNameLocalShc := "appframework-" + enterpriseApi.ScopeLocal + testenv.RandomDNSName(3)
			appSourceNameClusterIdxc := "appframework-" + enterpriseApi.ScopeCluster + testenv.RandomDNSName(3)
			appSourceNameClusterShc := "appframework-" + enterpriseApi.ScopeCluster + testenv.RandomDNSName(3)
			appSourceVolumeNameIdxcLocal := "appframework-test-volume-idxc-" + testenv.RandomDNSName(3)
			appSourceVolumeNameShcLocal := "appframework-test-volume-shc-" + testenv.RandomDNSName(3)
			appSourceVolumeNameIdxcCluster := "appframework-test-volume-idxc-cluster-" + testenv.RandomDNSName(3)
			appSourceVolumeNameShcCluster := "appframework-test-volume-shc-cluster-" + testenv.RandomDNSName(3)

			// Create App framework Spec for Cluster manager with scope local and append cluster scope
			appFrameworkSpecIdxc := testenv.GenerateAppFrameworkSpec(testcaseEnvInst, appSourceVolumeNameIdxcLocal, enterpriseApi.ScopeLocal, appSourceNameLocalIdxc, s3TestDirIdxcLocal, 60)
			volumeSpecCluster := []enterpriseApi.VolumeSpec{testenv.GenerateIndexVolumeSpec(appSourceVolumeNameIdxcCluster, testenv.GetS3Endpoint(), testcaseEnvInst.GetIndexSecretName(), "aws", "s3")}
			appFrameworkSpecIdxc.VolList = append(appFrameworkSpecIdxc.VolList, volumeSpecCluster...)
			appSourceClusterDefaultSpec := enterpriseApi.AppSourceDefaultSpec{
				VolName: appSourceVolumeNameIdxcCluster,
				Scope:   enterpriseApi.ScopeCluster,
			}
			appSourceSpecCluster := []enterpriseApi.AppSourceSpec{testenv.GenerateAppSourceSpec(appSourceNameClusterIdxc, s3TestDirIdxcCluster, appSourceClusterDefaultSpec)}
			appFrameworkSpecIdxc.AppSources = append(appFrameworkSpecIdxc.AppSources, appSourceSpecCluster...)

			// Create App framework Spec for Search head cluster with scope local and append cluster scope
			appFrameworkSpecShc := testenv.GenerateAppFrameworkSpec(testcaseEnvInst, appSourceVolumeNameShcLocal, enterpriseApi.ScopeLocal, appSourceNameLocalShc, s3TestDirShcLocal, 60)
			volumeSpecCluster = []enterpriseApi.VolumeSpec{testenv.GenerateIndexVolumeSpec(appSourceVolumeNameShcCluster, testenv.GetS3Endpoint(), testcaseEnvInst.GetIndexSecretName(), "aws", "s3")}
			appFrameworkSpecShc.VolList = append(appFrameworkSpecShc.VolList, volumeSpecCluster...)
			appSourceClusterDefaultSpec = enterpriseApi.AppSourceDefaultSpec{
				VolName: appSourceVolumeNameShcCluster,
				Scope:   enterpriseApi.ScopeCluster,
			}
			appSourceSpecCluster = []enterpriseApi.AppSourceSpec{testenv.GenerateAppSourceSpec(appSourceNameClusterShc, s3TestDirShcCluster, appSourceClusterDefaultSpec)}
			appFrameworkSpecShc.AppSources = append(appFrameworkSpecShc.AppSources, appSourceSpecCluster...)

			// Create Single site Cluster and Search Head Cluster, with App Framework enabled on Cluster Manager and Deployer
			testcaseEnvInst.Log.Info("Deploy Single site Indexer Cluster with both Local and Cluster scope for apps installation")
			indexerReplicas := 3
			shReplicas := 3
			err = deployment.DeploySingleSiteClusterWithGivenAppFrameworkSpec(ctx, deployment.GetName(), indexerReplicas, true, appFrameworkSpecIdxc, appFrameworkSpecShc, "", "")
			Expect(err).To(Succeed(), "Unable to deploy Single Site Indexer Cluster with Search Head Cluster")

			// Ensure that the Cluster Manager goes to Ready phase
			testenv.ClusterManagerReady(ctx, deployment, testcaseEnvInst)

			// Ensure Indexers go to Ready phase
			testenv.SingleSiteIndexersReady(ctx, deployment, testcaseEnvInst)

			// Ensure Search Head Cluster go to Ready phase
			testenv.SearchHeadClusterReady(ctx, deployment, testcaseEnvInst)

			// Verify RF SF is met
			testenv.VerifyRFSFMet(ctx, deployment, testcaseEnvInst)

			//############ INITIAL VERIFICATIONS ##########
			// Verify V1 apps with local scope are downloaded
			initContDownloadLocationLocalIdxc := "/init-apps/" + appSourceNameLocalIdxc
			initContDownloadLocationLocalShc := "/init-apps/" + appSourceNameLocalShc
			testcaseEnvInst.Log.Info(fmt.Sprintf("Verify %s apps with local scope are downloaded on Cluster Manager (App list: %s)", appVersion, localappFileList))
			testenv.VerifyAppsDownloadedByInitContainer(ctx, deployment, testcaseEnvInst, testcaseEnvInst.GetName(), []string{fmt.Sprintf(testenv.ClusterManagerPod, deployment.GetName())}, localappFileList, initContDownloadLocationLocalIdxc)
			testcaseEnvInst.Log.Info(fmt.Sprintf("Verify %s apps with local scope are downloaded on Search Head cluster (App list: %s)", appVersion, localappFileList))
			testenv.VerifyAppsDownloadedByInitContainer(ctx, deployment, testcaseEnvInst, testcaseEnvInst.GetName(), []string{fmt.Sprintf(testenv.DeployerPod, deployment.GetName())}, localappFileList, initContDownloadLocationLocalShc)

			// Verify V1 apps with cluster scope are downloaded
			initContDownloadLocationClusterIdxc := "/init-apps/" + appSourceNameClusterIdxc
			initContDownloadLocationClusterShc := "/init-apps/" + appSourceNameClusterShc
			testcaseEnvInst.Log.Info(fmt.Sprintf("Verify %s apps with cluster scope are downloaded on Cluster Manager (App list: %s)", appVersion, clusterappFileList))
			testenv.VerifyAppsDownloadedByInitContainer(ctx, deployment, testcaseEnvInst, testcaseEnvInst.GetName(), []string{fmt.Sprintf(testenv.ClusterManagerPod, deployment.GetName())}, clusterappFileList, initContDownloadLocationClusterIdxc)
			testcaseEnvInst.Log.Info(fmt.Sprintf("Verify %s apps with cluster scope are downloaded on Search Head cluster (App list: %s)", appVersion, clusterappFileList))
			testenv.VerifyAppsDownloadedByInitContainer(ctx, deployment, testcaseEnvInst, testcaseEnvInst.GetName(), []string{fmt.Sprintf(testenv.DeployerPod, deployment.GetName())}, clusterappFileList, initContDownloadLocationClusterShc)

			// Verify bundle push status
			testcaseEnvInst.Log.Info(fmt.Sprintf("Verify bundle push status (%s apps)", appVersion))
			testenv.VerifyClusterManagerBundlePush(ctx, deployment, testcaseEnvInst, testcaseEnvInst.GetName(), indexerReplicas, "")
			testenv.VerifyDeployerBundlePush(ctx, deployment, testcaseEnvInst, testcaseEnvInst.GetName(), shReplicas)

			// Saving current V1 bundle hash for future comparison
			clusterManagerBundleHash := testenv.GetClusterManagerBundleHash(ctx, deployment)

			// Verify apps with local scope are installed locally on Cluster Manager and on Deployer
			localPodNames := []string{fmt.Sprintf(testenv.ClusterManagerPod, deployment.GetName()), fmt.Sprintf(testenv.DeployerPod, deployment.GetName())}
			testcaseEnvInst.Log.Info(fmt.Sprintf("Verify %s apps with local scope are installed locally on Cluster Manager and Deployer", appVersion))
			testenv.VerifyAppInstalled(ctx, deployment, testcaseEnvInst, testcaseEnvInst.GetName(), localPodNames, appListLocal, true, "enabled", false, false)

			// Verify apps with cluster scope are installed on Indexers
			clusterPodNames := []string{}
			clusterPodNames = append(clusterPodNames, testenv.GeneratePodNameSlice(testenv.SearchHeadPod, deployment.GetName(), shReplicas, false, 1)...)
			clusterPodNames = append(clusterPodNames, testenv.GeneratePodNameSlice(testenv.IndexerPod, deployment.GetName(), indexerReplicas, false, 1)...)
			testcaseEnvInst.Log.Info(fmt.Sprintf("Verify %s apps with cluster scope are installed on Indexers and Search Heads", appVersion))
			testenv.VerifyAppInstalled(ctx, deployment, testcaseEnvInst, testcaseEnvInst.GetName(), clusterPodNames, appListCluster, true, "enabled", false, true)

			//############### UPGRADE APPS ################
			// Delete apps on S3
			testcaseEnvInst.Log.Info(fmt.Sprintf("Delete %s apps on S3", appVersion))
			testenv.DeleteFilesOnS3(testS3Bucket, uploadedApps)
			uploadedApps = nil

			// Upload appListLocal list of V2 apps to S3 (to be used for local install)
			appVersion = "V2"
			testcaseEnvInst.Log.Info(fmt.Sprintf("Upload %s apps to S3 for local install (local scope)", appVersion))
			localappFileList = testenv.GetAppFileList(appListLocal)
			uploadedFiles, err = testenv.UploadFilesToS3(testS3Bucket, s3TestDirIdxcLocal, localappFileList, downloadDirV2)
			Expect(err).To(Succeed(), fmt.Sprintf("Unable to upload %s apps to S3 test directory for local install", appVersion))
			uploadedApps = append(uploadedApps, uploadedFiles...)
			uploadedFiles, err = testenv.UploadFilesToS3(testS3Bucket, s3TestDirShcLocal, localappFileList, downloadDirV2)
			Expect(err).To(Succeed(), fmt.Sprintf("Unable to upload %s apps to S3 test directory for local install", appVersion))
			uploadedApps = append(uploadedApps, uploadedFiles...)

			// Upload appListCluster list of V2 apps to S3 (to be used for cluster-wide install)
			clusterappFileList = testenv.GetAppFileList(appListCluster)
			uploadedFiles, err = testenv.UploadFilesToS3(testS3Bucket, s3TestDirIdxcCluster, clusterappFileList, downloadDirV2)
			Expect(err).To(Succeed(), fmt.Sprintf("Unable to upload %s apps to S3 test directory for cluster-wide install", appVersion))
			uploadedApps = append(uploadedApps, uploadedFiles...)
			uploadedFiles, err = testenv.UploadFilesToS3(testS3Bucket, s3TestDirShcCluster, clusterappFileList, downloadDirV2)
			Expect(err).To(Succeed(), fmt.Sprintf("Unable to upload %s apps to S3 test directory for cluster-wide install", appVersion))
			uploadedApps = append(uploadedApps, uploadedFiles...)

			// Wait for the poll period for the apps to be downloaded
			time.Sleep(2 * time.Minute)

			// Ensure that the Cluster Manager goes to Ready phase
			testenv.ClusterManagerReady(ctx, deployment, testcaseEnvInst)

			// Ensure Indexers go to Ready phase
			testenv.SingleSiteIndexersReady(ctx, deployment, testcaseEnvInst)

			// Ensure Search Head Cluster go to Ready phase
			testenv.SearchHeadClusterReady(ctx, deployment, testcaseEnvInst)

			// Verify RF SF is met
			testenv.VerifyRFSFMet(ctx, deployment, testcaseEnvInst)

			//########## UPGRADE VERIFICATION #############
			// Verify apps with local scope are downloaded
			testcaseEnvInst.Log.Info(fmt.Sprintf("Verify %s apps with local scope are downloaded on Cluster Manager (App list: %s)", appVersion, localappFileList))
			testenv.VerifyAppsDownloadedByInitContainer(ctx, deployment, testcaseEnvInst, testcaseEnvInst.GetName(), []string{fmt.Sprintf(testenv.ClusterManagerPod, deployment.GetName())}, localappFileList, initContDownloadLocationLocalIdxc)
			testcaseEnvInst.Log.Info(fmt.Sprintf("Verify %s apps with local scope are downloaded on Search Head cluster (App list: %s)", appVersion, localappFileList))
			testenv.VerifyAppsDownloadedByInitContainer(ctx, deployment, testcaseEnvInst, testcaseEnvInst.GetName(), []string{fmt.Sprintf(testenv.DeployerPod, deployment.GetName())}, localappFileList, initContDownloadLocationLocalShc)

			// Verify apps with cluster scope are downloaded
			testcaseEnvInst.Log.Info(fmt.Sprintf("Verify %s apps with cluster scope are downloaded on Cluster Manager (App list: %s)", appVersion, clusterappFileList))
			testenv.VerifyAppsDownloadedByInitContainer(ctx, deployment, testcaseEnvInst, testcaseEnvInst.GetName(), []string{fmt.Sprintf(testenv.ClusterManagerPod, deployment.GetName())}, clusterappFileList, initContDownloadLocationClusterIdxc)
			testcaseEnvInst.Log.Info(fmt.Sprintf("Verify %s apps with cluster scope are downloaded on Search Head cluster (App list: %s)", appVersion, clusterappFileList))
			testenv.VerifyAppsDownloadedByInitContainer(ctx, deployment, testcaseEnvInst, testcaseEnvInst.GetName(), []string{fmt.Sprintf(testenv.DeployerPod, deployment.GetName())}, clusterappFileList, initContDownloadLocationClusterShc)

			// Verify bundle push status
			testcaseEnvInst.Log.Info(fmt.Sprintf("Verify bundle push status (%s apps)", appVersion))
			testenv.VerifyClusterManagerBundlePush(ctx, deployment, testcaseEnvInst, testcaseEnvInst.GetName(), indexerReplicas, clusterManagerBundleHash)
			testenv.VerifyDeployerBundlePush(ctx, deployment, testcaseEnvInst, testcaseEnvInst.GetName(), shReplicas)

			// Verify apps with local scope are upgraded locally on Cluster Manager and on Deployer
			testcaseEnvInst.Log.Info(fmt.Sprintf("Verify %s apps with local scope are upgraded locally on Cluster Manager and Deployer", appVersion))
			testenv.VerifyAppInstalled(ctx, deployment, testcaseEnvInst, testcaseEnvInst.GetName(), localPodNames, appListLocal, true, "enabled", true, false)

			// Verify apps with cluster scope are upgraded on Indexers
			testcaseEnvInst.Log.Info(fmt.Sprintf("Verify %s apps with cluster scope are upgraded on Indexers and Search Heads", appVersion))
			testenv.VerifyAppInstalled(ctx, deployment, testcaseEnvInst, testcaseEnvInst.GetName(), clusterPodNames, appListCluster, true, "enabled", true, true)
		})
	})

	Context("Clustered deployment (C3 - clustered indexer, search head cluster)", func() {
<<<<<<< HEAD
		It("c3, integration, appframeworkc3, appframework: can deploy a C3 SVA with apps installed locally on Cluster Manager and Deployer, cluster-wide on Peers and Search Heads, then downgrade them", func() {
=======
		It("c3, integration, appframework, appframeworksc3: can deploy a C3 SVA with apps installed locally on Cluster Manager and Deployer, cluster-wide on Peers and Search Heads, then downgrade them", func() {
>>>>>>> c145ff3e

			/* Test Steps
			   ################## SETUP ####################
			   * Split Applist into clusterlist and local list
			   * Upload V2 apps to S3 for Indexer Cluster and Search Head Cluster for local and cluster scope
			   * Create app sources for Cluster Manager and Deployer with local and cluster scope
			   * Prepare and deploy C3 CRD with app framework and wait for the pods to be ready
			   ############# INITIAL VERIFICATION ##########
			   * Verify apps with local scope are installed locally on Cluster Manager and Deployer
			   * Verify apps with cluster scope are installed cluster-wide on Indexers and Search Heads
			   ############# DOWNGRADE APPS ################
			   * Upload V1 apps on S3
			   * Wait for all C3 pods to be ready
			   ########## DOWNGRADE VERIFICATION ###########
			   * Verify bundle push is successful
			   * Verify apps with local scope are downgraded locally on Cluster Manager and on Deployer
			   * Verify apps with cluster scope are downgraded cluster-wide on Indexers and Search Heads
			*/

			//################## SETUP ####################
			// Split Applist into 2 lists for local and cluster install
			appVersion := "V2"
			appListLocal := appListV2[len(appListV2)/2:]
			appListCluster := appListV2[:len(appListV2)/2]

			// Upload appListLocal list of apps to S3 (to be used for local install) for Idxc
			testcaseEnvInst.Log.Info(fmt.Sprintf("Upload %s apps to S3 for local install (local scope)", appVersion))
			s3TestDirIdxcLocal = "c3appfw-" + testenv.RandomDNSName(4)
			localappFileList := testenv.GetAppFileList(appListLocal)
			uploadedFiles, err := testenv.UploadFilesToS3(testS3Bucket, s3TestDirIdxcLocal, localappFileList, downloadDirV2)
			Expect(err).To(Succeed(), fmt.Sprintf("Unable to upload %s apps (local scope) to S3 test directory", appVersion))
			uploadedApps = append(uploadedApps, uploadedFiles...)

			// Upload appListLocal list of apps to S3 (to be used for local install) for Shc
			testcaseEnvInst.Log.Info(fmt.Sprintf("Upload %s apps to S3 for local install (local scope)", appVersion))
			s3TestDirShcLocal = "c3appfw-" + testenv.RandomDNSName(4)
			uploadedFiles, err = testenv.UploadFilesToS3(testS3Bucket, s3TestDirShcLocal, localappFileList, downloadDirV2)
			Expect(err).To(Succeed(), fmt.Sprintf("Unable to upload %s apps (local scope) to S3 test directory", appVersion))
			uploadedApps = append(uploadedApps, uploadedFiles...)

			// Upload appListCluster list of apps to S3 (to be used for cluster-wide install)
			testcaseEnvInst.Log.Info(fmt.Sprintf("Upload %s apps to S3 for cluster-wide install (cluster scope)", appVersion))
			s3TestDirIdxcCluster = "c3appfw-cluster-" + testenv.RandomDNSName(4)
			clusterappFileList := testenv.GetAppFileList(appListCluster)
			uploadedFiles, err = testenv.UploadFilesToS3(testS3Bucket, s3TestDirIdxcCluster, clusterappFileList, downloadDirV2)
			Expect(err).To(Succeed(), fmt.Sprintf("Unable to upload %s apps (cluster scope) to S3 test directory", appVersion))
			uploadedApps = append(uploadedApps, uploadedFiles...)

			// Upload appListCluster list of apps to S3 (to be used for cluster-wide install)
			testcaseEnvInst.Log.Info(fmt.Sprintf("Upload %s apps to S3 for cluster-wide install (cluster scope)", appVersion))
			s3TestDirShcCluster = "c3appfw-cluster-" + testenv.RandomDNSName(4)
			uploadedFiles, err = testenv.UploadFilesToS3(testS3Bucket, s3TestDirShcCluster, clusterappFileList, downloadDirV2)
			Expect(err).To(Succeed(), fmt.Sprintf("Unable to upload %s apps (cluster scope) to S3 test directory", appVersion))
			uploadedApps = append(uploadedApps, uploadedFiles...)

			// Create App framework Spec
			appSourceNameLocalIdxc := "appframework-" + enterpriseApi.ScopeLocal + testenv.RandomDNSName(3)
			appSourceNameLocalShc := "appframework-" + enterpriseApi.ScopeLocal + testenv.RandomDNSName(3)
			appSourceNameClusterIdxc := "appframework-" + enterpriseApi.ScopeCluster + testenv.RandomDNSName(3)
			appSourceNameClusterShc := "appframework-" + enterpriseApi.ScopeCluster + testenv.RandomDNSName(3)
			appSourceVolumeNameIdxcLocal := "appframework-test-volume-idxc-" + testenv.RandomDNSName(3)
			appSourceVolumeNameShcLocal := "appframework-test-volume-shc-" + testenv.RandomDNSName(3)
			appSourceVolumeNameIdxcCluster := "appframework-test-volume-idxc-cluster-" + testenv.RandomDNSName(3)
			appSourceVolumeNameShcCluster := "appframework-test-volume-shc-cluster-" + testenv.RandomDNSName(3)

			// Create App framework Spec for Cluster manager with scope local and append cluster scope
			appFrameworkSpecIdxc := testenv.GenerateAppFrameworkSpec(testcaseEnvInst, appSourceVolumeNameIdxcLocal, enterpriseApi.ScopeLocal, appSourceNameLocalIdxc, s3TestDirIdxcLocal, 60)
			volumeSpecCluster := []enterpriseApi.VolumeSpec{testenv.GenerateIndexVolumeSpec(appSourceVolumeNameIdxcCluster, testenv.GetS3Endpoint(), testcaseEnvInst.GetIndexSecretName(), "aws", "s3")}
			appFrameworkSpecIdxc.VolList = append(appFrameworkSpecIdxc.VolList, volumeSpecCluster...)
			appSourceClusterDefaultSpec := enterpriseApi.AppSourceDefaultSpec{
				VolName: appSourceVolumeNameIdxcCluster,
				Scope:   enterpriseApi.ScopeCluster,
			}
			appSourceSpecCluster := []enterpriseApi.AppSourceSpec{testenv.GenerateAppSourceSpec(appSourceNameClusterIdxc, s3TestDirIdxcCluster, appSourceClusterDefaultSpec)}
			appFrameworkSpecIdxc.AppSources = append(appFrameworkSpecIdxc.AppSources, appSourceSpecCluster...)

			// Create App framework Spec for Search head cluster with scope local and append cluster scope
			appFrameworkSpecShc := testenv.GenerateAppFrameworkSpec(testcaseEnvInst, appSourceVolumeNameShcLocal, enterpriseApi.ScopeLocal, appSourceNameLocalShc, s3TestDirShcLocal, 60)
			volumeSpecCluster = []enterpriseApi.VolumeSpec{testenv.GenerateIndexVolumeSpec(appSourceVolumeNameShcCluster, testenv.GetS3Endpoint(), testcaseEnvInst.GetIndexSecretName(), "aws", "s3")}
			appFrameworkSpecShc.VolList = append(appFrameworkSpecShc.VolList, volumeSpecCluster...)
			appSourceClusterDefaultSpec = enterpriseApi.AppSourceDefaultSpec{
				VolName: appSourceVolumeNameShcCluster,
				Scope:   enterpriseApi.ScopeCluster,
			}
			appSourceSpecCluster = []enterpriseApi.AppSourceSpec{testenv.GenerateAppSourceSpec(appSourceNameClusterShc, s3TestDirShcCluster, appSourceClusterDefaultSpec)}
			appFrameworkSpecShc.AppSources = append(appFrameworkSpecShc.AppSources, appSourceSpecCluster...)

			// Create Single site Cluster and Search Head Cluster, with App Framework enabled on Cluster Manager and Deployer
			testcaseEnvInst.Log.Info("Deploy Single site Indexer Cluster with both Local and Cluster scope for apps installation")
			indexerReplicas := 3
			shReplicas := 3
			err = deployment.DeploySingleSiteClusterWithGivenAppFrameworkSpec(ctx, deployment.GetName(), indexerReplicas, true, appFrameworkSpecIdxc, appFrameworkSpecShc, "", "")
			Expect(err).To(Succeed(), "Unable to deploy Single Site Indexer Cluster with Search Head Cluster")

			// Ensure that the Cluster Manager goes to Ready phase
			testenv.ClusterManagerReady(ctx, deployment, testcaseEnvInst)

			// Ensure Indexers go to Ready phase
			testenv.SingleSiteIndexersReady(ctx, deployment, testcaseEnvInst)

			// Ensure Search Head Cluster go to Ready phase
			testenv.SearchHeadClusterReady(ctx, deployment, testcaseEnvInst)

			// Verify RF SF is met
			testenv.VerifyRFSFMet(ctx, deployment, testcaseEnvInst)

			//############# INITIAL VERIFICATION ##########
			// Verify V2 apps with local scope are downloaded
			initContDownloadLocationLocalIdxc := "/init-apps/" + appSourceNameLocalIdxc
			initContDownloadLocationLocalShc := "/init-apps/" + appSourceNameLocalShc
			testcaseEnvInst.Log.Info(fmt.Sprintf("Verify %s apps with local scope are downloaded on Cluster Manager (App list: %s)", appVersion, localappFileList))
			testenv.VerifyAppsDownloadedByInitContainer(ctx, deployment, testcaseEnvInst, testcaseEnvInst.GetName(), []string{fmt.Sprintf(testenv.ClusterManagerPod, deployment.GetName())}, localappFileList, initContDownloadLocationLocalIdxc)
			testcaseEnvInst.Log.Info(fmt.Sprintf("Verify %s apps with local scope are downloaded on Search Head cluster (App list: %s)", appVersion, localappFileList))
			testenv.VerifyAppsDownloadedByInitContainer(ctx, deployment, testcaseEnvInst, testcaseEnvInst.GetName(), []string{fmt.Sprintf(testenv.DeployerPod, deployment.GetName())}, localappFileList, initContDownloadLocationLocalShc)

			// Verify V1 apps with cluster scope are downloaded
			initContDownloadLocationClusterIdxc := "/init-apps/" + appSourceNameClusterIdxc
			initContDownloadLocationClusterShc := "/init-apps/" + appSourceNameClusterShc
			testcaseEnvInst.Log.Info(fmt.Sprintf("Verify %s apps with cluster scope are downloaded on Cluster Manager (App list: %s)", appVersion, clusterappFileList))
			testenv.VerifyAppsDownloadedByInitContainer(ctx, deployment, testcaseEnvInst, testcaseEnvInst.GetName(), []string{fmt.Sprintf(testenv.ClusterManagerPod, deployment.GetName())}, clusterappFileList, initContDownloadLocationClusterIdxc)
			testcaseEnvInst.Log.Info(fmt.Sprintf("Verify %s apps with cluster scope are downloaded on Search Head cluster (App list: %s)", appVersion, clusterappFileList))
			testenv.VerifyAppsDownloadedByInitContainer(ctx, deployment, testcaseEnvInst, testcaseEnvInst.GetName(), []string{fmt.Sprintf(testenv.DeployerPod, deployment.GetName())}, clusterappFileList, initContDownloadLocationClusterShc)

			// Verify bundle push status
			testcaseEnvInst.Log.Info(fmt.Sprintf("Verify bundle push status (%s apps)", appVersion))
			testenv.VerifyClusterManagerBundlePush(ctx, deployment, testcaseEnvInst, testcaseEnvInst.GetName(), indexerReplicas, "")
			testenv.VerifyDeployerBundlePush(ctx, deployment, testcaseEnvInst, testcaseEnvInst.GetName(), shReplicas)

			// Saving current V2 bundle hash for future comparison
			clusterManagerBundleHash := testenv.GetClusterManagerBundleHash(ctx, deployment)

			// Verify apps with local scope are installed locally on Cluster Manager and on Deployer
			localPodNames := []string{fmt.Sprintf(testenv.ClusterManagerPod, deployment.GetName()), fmt.Sprintf(testenv.DeployerPod, deployment.GetName())}
			testcaseEnvInst.Log.Info(fmt.Sprintf("Verify %s apps with local scope are installed locally on Cluster Manager and Deployer", appVersion))
			testenv.VerifyAppInstalled(ctx, deployment, testcaseEnvInst, testcaseEnvInst.GetName(), localPodNames, appListLocal, true, "enabled", true, false)

			// Verify apps with cluster scope are installed on Indexers
			clusterPodNames := []string{}
			clusterPodNames = append(clusterPodNames, testenv.GeneratePodNameSlice(testenv.SearchHeadPod, deployment.GetName(), shReplicas, false, 1)...)
			clusterPodNames = append(clusterPodNames, testenv.GeneratePodNameSlice(testenv.IndexerPod, deployment.GetName(), indexerReplicas, false, 1)...)
			testcaseEnvInst.Log.Info(fmt.Sprintf("Verify %s apps with cluster scope are installed on Indexers and Search Heads", appVersion))
			testenv.VerifyAppInstalled(ctx, deployment, testcaseEnvInst, testcaseEnvInst.GetName(), clusterPodNames, appListCluster, true, "enabled", true, true)

			//############# DOWNGRADE APPS ################
			// Delete apps on S3
			testcaseEnvInst.Log.Info(fmt.Sprintf("Delete %s apps on S3", appVersion))
			testenv.DeleteFilesOnS3(testS3Bucket, uploadedApps)
			uploadedApps = nil

			// Redefine app lists as LDAP app isn't in V1 apps
			appListLocal = appListV1[len(appListV1)/2:]
			appListCluster = appListV1[:len(appListV1)/2]

			// Upload appListLocal list of V1 apps to S3 (to be used for local install)
			appVersion = "V1"
			testcaseEnvInst.Log.Info(fmt.Sprintf("Upload %s apps to S3 for local install (local scope)", appVersion))
			localappFileList = testenv.GetAppFileList(appListLocal)
			uploadedFiles, err = testenv.UploadFilesToS3(testS3Bucket, s3TestDirIdxcLocal, localappFileList, downloadDirV1)
			Expect(err).To(Succeed(), fmt.Sprintf("Unable to upload %s apps to S3 test directory for local install", appVersion))
			uploadedApps = append(uploadedApps, uploadedFiles...)
			uploadedFiles, err = testenv.UploadFilesToS3(testS3Bucket, s3TestDirShcLocal, localappFileList, downloadDirV1)
			Expect(err).To(Succeed(), fmt.Sprintf("Unable to upload %s apps to S3 test directory for local install", appVersion))
			uploadedApps = append(uploadedApps, uploadedFiles...)

			// Upload appListCluster list of V2 apps to S3 (to be used for cluster-wide install)
			clusterappFileList = testenv.GetAppFileList(appListCluster)
			uploadedFiles, err = testenv.UploadFilesToS3(testS3Bucket, s3TestDirIdxcCluster, clusterappFileList, downloadDirV1)
			Expect(err).To(Succeed(), fmt.Sprintf("Unable to upload %s apps to S3 test directory for cluster-wide install", appVersion))
			uploadedApps = append(uploadedApps, uploadedFiles...)
			uploadedFiles, err = testenv.UploadFilesToS3(testS3Bucket, s3TestDirShcCluster, clusterappFileList, downloadDirV1)
			Expect(err).To(Succeed(), fmt.Sprintf("Unable to upload %s apps to S3 test directory for cluster-wide install", appVersion))
			uploadedApps = append(uploadedApps, uploadedFiles...)

			// Wait for the poll period for the apps to be downloaded
			time.Sleep(2 * time.Minute)

			// Ensure that the Cluster Manager goes to Ready phase
			testenv.ClusterManagerReady(ctx, deployment, testcaseEnvInst)

			// Ensure Indexers go to Ready phase
			testenv.SingleSiteIndexersReady(ctx, deployment, testcaseEnvInst)

			// Ensure Search Head Cluster go to Ready phase
			testenv.SearchHeadClusterReady(ctx, deployment, testcaseEnvInst)

			// Verify RF SF is met
			testenv.VerifyRFSFMet(ctx, deployment, testcaseEnvInst)

			//########## DOWNGRADE VERIFICATION ###########
			// Verify apps with local scope are downloaded
			testcaseEnvInst.Log.Info(fmt.Sprintf("Verify %s apps with local scope are downloaded on Cluster Manager (App list: %s)", appVersion, localappFileList))
			testenv.VerifyAppsDownloadedByInitContainer(ctx, deployment, testcaseEnvInst, testcaseEnvInst.GetName(), []string{fmt.Sprintf(testenv.ClusterManagerPod, deployment.GetName())}, localappFileList, initContDownloadLocationLocalIdxc)
			testcaseEnvInst.Log.Info(fmt.Sprintf("Verify %s apps with local scope are downloaded on Search Head cluster (App list: %s)", appVersion, localappFileList))
			testenv.VerifyAppsDownloadedByInitContainer(ctx, deployment, testcaseEnvInst, testcaseEnvInst.GetName(), []string{fmt.Sprintf(testenv.DeployerPod, deployment.GetName())}, localappFileList, initContDownloadLocationLocalShc)

			// Verify apps with cluster scope are downloaded
			testcaseEnvInst.Log.Info(fmt.Sprintf("Verify %s apps with cluster scope are downloaded on Cluster Manager (App list: %s)", appVersion, clusterappFileList))
			testenv.VerifyAppsDownloadedByInitContainer(ctx, deployment, testcaseEnvInst, testcaseEnvInst.GetName(), []string{fmt.Sprintf(testenv.ClusterManagerPod, deployment.GetName())}, clusterappFileList, initContDownloadLocationClusterIdxc)
			testcaseEnvInst.Log.Info(fmt.Sprintf("Verify %s apps with cluster scope are downloaded on Search Head cluster (App list: %s)", appVersion, clusterappFileList))
			testenv.VerifyAppsDownloadedByInitContainer(ctx, deployment, testcaseEnvInst, testcaseEnvInst.GetName(), []string{fmt.Sprintf(testenv.DeployerPod, deployment.GetName())}, clusterappFileList, initContDownloadLocationClusterShc)

			// Verify bundle push status
			testcaseEnvInst.Log.Info(fmt.Sprintf("Verify bundle push status (%s apps)", appVersion))
			testenv.VerifyClusterManagerBundlePush(ctx, deployment, testcaseEnvInst, testcaseEnvInst.GetName(), indexerReplicas, clusterManagerBundleHash)
			testenv.VerifyDeployerBundlePush(ctx, deployment, testcaseEnvInst, testcaseEnvInst.GetName(), shReplicas)

			// Verify apps with local scope are downgraded locally on Cluster Manager and on Deployer
			testcaseEnvInst.Log.Info(fmt.Sprintf("Verify %s apps with local scope are downgraded locally on Cluster Manager and Deployer", appVersion))
			testenv.VerifyAppInstalled(ctx, deployment, testcaseEnvInst, testcaseEnvInst.GetName(), localPodNames, appListLocal, true, "enabled", false, false)

			// Verify apps with cluster scope are downgraded on Indexers
			testcaseEnvInst.Log.Info(fmt.Sprintf("Verify %s apps with cluster scope are downgraded on Indexers and Search Heads", appVersion))
			testenv.VerifyAppInstalled(ctx, deployment, testcaseEnvInst, testcaseEnvInst.GetName(), clusterPodNames, appListCluster, true, "enabled", false, true)
		})
	})

	Context("Clustered deployment (C3 - clustered indexer, search head cluster)", func() {
<<<<<<< HEAD
		It("integration, c3, appframeworkc3, appframework: can deploy a C3 SVA instance with App Framework enabled and install above 200MB of apps at once", func() {
=======
		It("integration, c3, appframework, appframeworksc3: can deploy a C3 SVA instance with App Framework enabled and install above 200MB of apps at once", func() {
>>>>>>> c145ff3e

			/* Test Steps
			   ################## SETUP ####################
			   * Create App Source for C3 SVA (Cluster Manager and Deployer)
			   * Add more apps than usual on S3 for this test
			   * Prepare and deploy C3 CRD with app framework and wait for pods to be ready
			   ############### VERIFICATIONS ###############
			   * Verify bundle push is successful
			   * Verify apps are copied, installed on Search Heads and Indexers pods
			*/

			//################## SETUP ####################
			// Creating a bigger list of apps to be installed than the default one
			appList := []string{"splunk_app_db_connect", "splunk_app_aws", "Splunk_TA_microsoft-cloudservices", "Splunk_ML_Toolkit", "Splunk_Security_Essentials"}
			appFileList := testenv.GetAppFileList(appList)

			// Download apps from S3
			testcaseEnvInst.Log.Info("Download bigger amount of apps from S3 for this test")
			err := testenv.DownloadFilesFromS3(testDataS3Bucket, s3AppDirV1, downloadDirV1, appFileList)
			Expect(err).To(Succeed(), "Unable to download apps files")

			// Create consolidated list of app files
			appList = append(appListV1, appList...)
			appFileList = testenv.GetAppFileList(appList)

			// Upload app to S3 for Indexer Cluster
			s3TestDirIdxc = "c3appfw-idxc-" + testenv.RandomDNSName(4)
			uploadedFiles, err := testenv.UploadFilesToS3(testS3Bucket, s3TestDirIdxc, appFileList, downloadDirV1)
			Expect(err).To(Succeed(), "Unable to upload apps to S3 test directory for Indexer Cluster")
			uploadedApps = append(uploadedApps, uploadedFiles...)

			// Upload app to S3 for Search Head Cluster
			s3TestDirShc = "c3appfw-shc-" + testenv.RandomDNSName(4)
			uploadedFiles, err = testenv.UploadFilesToS3(testS3Bucket, s3TestDirShc, appFileList, downloadDirV1)
			Expect(err).To(Succeed(), "Unable to upload apps to S3 test directory for Search Head Cluster")
			uploadedApps = append(uploadedApps, uploadedFiles...)

			// Create App framework Spec
			appSourceNameIdxc = "appframework-idxc-" + enterpriseApi.ScopeCluster + testenv.RandomDNSName(3)
			appSourceNameShc = "appframework-shc-" + enterpriseApi.ScopeCluster + testenv.RandomDNSName(3)
			appSourceVolumeNameIdxc := "appframework-test-volume-idxc-" + testenv.RandomDNSName(3)
			appSourceVolumeNameShc := "appframework-test-volume-shc-" + testenv.RandomDNSName(3)
			appFrameworkSpecIdxc := testenv.GenerateAppFrameworkSpec(testcaseEnvInst, appSourceVolumeNameIdxc, enterpriseApi.ScopeCluster, appSourceNameIdxc, s3TestDirIdxc, 60)
			appFrameworkSpecShc := testenv.GenerateAppFrameworkSpec(testcaseEnvInst, appSourceVolumeNameShc, enterpriseApi.ScopeCluster, appSourceNameShc, s3TestDirShc, 60)

			// Create Single site Cluster and Search Head Cluster, with App Framework enabled on Cluster Manager and Deployer
			testcaseEnvInst.Log.Info("Create Single Site Indexer Cluster and Search Head Cluster")
			indexerReplicas := 3
			shReplicas := 3
			err = deployment.DeploySingleSiteClusterWithGivenAppFrameworkSpec(ctx, deployment.GetName(), indexerReplicas, true, appFrameworkSpecIdxc, appFrameworkSpecShc, "", "")
			Expect(err).To(Succeed(), "Unable to deploy Single Site Indexer Cluster with Search Head Cluster")

			// Ensure that the Cluster Manager goes to Ready phase
			testenv.ClusterManagerReady(ctx, deployment, testcaseEnvInst)

			// Ensure Indexers go to Ready phase
			testenv.SingleSiteIndexersReady(ctx, deployment, testcaseEnvInst)

			// Ensure Search Head Cluster go to Ready phase
			testenv.SearchHeadClusterReady(ctx, deployment, testcaseEnvInst)

			// Verify RF SF is met
			testenv.VerifyRFSFMet(ctx, deployment, testcaseEnvInst)

			// Verify apps are downloaded
			initContDownloadLocationIdxc := "/init-apps/" + appSourceNameIdxc
			initContDownloadLocationShc := "/init-apps/" + appSourceNameShc
			managerPodNames := []string{fmt.Sprintf(testenv.ClusterManagerPod, deployment.GetName()), fmt.Sprintf(testenv.DeployerPod, deployment.GetName())}
			testenv.VerifyAppsDownloadedByInitContainer(ctx, deployment, testcaseEnvInst, testcaseEnvInst.GetName(), []string{fmt.Sprintf(testenv.ClusterManagerPod, deployment.GetName())}, appFileList, initContDownloadLocationIdxc)
			testenv.VerifyAppsDownloadedByInitContainer(ctx, deployment, testcaseEnvInst, testcaseEnvInst.GetName(), []string{fmt.Sprintf(testenv.DeployerPod, deployment.GetName())}, appFileList, initContDownloadLocationShc)

			// Verify bundle push status
			testcaseEnvInst.Log.Info("Verify bundle push status")
			testenv.VerifyClusterManagerBundlePush(ctx, deployment, testcaseEnvInst, testcaseEnvInst.GetName(), indexerReplicas, "")
			testenv.VerifyDeployerBundlePush(ctx, deployment, testcaseEnvInst, testcaseEnvInst.GetName(), shReplicas)

			// Verify apps are copied to location
			allPodNames := testenv.DumpGetPods(testcaseEnvInst.GetName())
			testcaseEnvInst.Log.Info("Verify apps are copied to correct location")
			testenv.VerifyAppsCopied(ctx, deployment, testcaseEnvInst, testcaseEnvInst.GetName(), allPodNames, appListV1, true, true)

			// Verify apps are not copied in /etc/apps/ on Cluster Manager and on Deployer (therefore not installed on Deployer and on Cluster Manager)
			testcaseEnvInst.Log.Info("Verify apps are NOT copied to /etc/apps on Cluster Manager and Deployer")
			testenv.VerifyAppsCopied(ctx, deployment, testcaseEnvInst, testcaseEnvInst.GetName(), managerPodNames, appListV1, false, false)

			// Get Indexers and Search Heads pod names
			podNames := []string{}
			podNames = append(podNames, testenv.GeneratePodNameSlice(testenv.SearchHeadPod, deployment.GetName(), shReplicas, false, 1)...)
			podNames = append(podNames, testenv.GeneratePodNameSlice(testenv.IndexerPod, deployment.GetName(), indexerReplicas, false, 1)...)

			// Verify apps are installed on Indexers and Search Heads
			testcaseEnvInst.Log.Info("Verify apps are installed on Indexers and Search Heads")
			testenv.VerifyAppInstalled(ctx, deployment, testcaseEnvInst, testcaseEnvInst.GetName(), podNames, appListV1, true, "enabled", false, true)
		})
	})
})<|MERGE_RESOLUTION|>--- conflicted
+++ resolved
@@ -74,11 +74,7 @@
 	})
 
 	Context("Single Site Indexer Cluster with Search Head Cluster (C3) and App Framework", func() {
-<<<<<<< HEAD
-		It("smoke, c3, appframeworkc3, appframework: can deploy a C3 SVA with App Framework enabled, install apps then upgrade them", func() {
-=======
 		It("smoke, c3, appframework, appframeworksc3: can deploy a C3 SVA with App Framework enabled, install apps then upgrade them", func() {
->>>>>>> c145ff3e
 
 			/* Test Steps
 			   ################## SETUP ####################
@@ -324,11 +320,8 @@
 	})
 
 	Context("Single Site Indexer Cluster with Search Head Cluster (C3) with App Framework", func() {
-<<<<<<< HEAD
-		It("smoke, c3, appframeworkc3, appframework: can deploy a C3 SVA with App Framework enabled, install apps then downgrade them", func() {
-=======
 		It("smoke, c3, appframework, appframeworksc3: can deploy a C3 SVA with App Framework enabled, install apps then downgrade them", func() {
->>>>>>> c145ff3e
+
 
 			/* Test Steps
 			   ################## SETUP ####################
@@ -571,11 +564,8 @@
 	})
 
 	Context("Single Site Indexer Cluster with Search Head Cluster (C3) with App Framework", func() {
-<<<<<<< HEAD
-		It("integration, c3, appframeworkc3, appframework: can deploy a C3 SVA with App Framework enabled, install apps, scale up clusters, install apps on new pods, scale down", func() {
-=======
 		It("integration, c3, appframework, appframeworksc3: can deploy a C3 SVA with App Framework enabled, install apps, scale up clusters, install apps on new pods, scale down", func() {
->>>>>>> c145ff3e
+
 
 			/* Test Steps
 			   ################## SETUP ####################
@@ -807,11 +797,7 @@
 	})
 
 	Context("Clustered deployment (C3 - clustered indexer, search head cluster)", func() {
-<<<<<<< HEAD
-		It("smoke, c3, appframeworkc3, appframework: can deploy a C3 SVA and have apps installed locally on Cluster Manager and Deployer", func() {
-=======
 		It("smoke, c3, appframework, appframeworksc3: can deploy a C3 SVA and have apps installed locally on Cluster Manager and Deployer", func() {
->>>>>>> c145ff3e
 
 			/* Test Steps
 			   ################## SETUP ####################
@@ -948,11 +934,7 @@
 	})
 
 	Context("Clustered deployment (C3 - clustered indexer, search head cluster)", func() {
-<<<<<<< HEAD
-		It("integration, c3, appframeworkc3, appframework: can deploy a C3 SVA and have ES app installed on Search Head Cluster", func() {
-=======
 		It("integration, c3, appframework, appframeworksc3: can deploy a C3 SVA and have ES app installed on Search Head Cluster", func() {
->>>>>>> c145ff3e
 
 			/* Test Steps
 			   ################## SETUP ####################
@@ -1056,11 +1038,7 @@
 	})
 
 	Context("Clustered deployment (C3 - clustered indexer, search head cluster)", func() {
-<<<<<<< HEAD
-		It("c3, integration, appframeworkc3, appframework: can deploy a C3 SVA with apps installed locally on Cluster Manager and Deployer, cluster-wide on Peers and Search Heads, then upgrade them", func() {
-=======
 		It("c3, integration, appframework, appframeworksc3: can deploy a C3 SVA with apps installed locally on Cluster Manager and Deployer, cluster-wide on Peers and Search Heads, then upgrade them", func() {
->>>>>>> c145ff3e
 
 			/* Test Steps
 			   ################## SETUP ####################
@@ -1274,11 +1252,8 @@
 	})
 
 	Context("Clustered deployment (C3 - clustered indexer, search head cluster)", func() {
-<<<<<<< HEAD
-		It("c3, integration, appframeworkc3, appframework: can deploy a C3 SVA with apps installed locally on Cluster Manager and Deployer, cluster-wide on Peers and Search Heads, then downgrade them", func() {
-=======
 		It("c3, integration, appframework, appframeworksc3: can deploy a C3 SVA with apps installed locally on Cluster Manager and Deployer, cluster-wide on Peers and Search Heads, then downgrade them", func() {
->>>>>>> c145ff3e
+
 
 			/* Test Steps
 			   ################## SETUP ####################
@@ -1496,11 +1471,8 @@
 	})
 
 	Context("Clustered deployment (C3 - clustered indexer, search head cluster)", func() {
-<<<<<<< HEAD
-		It("integration, c3, appframeworkc3, appframework: can deploy a C3 SVA instance with App Framework enabled and install above 200MB of apps at once", func() {
-=======
 		It("integration, c3, appframework, appframeworksc3: can deploy a C3 SVA instance with App Framework enabled and install above 200MB of apps at once", func() {
->>>>>>> c145ff3e
+
 
 			/* Test Steps
 			   ################## SETUP ####################

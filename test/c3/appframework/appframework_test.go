// Copyright (c) 2018-2021 Splunk Inc. All rights reserved.
//
// Licensed under the Apache License, Version 2.0 (the "License");
// you may not use this file except in compliance with the License.
// You may obtain a copy of the License at
//
//  http://www.apache.org/licenses/LICENSE-2.0
//
// Unless required by applicable law or agreed to in writing, software
// distributed under the License is distributed on an "AS IS" BASIS,
// WITHOUT WARRANTIES OR CONDITIONS OF ANY KIND, either express or implied.
// See the License for the specific language governing permissions and
// limitations under the License.s
package c3appfw

import (
	"fmt"
	"time"

	. "github.com/onsi/ginkgo"
	. "github.com/onsi/gomega"

	enterpriseApi "github.com/splunk/splunk-operator/pkg/apis/enterprise/v3"
	splcommon "github.com/splunk/splunk-operator/pkg/splunk/common"
	testenv "github.com/splunk/splunk-operator/test/testenv"
	corev1 "k8s.io/api/core/v1"
)

var _ = Describe("c3appfw test", func() {

	var deployment *testenv.Deployment
	var s3TestDir string
	var uploadedApps []string

	BeforeEach(func() {
		var err error
		deployment, err = testenvInstance.NewDeployment(testenv.RandomDNSName(3))
		Expect(err).To(Succeed(), "Unable to create deployment")

		// Upload V1 apps to S3
		s3TestDir = "c3appfw-" + testenv.RandomDNSName(4)
		appFileList := testenv.GetAppFileList(appListV1, 1)
		uploadedFiles, err := testenv.UploadFilesToS3(testS3Bucket, s3TestDir, appFileList, downloadDirV1)
		Expect(err).To(Succeed(), "Unable to upload apps to S3 test directory")
		uploadedApps = append(uploadedApps, uploadedFiles...)

	})

	AfterEach(func() {
		// When a test spec failed, skip the teardown so we can troubleshoot.
		if CurrentGinkgoTestDescription().Failed {
			testenvInstance.SkipTeardown = true
		}
		if deployment != nil {
			deployment.Teardown()
		}
		// Delete files uploaded to S3
		if !testenvInstance.SkipTeardown {
			testenv.DeleteFilesOnS3(testS3Bucket, uploadedApps)
		}
	})

	Context("Single Site Indexer Cluster with SHC (C3) with App Framework", func() {
<<<<<<< HEAD
		It("integration, c3, appframework: can deploy a C3 SVA with App Framework enabled, install apps and upgrade them", func() {

			/* Test Steps
			   ################## SETUP ####################
			   * Create 2 App Sources for MC and C3 SVA (CM and SHC Deployer)
			   * Prepare C3 CRD with MC and App config
			   * Apply C3 CRD and wait for pod to be ready
			   * Prepare MC CRD with App Config
			   * Wait for MC to be READY
			   ################## VERIFICATIONS #############
			   * Verify apps are copied, installed on MC AND SH,Indexers pods
			   ############ UPGRADE APPS #############################
			   * Upgrade apps in app sources
			   * Wait for MC and C3 are READY
			   * Verify apps are copied, installed and upgraded on MC AND SH,Indexers pods
			*/

			// Upload Apps to S3 for MC
			s3TestDirMC := "c3appfw-mc-" + testenv.RandomDNSName(4)
			appFileList := testenv.GetAppFileList(appListV1, 1)
			uploadedFiles, err := testenv.UploadFilesToS3(testS3Bucket, s3TestDirMC, appFileList, downloadDirV1)
			Expect(err).To(Succeed(), "Unable to upload apps to S3 test directory")
			uploadedApps = append(uploadedApps, uploadedFiles...)
=======
		It("integration, c3, appframework: can deploy a C3 SVA with App Framework enabled", func() {
>>>>>>> f4dbdcef

			// Create App framework Spec for MC
			volumeNameMC := "appframework-test-volume-mc-" + testenv.RandomDNSName(3)
			volumeSpecMC := []enterpriseApi.VolumeSpec{testenv.GenerateIndexVolumeSpec(volumeNameMC, testenv.GetS3Endpoint(), testenvInstance.GetIndexSecretName(), "aws", "s3")}

			// AppSourceDefaultSpec: Remote Storage volume name and Scope of App deployment
			appSourceDefaultSpecMC := enterpriseApi.AppSourceDefaultSpec{
				VolName: volumeNameMC,
				Scope:   enterpriseApi.ScopeLocal,
			}

			// appSourceSpec: App source name, location and volume name and scope from appSourceDefaultSpec
			appSourceNameMC := "appframework-mc-" + testenv.RandomDNSName(3)
			appSourceSpecMC := []enterpriseApi.AppSourceSpec{testenv.GenerateAppSourceSpec(appSourceNameMC, s3TestDirMC, appSourceDefaultSpecMC)}

			// appFrameworkSpec: AppSource settings, Poll Interval, volumes, appSources on volumes
			appFrameworkSpecMC := enterpriseApi.AppFrameworkSpec{
				Defaults:             appSourceDefaultSpecMC,
				AppsRepoPollInterval: 60,
				VolList:              volumeSpecMC,
				AppSources:           appSourceSpecMC,
			}

			// MC AppFramework Spec
			mcSpec := enterpriseApi.MonitoringConsoleSpec{
				CommonSplunkSpec: enterpriseApi.CommonSplunkSpec{
					Spec: splcommon.Spec{
						ImagePullPolicy: "IfNotPresent",
					},
					Volumes: []corev1.Volume{},
				},
				AppFrameworkConfig: appFrameworkSpecMC,
			}

			// Deploy MC CRD
			mcName := deployment.GetName()
			mc, err := deployment.DeployMonitoringConsoleWithGivenSpec(testenvInstance.GetName(), mcName, mcSpec)
			Expect(err).To(Succeed(), "Unable to deploy Monitoring Console One instance")

			// Verify MC is Ready and stays in ready state
			testenv.VerifyMonitoringConsoleReady(deployment, deployment.GetName(), mc, testenvInstance)

			// Create App framework Spec for C3
			volumeName := "appframework-test-volume-" + testenv.RandomDNSName(3)
			volumeSpec := []enterpriseApi.VolumeSpec{testenv.GenerateIndexVolumeSpec(volumeName, testenv.GetS3Endpoint(), testenvInstance.GetIndexSecretName(), "aws", "s3")}

			// AppSourceDefaultSpec: Remote Storage volume name and Scope of App deployment
			appSourceDefaultSpec := enterpriseApi.AppSourceDefaultSpec{
				VolName: volumeName,
				Scope:   enterpriseApi.ScopeCluster,
			}

			// appSourceSpec: App source name, location and volume name and scope from appSourceDefaultSpec
			appSourceName := "appframework" + testenv.RandomDNSName(3)
			appSourceSpec := []enterpriseApi.AppSourceSpec{testenv.GenerateAppSourceSpec(appSourceName, s3TestDir, appSourceDefaultSpec)}

			// appFrameworkSpec: AppSource settings, Poll Interval, volumes, appSources on volumes
			appFrameworkSpec := enterpriseApi.AppFrameworkSpec{
				Defaults:             appSourceDefaultSpec,
				AppsRepoPollInterval: 60,
				VolList:              volumeSpec,
				AppSources:           appSourceSpec,
			}

			indexerReplicas := 3

			testenvInstance.Log.Info("Deploy Single Site Indexer Cluster")
			err = deployment.DeploySingleSiteClusterWithGivenAppFrameworkSpec(deployment.GetName(), indexerReplicas, true, appFrameworkSpec, 10, true)
			Expect(err).To(Succeed(), "Unable to deploy Single Site Indexer Cluster with App framework")

<<<<<<< HEAD
			// Ensure that the CM goes to Ready phase
=======
			// Ensure that the cluster-manager goes to Ready phase
>>>>>>> f4dbdcef
			testenv.ClusterMasterReady(deployment, testenvInstance)

			// Ensure indexers go to Ready phase
			testenv.SingleSiteIndexersReady(deployment, testenvInstance)

			// Ensure search head cluster go to Ready phase
			testenv.SearchHeadClusterReady(deployment, testenvInstance)

			// Verify RF SF is met
			testenv.VerifyRFSFMet(deployment, testenvInstance)

			// Verify MC is Ready and stays in ready state
			testenv.VerifyMonitoringConsoleReady(deployment, deployment.GetName(), mc, testenvInstance)

			// Verify Apps are downloaded by init-container on CM, Deployer and MC
			initContDownloadLocation := "/init-apps/" + appSourceName
			initContDownloadLocationMCPod := "/init-apps/" + appSourceNameMC
			mcPodName := fmt.Sprintf(testenv.MonitoringConsolePod, mcName, 0)
			podNames := []string{fmt.Sprintf(testenv.ClusterMasterPod, deployment.GetName()), fmt.Sprintf(testenv.DeployerPod, deployment.GetName())}
			appFileList = testenv.GetAppFileList(appListV1, 1)
			appVersion := "V1"
			testenvInstance.Log.Info("Verify Apps are downloaded by init container for apps", "version", appVersion)
			testenv.VerifyAppsDownloadedByInitContainer(deployment, testenvInstance, testenvInstance.GetName(), podNames, appFileList, initContDownloadLocation)
			testenvInstance.Log.Info("Verify Apps are downloaded by init container for apps", "POD", mcPodName, "version", appVersion)
			testenv.VerifyAppsDownloadedByInitContainer(deployment, testenvInstance, testenvInstance.GetName(), []string{mcPodName}, appFileList, initContDownloadLocationMCPod)

<<<<<<< HEAD
=======
			// Get instance of current SHC CR with latest config
			shcName := deployment.GetName() + "-shc"
			shc := &enterpriseApi.SearchHeadCluster{}
			err = deployment.GetInstance(shcName, shc)
			shReplicas := int(shc.Spec.Replicas)
			Expect(err).To(Succeed(), "Failed to get instance of Search Head Cluster")

			// Verify bundle push status
			testenv.VerifyClusterManagerBundlePush(deployment, testenvInstance, testenvInstance.GetName(), indexerReplicas, "")
			testenv.VerifyDeployerBundlePush(deployment, testenvInstance, testenvInstance.GetName(), shReplicas)
			// Saving current V1 bundle hash for future comparision
			clusterManagerBundleHash := testenv.GetClusterManagerBundleHash(deployment)

>>>>>>> f4dbdcef
			// Verify Apps are copied to location
			allPodNames := testenv.DumpGetPods(testenvInstance.GetName())
			testenvInstance.Log.Info("Verify Apps are copied to correct location based on Pod KIND for app", "version", appVersion)
			testenv.VerifyAppsCopied(deployment, testenvInstance, testenvInstance.GetName(), allPodNames, appListV1, true, true)

			// Verify apps are not copied in /etc/apps/ on CM and on Deployer (therefore not installed on Deployer and on CM)
			testenvInstance.Log.Info("Verify Apps are NOT copied to /etc/apps on CM and Deployer for app", "version", appVersion, "App List", appFileList)
			masterPodNames := []string{fmt.Sprintf(testenv.ClusterMasterPod, deployment.GetName()), fmt.Sprintf(testenv.DeployerPod, deployment.GetName())}
			testenv.VerifyAppsCopied(deployment, testenvInstance, testenvInstance.GetName(), masterPodNames, appListV1, false, false)

			// Verify Apps are installed
			testenvInstance.Log.Info("Verify Apps are installed on the pods by running Splunk CLI commands for app", "version", appVersion)
			testenv.VerifyAppInstalled(deployment, testenvInstance, testenvInstance.GetName(), allPodNames, appListV1, true, "enabled", false, true)

			// Delete apps on S3 for new Apps
			testenvInstance.Log.Info("Delete Apps on S3 for", "Version", appVersion)
			testenv.DeleteFilesOnS3(testS3Bucket, uploadedApps)
			uploadedApps = nil
			testenvInstance.Log.Info("Testing upgrade scenario")

			// Upload new Versioned Apps to S3
			appFileList = testenv.GetAppFileList(appListV2, 2)
			appVersion = "V2"
			testenvInstance.Log.Info("Uploading apps S3 for", "version", appVersion)
<<<<<<< HEAD
			uploadedFiles, err = testenv.UploadFilesToS3(testS3Bucket, s3TestDir, appFileList, downloadDirV2)
			Expect(err).To(Succeed(), "Unable to upload apps to S3 test directory")
			uploadedApps = append(uploadedApps, uploadedFiles...)
			uploadedFiles, err = testenv.UploadFilesToS3(testS3Bucket, s3TestDirMC, appFileList, downloadDirV2)
=======
			uploadedFiles, err := testenv.UploadFilesToS3(testS3Bucket, s3TestDir, appFileList, downloadDirV2)
>>>>>>> f4dbdcef
			Expect(err).To(Succeed(), "Unable to upload apps to S3 test directory")
			uploadedApps = append(uploadedApps, uploadedFiles...)

			// Wait for the poll period for the apps to be downloaded
			time.Sleep(2 * time.Minute)

<<<<<<< HEAD
			// Ensure that the CM goes to Ready phase
=======
			// Ensure that the cluster-manager goes to Ready phase
>>>>>>> f4dbdcef
			testenv.ClusterMasterReady(deployment, testenvInstance)

			// Ensure indexers go to Ready phase
			testenv.SingleSiteIndexersReady(deployment, testenvInstance)

			// Ensure SHC go to Ready phase
			testenv.SearchHeadClusterReady(deployment, testenvInstance)

			// Verify RF SF is met
			testenv.VerifyRFSFMet(deployment, testenvInstance)

			// Verify MC is Ready and stays in ready state
			testenv.VerifyMonitoringConsoleReady(deployment, deployment.GetName(), mc, testenvInstance)

			// Verify Apps are downloaded by init-container
			testenvInstance.Log.Info("Verify Apps are downloaded by init container for apps", "version", appVersion)
			testenv.VerifyAppsDownloadedByInitContainer(deployment, testenvInstance, testenvInstance.GetName(), podNames, appFileList, initContDownloadLocation)
			testenvInstance.Log.Info("Verify Apps are downloaded by init container for apps", "POD", mcPodName, "version", appVersion)
			testenv.VerifyAppsDownloadedByInitContainer(deployment, testenvInstance, testenvInstance.GetName(), []string{mcPodName}, appFileList, initContDownloadLocationMCPod)

<<<<<<< HEAD
=======
			// Verify bundle push status and compare bundle hash with previous v1 bundle hash
			testenv.VerifyClusterManagerBundlePush(deployment, testenvInstance, testenvInstance.GetName(), indexerReplicas, clusterManagerBundleHash)
			testenv.VerifyDeployerBundlePush(deployment, testenvInstance, testenvInstance.GetName(), shReplicas)

>>>>>>> f4dbdcef
			// Verify Apps are copied to location
			testenvInstance.Log.Info("Verify Apps are copied to correct location based on Pod KIND for app", "version", appVersion)
			testenv.VerifyAppsCopied(deployment, testenvInstance, testenvInstance.GetName(), allPodNames, appListV2, true, true)

			// Verify apps are not copied in /etc/apps/ on CM and on Deployer (therefore not installed on Deployer and on CM)
			testenvInstance.Log.Info("Verify Apps are NOT copied to /etc/apps on CM and Deployer for app", "version", appVersion)
			testenv.VerifyAppsCopied(deployment, testenvInstance, testenvInstance.GetName(), masterPodNames, appListV2, false, false)

			// Verify Apps are updated
<<<<<<< HEAD
			testenvInstance.Log.Info("Verify Apps are installed on the pods by running Splunk CLI commands for app", "version", appVersion)
			testenv.VerifyAppInstalled(deployment, testenvInstance, testenvInstance.GetName(), allPodNames, appListV2, true, "enabled", true, true)
		})
	})

	Context("Single Site Indexer Cluster with SHC (C3) with App Framework", func() {
		It("smoke, c3, appframework: can deploy a C3 SVA with App Framework enabled, install apps and downgrade them", func() {

			/* Test Steps
			   ################## SETUP ####################
			   * Create 2 App Sources for MC and C3 SVA (CM and SHC Deployer)
			   * Prepare C3 CRD with MC and App config
			   * Apply C3 CRD and wait for pod to be ready
			   * Prepare MC CRD with App Config
			   * Wait for MC to be READY
			   ################## VERIFICATIONS #############
			   * Verify apps are copied, installed on MC AND SH,Indexers pods
			   ##########  SCALE UP SHC and Indexers ###########
			   * Wait for SHC, indexers and MC to be ready
			   * Verify apps are copied, installed on MC AND SH,Indexers pods
			   ############ DOWNGRADE APPS #############################
			   * Downgrade apps in app sources
			   * Wait for MC and C3 to be READY
			   * Verify apps are copied, installed and downgraded on MC AND SH,Indexers pods
			*/

			// Delete pre-installed apps on S3
			testenv.DeleteFilesOnS3(testS3Bucket, uploadedApps)
			uploadedApps = nil
			testenvInstance.Log.Info("Testing downgrade scenario")

			// Upload newer version of apps to S3
			s3TestDir = "c3appfw-" + testenv.RandomDNSName(4)
			appFileList := testenv.GetAppFileList(appListV2, 2)
			appVersion := "V2"
			uploadedFiles, err := testenv.UploadFilesToS3(testS3Bucket, s3TestDir, appFileList, downloadDirV2)
			Expect(err).To(Succeed(), "Unable to upload apps to S3 test directory")
			uploadedApps = append(uploadedApps, uploadedFiles...)
			s3TestDirMC := "c3appfw-mc-" + testenv.RandomDNSName(4)
			uploadedFiles, err = testenv.UploadFilesToS3(testS3Bucket, s3TestDirMC, appFileList, downloadDirV2)
			Expect(err).To(Succeed(), "Unable to upload apps to S3 test directory")
			uploadedApps = append(uploadedApps, uploadedFiles...)

			// Create App framework Spec for MC
			volumeNameMC := "appframework-test-volume-mc-" + testenv.RandomDNSName(3)
			volumeSpecMC := []enterpriseApi.VolumeSpec{testenv.GenerateIndexVolumeSpec(volumeNameMC, testenv.GetS3Endpoint(), testenvInstance.GetIndexSecretName(), "aws", "s3")}

			// AppSourceDefaultSpec: Remote Storage volume name and Scope of App deployment
			appSourceDefaultSpecMC := enterpriseApi.AppSourceDefaultSpec{
				VolName: volumeNameMC,
				Scope:   enterpriseApi.ScopeLocal,
			}

			// appSourceSpec: App source name, location and volume name and scope from appSourceDefaultSpec
			appSourceNameMC := "appframework-mc-" + testenv.RandomDNSName(3)
			appSourceSpecMC := []enterpriseApi.AppSourceSpec{testenv.GenerateAppSourceSpec(appSourceNameMC, s3TestDirMC, appSourceDefaultSpecMC)}

			// appFrameworkSpec: AppSource settings, Poll Interval, volumes, appSources on volumes
			appFrameworkSpecMC := enterpriseApi.AppFrameworkSpec{
				Defaults:             appSourceDefaultSpecMC,
				AppsRepoPollInterval: 60,
				VolList:              volumeSpecMC,
				AppSources:           appSourceSpecMC,
			}

			// MC AppFramework Spec
			mcSpec := enterpriseApi.MonitoringConsoleSpec{
				CommonSplunkSpec: enterpriseApi.CommonSplunkSpec{
					Spec: splcommon.Spec{
						ImagePullPolicy: "IfNotPresent",
					},
					Volumes: []corev1.Volume{},
				},
				AppFrameworkConfig: appFrameworkSpecMC,
			}

			// Deploy MC CRD
			mcName := deployment.GetName()
			mc, err := deployment.DeployMonitoringConsoleWithGivenSpec(testenvInstance.GetName(), mcName, mcSpec)
			Expect(err).To(Succeed(), "Unable to deploy Monitoring Console One instance")

			// Verify MC is Ready and stays in ready state
			testenv.VerifyMonitoringConsoleReady(deployment, deployment.GetName(), mc, testenvInstance)

			// Create App framework Spec for C3
			volumeName := "appframework-test-volume-" + testenv.RandomDNSName(3)
			volumeSpec := []enterpriseApi.VolumeSpec{testenv.GenerateIndexVolumeSpec(volumeName, testenv.GetS3Endpoint(), testenvInstance.GetIndexSecretName(), "aws", "s3")}

			// AppSourceDefaultSpec: Remote Storage volume name and Scope of App deployment
			appSourceDefaultSpec := enterpriseApi.AppSourceDefaultSpec{
				VolName: volumeName,
				Scope:   enterpriseApi.ScopeCluster,
			}

			// appSourceSpec: App source name, location and volume name and scope from appSourceDefaultSpec
			appSourceName := "appframework" + testenv.RandomDNSName(3)
			appSourceSpec := []enterpriseApi.AppSourceSpec{testenv.GenerateAppSourceSpec(appSourceName, s3TestDir, appSourceDefaultSpec)}

			// appFrameworkSpec: AppSource settings, Poll Interval, volumes, appSources on volumes
			appFrameworkSpec := enterpriseApi.AppFrameworkSpec{
				Defaults:             appSourceDefaultSpec,
				AppsRepoPollInterval: 60,
				VolList:              volumeSpec,
				AppSources:           appSourceSpec,
			}

			indexerReplicas := 3

			testenvInstance.Log.Info("Deploy Single Site Indexer Cluster")
			err = deployment.DeploySingleSiteClusterWithGivenAppFrameworkSpec(deployment.GetName(), indexerReplicas, true, appFrameworkSpec, 10, true)
			Expect(err).To(Succeed(), "Unable to deploy Single Site Indexer Cluster with App framework")

			// Ensure that the CM goes to Ready phase
			testenv.ClusterMasterReady(deployment, testenvInstance)

			// Ensure indexers go to Ready phase
			testenv.SingleSiteIndexersReady(deployment, testenvInstance)

			// Ensure search head cluster go to Ready phase
			testenv.SearchHeadClusterReady(deployment, testenvInstance)

			// Verify RF SF is met
			testenv.VerifyRFSFMet(deployment, testenvInstance)

			// Verify MC is Ready and stays in ready state
			testenv.VerifyMonitoringConsoleReady(deployment, deployment.GetName(), mc, testenvInstance)

			// Verify Apps are downloaded by init-container on CM, Deployer and MC
			initContDownloadLocation := "/init-apps/" + appSourceName
			initContDownloadLocationMCPod := "/init-apps/" + appSourceNameMC
			mcPodName := fmt.Sprintf(testenv.MonitoringConsolePod, mcName, 0)
			podNames := []string{fmt.Sprintf(testenv.ClusterMasterPod, deployment.GetName()), fmt.Sprintf(testenv.DeployerPod, deployment.GetName())}
			appFileList = testenv.GetAppFileList(appListV2, 2)
			testenvInstance.Log.Info("Verify Apps are downloaded by init container for apps", "version", appVersion)
			testenv.VerifyAppsDownloadedByInitContainer(deployment, testenvInstance, testenvInstance.GetName(), podNames, appFileList, initContDownloadLocation)
			testenvInstance.Log.Info("Verify Apps are downloaded by init container for apps", "POD", mcPodName, "version", appVersion)
			testenv.VerifyAppsDownloadedByInitContainer(deployment, testenvInstance, testenvInstance.GetName(), []string{mcPodName}, appFileList, initContDownloadLocationMCPod)

			// Verify Apps are copied to location
			allPodNames := testenv.DumpGetPods(testenvInstance.GetName())
			testenvInstance.Log.Info("Verify Apps are copied to correct location based on Pod KIND for app", "version", appVersion)
			testenv.VerifyAppsCopied(deployment, testenvInstance, testenvInstance.GetName(), allPodNames, appListV2, true, true)

			// Verify apps are not copied in /etc/apps/ on CM and on Deployer (therefore not installed on Deployer and on CM)
			testenvInstance.Log.Info("Verify Apps are NOT copied to /etc/apps on CM and Deployer for app", "version", appVersion, "App List", appFileList)
			masterPodNames := []string{fmt.Sprintf(testenv.ClusterMasterPod, deployment.GetName()), fmt.Sprintf(testenv.DeployerPod, deployment.GetName())}
			testenv.VerifyAppsCopied(deployment, testenvInstance, testenvInstance.GetName(), masterPodNames, appListV2, false, false)

			// Verify Apps are installed
			testenvInstance.Log.Info("Verify Apps are installed on the pods by running Splunk CLI commands for app", "version", appVersion)
			testenv.VerifyAppInstalled(deployment, testenvInstance, testenvInstance.GetName(), allPodNames, appListV2, true, "enabled", true, true)

			// Get instance of current SHC CR with latest config
			shcName := deployment.GetName() + "-shc"
			shc := &enterpriseApi.SearchHeadCluster{}
			err = deployment.GetInstance(shcName, shc)
			Expect(err).To(Succeed(), "Failed to get instance of Search Head Cluster")

			// Scale SHC
=======
			testenvInstance.Log.Info("Verify Apps are installed on the pods by running Splunk CLI commands for app", "version", appVersion)
			testenv.VerifyAppInstalled(deployment, testenvInstance, testenvInstance.GetName(), allPodNames, appListV2, true, "enabled", true, true)

			// Scale Search Head Cluster
>>>>>>> f4dbdcef
			defaultSHReplicas := shc.Spec.Replicas
			scaledSHReplicas := defaultSHReplicas + 1
			testenvInstance.Log.Info("Scaling up Search Head Cluster", "Current Replicas", defaultSHReplicas, "New Replicas", scaledSHReplicas)

			// Update Replicas of SHC
			err = deployment.GetInstance(shcName, shc)
			Expect(err).To(Succeed(), "Failed to get instance of Search Head Cluster")
			shc.Spec.Replicas = int32(scaledSHReplicas)
			err = deployment.UpdateCR(shc)
			Expect(err).To(Succeed(), "Failed to scale Search Head Cluster")

			// Ensure SHC scales up and go to ScalingUp phase
			testenv.VerifySearchHeadClusterPhase(deployment, testenvInstance, splcommon.PhaseScalingUp)

			// Get instance of current Indexer CR with latest config
			idxcName := deployment.GetName() + "-idxc"
			idxc := &enterpriseApi.IndexerCluster{}
			err = deployment.GetInstance(idxcName, idxc)
			Expect(err).To(Succeed(), "Failed to get instance of Indexer Cluster")

			// Scale indexers
			defaultIndexerReplicas := idxc.Spec.Replicas
			scaledIndexerReplicas := defaultIndexerReplicas + 1
			testenvInstance.Log.Info("Scaling up Indexer Cluster", "Current Replicas", defaultIndexerReplicas, "New Replicas", scaledIndexerReplicas)

			// Update Replicas of Indexer Cluster
			idxc.Spec.Replicas = int32(scaledIndexerReplicas)
			err = deployment.UpdateCR(idxc)
			Expect(err).To(Succeed(), "Failed to scale Indxer Cluster")

			// Ensure Indexer cluster scales up and go to ScalingUp phase
			testenv.VerifyIndexerClusterPhase(deployment, testenvInstance, splcommon.PhaseScalingUp, idxcName)

			// Ensure Indexer cluster go to Ready phase
			testenv.SingleSiteIndexersReady(deployment, testenvInstance)

			// Verify New Indexer On Cluster Manager
			indexerName := fmt.Sprintf(testenv.IndexerPod, deployment.GetName(), scaledIndexerReplicas-1)
			testenvInstance.Log.Info("Checking for New Indexer On Cluster Master", "Indexer Name", indexerName)
			Expect(testenv.CheckIndexerOnCM(deployment, indexerName)).To(Equal(true))

			// Ensure SHC go to Ready phase
			testenv.SearchHeadClusterReady(deployment, testenvInstance)

			// Verify MC is Ready and stays in ready state
			testenv.VerifyMonitoringConsoleReady(deployment, deployment.GetName(), mc, testenvInstance)

			// Verify RF SF is met
			testenv.VerifyRFSFMet(deployment, testenvInstance)

<<<<<<< HEAD
			// Verify apps are copied to location
=======
			// Verify bundle push status. Bundle hash not compared as scaleup does not involve new config
			testenv.VerifyClusterManagerBundlePush(deployment, testenvInstance, testenvInstance.GetName(), int(scaledIndexerReplicas), "")
			testenv.VerifyDeployerBundlePush(deployment, testenvInstance, testenvInstance.GetName(), shReplicas)
			// Saving current V2 bundle hash to future comparision with new config bundle hash
			clusterManagerBundleHash = testenv.GetClusterManagerBundleHash(deployment)

			// Verify Apps are copied to location
>>>>>>> f4dbdcef
			allPodNames = testenv.DumpGetPods(testenvInstance.GetName())
			testenvInstance.Log.Info("Verify Apps are copied to correct location based on Pod KIND for app", "version", appVersion)
			testenv.VerifyAppsCopied(deployment, testenvInstance, testenvInstance.GetName(), allPodNames, appListV2, true, true)

			// Verify apps are not copied in /etc/apps/ on CM and on Deployer (therefore not installed on Deployer and on CM)
			testenvInstance.Log.Info("Verify Apps are NOT copied to /etc/apps on CM and Deployer for app", "version", appVersion)
			testenv.VerifyAppsCopied(deployment, testenvInstance, testenvInstance.GetName(), masterPodNames, appListV2, false, false)

			// Verify apps install status and version
			testenvInstance.Log.Info("Verify Apps are installed on the pods by running Splunk CLI commands for app", "version", appVersion)
			testenv.VerifyAppInstalled(deployment, testenvInstance, testenvInstance.GetName(), allPodNames, appListV2, true, "enabled", true, true)

			// Delete apps on S3 for new Apps
			testenv.DeleteFilesOnS3(testS3Bucket, uploadedApps)
			uploadedApps = nil
			testenvInstance.Log.Info("Testing downgrade scenario")

<<<<<<< HEAD
			// Upload older version of apps to S3
=======
			// Upload new Versioned Apps to S3
>>>>>>> f4dbdcef
			appFileList = testenv.GetAppFileList(appListV1, 1)
			appVersion = "V1"
			uploadedFiles, err = testenv.UploadFilesToS3(testS3Bucket, s3TestDir, appFileList, downloadDirV1)
			Expect(err).To(Succeed(), "Unable to upload apps to S3 test directory")
			uploadedApps = append(uploadedApps, uploadedFiles...)
			uploadedFiles, err = testenv.UploadFilesToS3(testS3Bucket, s3TestDirMC, appFileList, downloadDirV1)
			Expect(err).To(Succeed(), "Unable to upload apps to S3 test directory")
			uploadedApps = append(uploadedApps, uploadedFiles...)

			// Wait for the poll period for the apps to be downloaded
			time.Sleep(2 * time.Minute)

<<<<<<< HEAD
			// Ensure that the CM goes to Ready phase
=======
			// Ensure that the cluster-manager goes to Ready phase
>>>>>>> f4dbdcef
			testenv.ClusterMasterReady(deployment, testenvInstance)

			// Ensure indexers go to Ready phase
			testenv.SingleSiteIndexersReady(deployment, testenvInstance)

			// Ensure search head cluster go to Ready phase
			testenv.SearchHeadClusterReady(deployment, testenvInstance)

			// Verify Monitoring Console is Ready and stays in ready state
			testenv.VerifyMonitoringConsoleReady(deployment, deployment.GetName(), mc, testenvInstance)

			// Verify RF SF is met
			testenv.VerifyRFSFMet(deployment, testenvInstance)

			// Verify apps are downloaded by init-container
			testenvInstance.Log.Info("Verify Apps are downloaded by init container for apps", " version", appVersion)
			testenv.VerifyAppsDownloadedByInitContainer(deployment, testenvInstance, testenvInstance.GetName(), podNames, appFileList, initContDownloadLocation)

<<<<<<< HEAD
			// Verify apps are copied to location
=======
			// Verify bundle push status
			testenv.VerifyClusterManagerBundlePush(deployment, testenvInstance, testenvInstance.GetName(), indexerReplicas, clusterManagerBundleHash)
			testenv.VerifyDeployerBundlePush(deployment, testenvInstance, testenvInstance.GetName(), shReplicas)
			// Saving current V1 bundle hash to future comparision with new config bundle hash
			clusterManagerBundleHash = testenv.GetClusterManagerBundleHash(deployment)

			// Verify Apps are copied to location
>>>>>>> f4dbdcef
			testenvInstance.Log.Info("Verify Apps are copied to correct location based on Pod KIND for app", " version", appVersion)
			testenv.VerifyAppsCopied(deployment, testenvInstance, testenvInstance.GetName(), allPodNames, appListV1, true, true)

			// Verify apps are not copied in /etc/apps/ on CM and on Deployer (therefore not installed on Deployer and on CM)
			testenvInstance.Log.Info("Verify Apps are NOT copied to /etc/apps on CM and Deployer for app", " version", appVersion)
			testenv.VerifyAppsCopied(deployment, testenvInstance, testenvInstance.GetName(), masterPodNames, appListV1, false, false)

<<<<<<< HEAD
			// Verify apps are installed cluster-wide
			testenvInstance.Log.Info("Verify Apps are installed on the pods by running Splunk CLI commands for app", " version", appVersion)
			testenv.VerifyAppInstalled(deployment, testenvInstance, testenvInstance.GetName(), allPodNames, appListV1, true, "enabled", false, true)
=======
			// Verify Apps are updated
			testenvInstance.Log.Info("Verify Apps are installed on the pods by running Splunk CLI commands for app", " version", appVersion)
			testenv.VerifyAppInstalled(deployment, testenvInstance, testenvInstance.GetName(), allPodNames, appListV1, true, "enabled", false, true)

			// Delete apps on S3 for new Apps
			testenvInstance.Log.Info("Delete Apps on S3 for", " Version", appVersion)
			testenv.DeleteFilesOnS3(testS3Bucket, uploadedApps)
			uploadedApps = nil

			// New List of apps: 1 new app to install, 2 apps to update, 1 app unchanged, 1 app removed from list
			customAppList := []string{appListV1[0], appListV2[2], appListV2[3], appListV2[4]}
			appFileListV1 := testenv.GetAppFileList(appListV1, 1)
			appFileListV2 := testenv.GetAppFileList(appListV2, 2)

			customAppFileList := []string{appFileListV1[0], appFileListV2[2], appFileListV2[3], appFileListV2[4]}
			customAppFileListV1 := []string{appFileListV1[0]}
			customAppFileListV2 := []string{appFileListV2[2], appFileListV2[3], appFileListV2[4]}

			uploadedFiles, err = testenv.UploadFilesToS3(testS3Bucket, s3TestDir, customAppFileListV1, downloadDirV1)
			Expect(err).To(Succeed(), "Unable to upload apps to S3 test directory")
			uploadedApps = append(uploadedApps, uploadedFiles...)

			uploadedFiles, err = testenv.UploadFilesToS3(testS3Bucket, s3TestDir, customAppFileListV2, downloadDirV2)
			Expect(err).To(Succeed(), "Unable to upload apps to S3 test directory")
			uploadedApps = append(uploadedApps, uploadedFiles...)

			// Wait for the poll period for the apps to be downloaded
			time.Sleep(2 * time.Minute)

			// Ensure that the cluster-manager goes to Ready phase
			testenv.ClusterMasterReady(deployment, testenvInstance)

			// Ensure indexers go to Ready phase
			testenv.SingleSiteIndexersReady(deployment, testenvInstance)

			// Ensure search head cluster go to Ready phase
			testenv.SearchHeadClusterReady(deployment, testenvInstance)

			// Verify MC Pod is Ready
			testenv.MCPodReady(testenvInstance.GetName(), deployment)

			// Verify RF SF is met
			testenv.VerifyRFSFMet(deployment, testenvInstance)

			// Verify Apps are downloaded by init-container
			testenvInstance.Log.Info("Verify Apps are downloaded by init container for apps version", appVersion)
			testenv.VerifyAppsDownloadedByInitContainer(deployment, testenvInstance, testenvInstance.GetName(), masterPodNames, customAppFileList, initContDownloadLocation)

			// Verify bundle push status
			testenv.VerifyClusterManagerBundlePush(deployment, testenvInstance, testenvInstance.GetName(), indexerReplicas, clusterManagerBundleHash)
			testenv.VerifyDeployerBundlePush(deployment, testenvInstance, testenvInstance.GetName(), shReplicas)

			// Verify Apps are copied to location
			testenvInstance.Log.Info("Verify Apps are copied to correct location based on Pod KIND for app version", appVersion)
			testenv.VerifyAppsCopied(deployment, testenvInstance, testenvInstance.GetName(), allPodNames, customAppList, true, true)

			// Verify apps are not copied in /etc/apps/ on CM and on Deployer (therefore not installed on Deployer and on CM)
			testenvInstance.Log.Info("Verify Apps are NOT copied to /etc/apps on CM and Deployer for app version", appVersion)
			testenv.VerifyAppsCopied(deployment, testenvInstance, testenvInstance.GetName(), masterPodNames, customAppList, false, false)

			// Verify app with unchanged version is installed
			unchangedApp := []string{appListV1[0]}
			testenv.VerifyAppInstalled(deployment, testenvInstance, testenvInstance.GetName(), allPodNames, unchangedApp, true, "enabled", false, true)

			// Verify apps with updated version are installed
			changedApps := []string{appListV2[2], appListV2[3], appListV2[4]}
			testenv.VerifyAppInstalled(deployment, testenvInstance, testenvInstance.GetName(), allPodNames, changedApps, true, "enabled", true, true)

>>>>>>> f4dbdcef
		})
	})

	Context("Clustered deployment (C3 - clustered indexer, search head cluster)", func() {
		It("smoke, c3, appframework: can deploy a C3 SVA and have apps installed locally on CM and SHC Deployer", func() {

			// Create App framework Spec
			// volumeSpec: Volume name, Endpoint, Path and SecretRef
			volumeName := "appframework-test-volume-" + testenv.RandomDNSName(3)
			volumeSpec := []enterpriseApi.VolumeSpec{testenv.GenerateIndexVolumeSpec(volumeName, testenv.GetS3Endpoint(), testenvInstance.GetIndexSecretName(), "aws", "s3")}

			// AppSourceDefaultSpec: Remote Storage volume name and Scope of App deployment
			appSourceDefaultSpec := enterpriseApi.AppSourceDefaultSpec{
				VolName: volumeName,
				Scope:   enterpriseApi.ScopeLocal,
			}

			// appSourceSpec: App source name, location and volume name and scope from appSourceDefaultSpec
			appSourceName := "appframework-" + testenv.RandomDNSName(3)
			appSourceSpec := []enterpriseApi.AppSourceSpec{testenv.GenerateAppSourceSpec(appSourceName, s3TestDir, appSourceDefaultSpec)}

			// appFrameworkSpec: AppSource settings, Poll Interval, volumes, appSources on volumes
			appFrameworkSpec := enterpriseApi.AppFrameworkSpec{
				Defaults:             appSourceDefaultSpec,
				AppsRepoPollInterval: 60,
				VolList:              volumeSpec,
				AppSources:           appSourceSpec,
			}

			// Create Single site Cluster and SHC, with App Framework enabled on CM and SHC Deployer
			indexerReplicas := 3
			testenvInstance.Log.Info("Deploy Single Site Indexer Cluster")
			err := deployment.DeploySingleSiteClusterWithGivenAppFrameworkSpec(deployment.GetName(), indexerReplicas, true, appFrameworkSpec, 10, false)
			Expect(err).To(Succeed(), "Unable to deploy Single Site Indexer Cluster with App framework")

			// Ensure that the CM goes to Ready phase
			testenv.ClusterMasterReady(deployment, testenvInstance)

			// Ensure Indexers go to Ready phase
			testenv.SingleSiteIndexersReady(deployment, testenvInstance)

			// Ensure SHC go to Ready phase
			testenv.SearchHeadClusterReady(deployment, testenvInstance)

			// Verify RF SF is met
			testenv.VerifyRFSFMet(deployment, testenvInstance)

			// Verify Apps are downloaded by init-container
			initContDownloadLocation := "/init-apps/" + appSourceName
			podNames := []string{fmt.Sprintf(testenv.ClusterMasterPod, deployment.GetName()), fmt.Sprintf(testenv.DeployerPod, deployment.GetName())}
			appFileList := testenv.GetAppFileList(appListV1, 1)
			appVersion := "V1"
			testenvInstance.Log.Info("Verify Apps are downloaded by init container for apps", "version", appVersion, "App List", appFileList)
			testenv.VerifyAppsDownloadedByInitContainer(deployment, testenvInstance, testenvInstance.GetName(), podNames, appFileList, initContDownloadLocation)

			// Verify apps are copied at the correct location on CM and on Deployer (/etc/apps/)
			testenvInstance.Log.Info("Verify Apps are copied to correct location on CM and on Deployer (/etc/apps/) for app", "version", appVersion)
			testenv.VerifyAppsCopied(deployment, testenvInstance, testenvInstance.GetName(), podNames, appListV1, true, false)

			// Verify apps are installed locally on CM and on SHC Deployer
			testenvInstance.Log.Info("Verify Apps are installed Locally on CM and Deployer by running Splunk CLI commands for app", "version", appVersion)
			testenv.VerifyAppInstalled(deployment, testenvInstance, testenvInstance.GetName(), podNames, appListV1, false, "enabled", false, false)

<<<<<<< HEAD
			// Verify apps are not copied in /etc/master-apps/ on CM and /etc/shcluster/ on Deployer (therefore not installed on peers and on SH)
			testenvInstance.Log.Info("Verify Apps are NOT copied to /etc/master-apps/ on CM and /etc/shcluster/ on Deployer for app", "version", appVersion, "App List", appFileList)
=======
			// Verify apps are not copied in the apps folder on CM and /etc/shcluster/ on Deployer (therefore not installed on peers and on SH)
			testenvInstance.Log.Info("Verify Apps are NOT copied to "+splcommon.ManagerAppsLoc+" on CM and "+splcommon.SHCluster+" on Deployer for app", "version", appVersion, "App List", appFileList)
>>>>>>> f4dbdcef
			testenv.VerifyAppsCopied(deployment, testenvInstance, testenvInstance.GetName(), podNames, appListV1, false, true)

			//Delete apps on S3 for new Apps
			testenvInstance.Log.Info("Delete Apps on S3 for", "Version", appVersion)
			testenv.DeleteFilesOnS3(testS3Bucket, uploadedApps)
			uploadedApps = nil
			testenvInstance.Log.Info("Testing upgrade scenario")

			//Upload new Versioned Apps to S3
			appVersion = "V2"
			testenvInstance.Log.Info("Uploading apps S3 for", "version", appVersion)
			appFileList = testenv.GetAppFileList(appListV2, 2)
			uploadedFiles, err := testenv.UploadFilesToS3(testS3Bucket, s3TestDir, appFileList, downloadDirV2)
			Expect(err).To(Succeed(), "Unable to upload apps to S3 test directory")
			uploadedApps = append(uploadedApps, uploadedFiles...)

			// Wait for the poll period for the apps to be downloaded
			time.Sleep(2 * time.Minute)

			// Ensure that the CM goes to Ready phase
			testenv.ClusterMasterReady(deployment, testenvInstance)

			// Ensure Indexers go to Ready phase
			testenv.SingleSiteIndexersReady(deployment, testenvInstance)

			// Ensure SHC go to Ready phase
			testenv.SearchHeadClusterReady(deployment, testenvInstance)

			// Verify RF SF is met
			testenv.VerifyRFSFMet(deployment, testenvInstance)

			// Verify Apps are downloaded by init-container
			testenvInstance.Log.Info("Verify Apps are downloaded by init container for apps", "version", appVersion)
			testenv.VerifyAppsDownloadedByInitContainer(deployment, testenvInstance, testenvInstance.GetName(), podNames, appFileList, initContDownloadLocation)

			// Verify apps are copied at the correct location on CM and on Deployer (/etc/apps/)
			testenvInstance.Log.Info("Verify Apps are copied to correct location on CM and on Deployer (/etc/apps/) for app", "version", appVersion)
			testenv.VerifyAppsCopied(deployment, testenvInstance, testenvInstance.GetName(), podNames, appListV2, true, false)

			// Verify apps are installed locally on CM and on SHC Deployer
			testenvInstance.Log.Info("Verify Apps are installed Locally on CM and Deployer by running Splunk CLI commands for app", "version", appVersion)
			testenv.VerifyAppInstalled(deployment, testenvInstance, testenvInstance.GetName(), podNames, appListV2, true, "enabled", true, false)

<<<<<<< HEAD
			// Verify apps are not copied in /etc/master-apps/ on CM and /etc/shcluster/ on Deployer (therefore not installed on peers and on SH)
			testenvInstance.Log.Info("Verify Apps are NOT copied to /etc/master-apps/ on CM and /etc/shcluster/ on Deployer for app", "version", appVersion, "App List", appFileList)
=======
			// Verify apps are not copied in the apps folder on CM and /etc/shcluster/ on Deployer (therefore not installed on peers and on SH)
			testenvInstance.Log.Info("Verify Apps are NOT copied to "+splcommon.ManagerAppsLoc+" on CM and "+splcommon.SHCluster+" on Deployer for app", "version", appVersion, "App List", appFileList)
>>>>>>> f4dbdcef
			testenv.VerifyAppsCopied(deployment, testenvInstance, testenvInstance.GetName(), podNames, appListV2, false, true)
		})
	})

	Context("Clustered deployment (C3 - clustered indexer, search head cluster)", func() {
		It("integration, c3, appframework: can deploy a C3 SVA and have ES app installed on SHC", func() {

			// Delete apps on S3 for new Apps
			testenvInstance.Log.Info("Delete existing apps on S3 before starting upload of ES App")
			testenv.DeleteFilesOnS3(testS3Bucket, uploadedApps)
			uploadedApps = nil

			// ES is a huge file, we configure it here rather than in BeforeSuite/BeforeEach to save time for other tests
			// Upload ES app to S3
			esApp := []string{"SplunkEnterpriseSecuritySuite"}
			appFileList := testenv.GetAppFileList(esApp, 1)

			// Download ES App from S3
			err := testenv.DownloadFilesFromS3(testDataS3Bucket, s3AppDirV1, downloadDirV1, appFileList)
			Expect(err).To(Succeed(), "Unable to download ES app file")

			// Upload ES app to S3
			uploadedFiles, err := testenv.UploadFilesToS3(testS3Bucket, s3TestDir, appFileList, downloadDirV1)
			Expect(err).To(Succeed(), "Unable to upload ES app to S3 test directory")
			uploadedApps = append(uploadedApps, uploadedFiles...)

			// Create App framework Spec
			volumeName := "appframework-test-volume-" + testenv.RandomDNSName(3)
			volumeSpec := []enterpriseApi.VolumeSpec{testenv.GenerateIndexVolumeSpec(volumeName, testenv.GetS3Endpoint(), testenvInstance.GetIndexSecretName(), "aws", "s3")}

			appSourceDefaultSpec := enterpriseApi.AppSourceDefaultSpec{
				VolName: volumeName,
				Scope:   enterpriseApi.ScopeClusterWithPreConfig,
			}
			appSourceName := "appframework-" + testenv.RandomDNSName(3)
			appSourceSpec := []enterpriseApi.AppSourceSpec{testenv.GenerateAppSourceSpec(appSourceName, s3TestDir, appSourceDefaultSpec)}
			appFrameworkSpec := enterpriseApi.AppFrameworkSpec{
				Defaults:             appSourceDefaultSpec,
				AppsRepoPollInterval: 60,
				VolList:              volumeSpec,
				AppSources:           appSourceSpec,
			}

			// Create Single site Cluster and SHC, with App Framework enabled on SHC Deployer
			// Deploy the CM
			testenvInstance.Log.Info("Deploy Cluster manager in single site configuration")
			_, err = deployment.DeployClusterMaster(deployment.GetName(), "", "")
			Expect(err).To(Succeed(), "Unable to deploy Cluster Manager")

			// Deploy the indexer cluster
			testenvInstance.Log.Info("Deploy Indexer Cluster in single site configuration")
			indexerReplicas := 3
			_, err = deployment.DeployIndexerCluster(deployment.GetName()+"-idxc", deployment.GetName(), indexerReplicas, deployment.GetName(), "")
			Expect(err).To(Succeed(), "Unable to deploy Single Site Indexer Cluster")

			// Deploy the SHC
			shSpec := enterpriseApi.SearchHeadClusterSpec{
				CommonSplunkSpec: enterpriseApi.CommonSplunkSpec{
					Spec: splcommon.Spec{
						ImagePullPolicy: "Always",
					},
					ExtraEnv: []corev1.EnvVar{
						{
							Name:  "SPLUNK_ES_SSL_ENABLEMENT",
							Value: "ignore"},
					},
					Volumes: []corev1.Volume{},
					ClusterMasterRef: corev1.ObjectReference{
						Name: deployment.GetName(),
					},
				},
				Replicas:           3,
				AppFrameworkConfig: appFrameworkSpec,
			}
			_, err = deployment.DeploySearchHeadClusterWithGivenSpec(deployment.GetName()+"-shc", shSpec)
			Expect(err).To(Succeed(), "Unable to deploy SHC with App framework")

			// Ensure that the CM goes to Ready phase
			testenv.ClusterMasterReady(deployment, testenvInstance)

			// Ensure Indexers go to Ready phase
			testenv.SingleSiteIndexersReady(deployment, testenvInstance)

			// Ensure SHC go to Ready phase
			testenv.SearchHeadClusterReady(deployment, testenvInstance)

			// Verify RF SF is met
			testenv.VerifyRFSFMet(deployment, testenvInstance)

			// Verify Apps are downloaded by init-container
			testenvInstance.Log.Info("Verfiy ES app is downloaded by init container on deployer pod")
			initContDownloadLocation := "/init-apps/" + appSourceName
			deployerPod := []string{fmt.Sprintf(testenv.DeployerPod, deployment.GetName())}
			testenv.VerifyAppsDownloadedByInitContainer(deployment, testenvInstance, testenvInstance.GetName(), deployerPod, appFileList, initContDownloadLocation)

			// Verify ES app is installed locally on SHC Deployer
			testenvInstance.Log.Info("Verfiy ES app is installed locally on deployer pod")
			testenv.VerifyAppInstalled(deployment, testenvInstance, testenvInstance.GetName(), deployerPod, esApp, true, "disabled", false, false)

			// Verify apps are installed on SHs
			testenvInstance.Log.Info("Verfiy ES app is installed on Search Heads")
			podNames := []string{}
			for i := 0; i < int(shSpec.Replicas); i++ {
				sh := fmt.Sprintf(testenv.SearchHeadPod, deployment.GetName(), i)
				podNames = append(podNames, string(sh))
			}
			testenv.VerifyAppInstalled(deployment, testenvInstance, testenvInstance.GetName(), podNames, esApp, true, "enabled", false, true)
		})
	})

	Context("Clustered deployment (C3 - clustered indexer, search head cluster)", func() {
		It("c3, integration, appframework: can deploy a C3 SVA with apps installed locally on CM and SHC Deployer, and cluster-wide on Peers and SHs", func() {

			// Delete apps on S3 for new Apps to split them across both cluster and local
			testenv.DeleteFilesOnS3(testS3Bucket, uploadedApps)
			uploadedApps = nil

			// Split Applist into 2 list for local and cluster install
			appListLocal := appListV1[len(appListV1)/2:]
			appListCluster := appListV1[:len(appListV1)/2]

			// Upload appListLocal to bucket 1 on S3
			appFileList := testenv.GetAppFileList(appListLocal, 1)
			uploadedFiles, err := testenv.UploadFilesToS3(testS3Bucket, s3TestDir, appFileList, downloadDirV1)
			Expect(err).To(Succeed(), "Unable to upload apps to S3 test directory")
			uploadedApps = append(uploadedApps, uploadedFiles...)

			// Upload apps to a 2nd directory on S3 bucket as we need 2 buckets locations for this test.(appListLocal apps to be used for local install, appListCluster apps for cluster install)
			s3TestDirCluster := "c3appfw-cluster-" + testenv.RandomDNSName(4)
			clusterappFileList := testenv.GetAppFileList(appListCluster, 1)
			uploadedFiles, err = testenv.UploadFilesToS3(testS3Bucket, s3TestDirCluster, clusterappFileList, downloadDirV1)
			Expect(err).To(Succeed(), "Unable to upload apps to S3 test directory")
			uploadedApps = append(uploadedApps, uploadedFiles...)

			// Create App framework Spec
			volumeName := "appframework-test-volume-" + testenv.RandomDNSName(3)
			volumeSpec := []enterpriseApi.VolumeSpec{testenv.GenerateIndexVolumeSpec(volumeName, testenv.GetS3Endpoint(), testenvInstance.GetIndexSecretName(), "aws", "s3")}
			appSourceLocalSpec := enterpriseApi.AppSourceDefaultSpec{
				VolName: volumeName,
				Scope:   enterpriseApi.ScopeLocal,
			}
			appSourceClusterSpec := enterpriseApi.AppSourceDefaultSpec{
				VolName: volumeName,
				Scope:   enterpriseApi.ScopeCluster,
			}
			appSourceNameLocal := "appframework-localapps-" + testenv.RandomDNSName(3)
			appSourceSpecLocal := []enterpriseApi.AppSourceSpec{testenv.GenerateAppSourceSpec(appSourceNameLocal, s3TestDir, appSourceLocalSpec)}
			appSourceNameCluster := "appframework-clusterapps-" + testenv.RandomDNSName(3)
			appSourceSpecCluster := []enterpriseApi.AppSourceSpec{testenv.GenerateAppSourceSpec(appSourceNameCluster, s3TestDirCluster, appSourceClusterSpec)}

			appSourceSpec := append(appSourceSpecLocal, appSourceSpecCluster...)

			appFrameworkSpec := enterpriseApi.AppFrameworkSpec{
				Defaults:             appSourceLocalSpec,
				AppsRepoPollInterval: 60,
				VolList:              volumeSpec,
				AppSources:           appSourceSpec,
			}

			// Create Single site Cluster and SHC, with App Framework enabled on CM and SHC Deployer
			testenvInstance.Log.Info("Create Single site Indexer Cluster with Local and Cluster Install for Apps")
			indexerReplicas := 3
			err = deployment.DeploySingleSiteClusterWithGivenAppFrameworkSpec(deployment.GetName(), indexerReplicas, true, appFrameworkSpec, 10, false)
			Expect(err).To(Succeed(), "Unable to deploy Single Site Indexer Cluster with App framework")

			// Ensure that the CM goes to Ready phase
			testenv.ClusterMasterReady(deployment, testenvInstance)

			// Ensure Indexers go to Ready phase
			testenv.SingleSiteIndexersReady(deployment, testenvInstance)

			// Ensure SHC go to Ready phase
			testenv.SearchHeadClusterReady(deployment, testenvInstance)

			// Verify RF SF is met
			testenv.VerifyRFSFMet(deployment, testenvInstance)

			// Verify apps with local scope are downloaded by init-container
			appVersion := "V1"
			initContDownloadLocation := "/init-apps/" + appSourceNameLocal
			downloadPodNames := []string{fmt.Sprintf(testenv.ClusterMasterPod, deployment.GetName()), fmt.Sprintf(testenv.DeployerPod, deployment.GetName())}
			appFileList = testenv.GetAppFileList(appListLocal, 1)
			testenvInstance.Log.Info("Verify Apps are downloaded by init container for apps", "version", appVersion, "App List", appFileList)
			testenv.VerifyAppsDownloadedByInitContainer(deployment, testenvInstance, testenvInstance.GetName(), downloadPodNames, appFileList, initContDownloadLocation)

			// Verify apps with cluster scope are downloaded by init-container
			initContDownloadLocation = "/init-apps/" + appSourceNameCluster
			appFileList = testenv.GetAppFileList(appListCluster, 1)
			testenvInstance.Log.Info("Verify Apps are downloaded by init container for apps", "version", appVersion, "App List", appFileList)
			testenv.VerifyAppsDownloadedByInitContainer(deployment, testenvInstance, testenvInstance.GetName(), downloadPodNames, appFileList, initContDownloadLocation)

			// Get instance of current SHC CR with latest config
			shcName := deployment.GetName() + "-shc"
			shc := &enterpriseApi.SearchHeadCluster{}
			err = deployment.GetInstance(shcName, shc)
			shReplicas := int(shc.Spec.Replicas)
			Expect(err).To(Succeed(), "Failed to get instance of Search Head Cluster")

			// Verify bundle push status
			testenv.VerifyClusterManagerBundlePush(deployment, testenvInstance, testenvInstance.GetName(), indexerReplicas, "")
			testenv.VerifyDeployerBundlePush(deployment, testenvInstance, testenvInstance.GetName(), shReplicas)
			// Saving current V1 bundle hash for future comparision
			clusterManagerBundleHash := testenv.GetClusterManagerBundleHash(deployment)

			// Verify apps with local scope are installed locally on CM and on SHC Deployer
			localPodNames := []string{fmt.Sprintf(testenv.ClusterMasterPod, deployment.GetName()), fmt.Sprintf(testenv.DeployerPod, deployment.GetName())}
			testenvInstance.Log.Info("Verify Apps are installed Locally on CM and Deployer by running Splunk CLI commands for app", "version", appVersion)
			testenv.VerifyAppInstalled(deployment, testenvInstance, testenvInstance.GetName(), localPodNames, appListLocal, true, "enabled", false, false)

			// Verify apps with cluster scope are installed on indexers
			clusterPodNames := []string{}
			for i := 0; i < int(indexerReplicas); i++ {
				sh := fmt.Sprintf(testenv.IndexerPod, deployment.GetName(), i)
				clusterPodNames = append(clusterPodNames, string(sh))
			}

			for i := 0; i < int(shReplicas); i++ {
				sh := fmt.Sprintf(testenv.SearchHeadPod, deployment.GetName(), i)
				clusterPodNames = append(clusterPodNames, string(sh))
			}
			testenvInstance.Log.Info("Verify Apps are installed clusterwide on indexers and search-heads by running Splunk CLI commands for app", "version", appVersion)
			testenv.VerifyAppInstalled(deployment, testenvInstance, testenvInstance.GetName(), clusterPodNames, appListCluster, true, "enabled", false, true)

			// Delete apps on S3 for new Apps
			testenv.DeleteFilesOnS3(testS3Bucket, uploadedApps)
			uploadedApps = nil
			testenvInstance.Log.Info("Testing upgrade scenario")

			// Upload new Versioned Apps to S3
			appVersion = "V2"
			appFileList = testenv.GetAppFileList(appListLocal, 2)
			uploadedFiles, err = testenv.UploadFilesToS3(testS3Bucket, s3TestDir, appFileList, downloadDirV2)
			Expect(err).To(Succeed(), "Unable to upload apps to S3 test directory")
			uploadedApps = append(uploadedApps, uploadedFiles...)

			// Upload apps to a 2nd directory on S3 bucket as we need 2 buckets locations for this test.(appListLocal apps to be used for local install, appListCluster apps for cluster install)
			clusterappFileList = testenv.GetAppFileList(appListCluster, 2)
			uploadedFiles, err = testenv.UploadFilesToS3(testS3Bucket, s3TestDirCluster, clusterappFileList, downloadDirV2)
			Expect(err).To(Succeed(), "Unable to upload apps to S3 test directory")
			uploadedApps = append(uploadedApps, uploadedFiles...)

			// Wait for the poll period for the apps to be downloaded
			time.Sleep(2 * time.Minute)

			// Ensure that the CM goes to Ready phase
			testenv.ClusterMasterReady(deployment, testenvInstance)

			// Ensure Indexers go to Ready phase
			testenv.SingleSiteIndexersReady(deployment, testenvInstance)

			// Ensure SHC go to Ready phase
			testenv.SearchHeadClusterReady(deployment, testenvInstance)

			// Verify RF SF is met
			testenv.VerifyRFSFMet(deployment, testenvInstance)

			// Verify apps with local scope are downloaded by init-container
			initContDownloadLocation = "/init-apps/" + appSourceNameLocal
			appFileList = testenv.GetAppFileList(appListLocal, 2)
			testenvInstance.Log.Info("Verify Apps are downloaded by init container for apps", "version", appVersion, "App List", appFileList)
			testenv.VerifyAppsDownloadedByInitContainer(deployment, testenvInstance, testenvInstance.GetName(), downloadPodNames, appFileList, initContDownloadLocation)

			// Verify apps with cluster scope are downloaded by init-container
			initContDownloadLocation = "/init-apps/" + appSourceNameCluster
			appFileList = testenv.GetAppFileList(appListCluster, 2)
			testenvInstance.Log.Info("Verify Apps are downloaded by init container for apps", "version", appVersion, "App List", appFileList)
			testenv.VerifyAppsDownloadedByInitContainer(deployment, testenvInstance, testenvInstance.GetName(), downloadPodNames, appFileList, initContDownloadLocation)

			// Verify bundle push status
			testenv.VerifyClusterManagerBundlePush(deployment, testenvInstance, testenvInstance.GetName(), indexerReplicas, clusterManagerBundleHash)
			testenv.VerifyDeployerBundlePush(deployment, testenvInstance, testenvInstance.GetName(), shReplicas)
			// Saving current V2 bundle hash for future comparision
			clusterManagerBundleHash = testenv.GetClusterManagerBundleHash(deployment)

			// Verify apps with local scope are installed locally on CM and on SHC Deployer
			testenvInstance.Log.Info("Verify Apps are installed Locally on CM and Deployer by running Splunk CLI commands for app", "version", appVersion)
			testenv.VerifyAppInstalled(deployment, testenvInstance, testenvInstance.GetName(), localPodNames, appListLocal, true, "enabled", true, false)

			// Verify apps with cluster scope are installed on indexers
			testenvInstance.Log.Info("Verify Apps are installed clusterwide on indexers and search-heads by running Splunk CLI commands for app", "version", appVersion)
			testenv.VerifyAppInstalled(deployment, testenvInstance, testenvInstance.GetName(), clusterPodNames, appListCluster, true, "enabled", true, true)

			// Delete apps on S3 for new Apps
			testenv.DeleteFilesOnS3(testS3Bucket, uploadedApps)
			uploadedApps = nil
			testenvInstance.Log.Info("Testing downgrade scenario")

			// Upload new Versioned Apps to S3 to test downgrade scenario
			appVersion = "V1"
			appFileList = testenv.GetAppFileList(appListLocal, 1)
			uploadedFiles, err = testenv.UploadFilesToS3(testS3Bucket, s3TestDir, appFileList, downloadDirV1)
			Expect(err).To(Succeed(), "Unable to upload apps to S3 test directory")
			uploadedApps = append(uploadedApps, uploadedFiles...)

			// Upload apps to a 2nd directory on S3 bucket as we need 2 buckets locations for this test.(appListLocal apps to be used for local install, appListCluster apps for cluster install)
			clusterappFileList = testenv.GetAppFileList(appListCluster, 1)
			uploadedFiles, err = testenv.UploadFilesToS3(testS3Bucket, s3TestDirCluster, clusterappFileList, downloadDirV1)
			Expect(err).To(Succeed(), "Unable to upload apps to S3 test directory")
			uploadedApps = append(uploadedApps, uploadedFiles...)

			// Wait for the poll period for the apps to be downloaded
			time.Sleep(2 * time.Minute)

			// Ensure that the CM goes to Ready phase
			testenv.ClusterMasterReady(deployment, testenvInstance)

			// Ensure Indexers go to Ready phase
			testenv.SingleSiteIndexersReady(deployment, testenvInstance)

			// Ensure SHC go to Ready phase
			testenv.SearchHeadClusterReady(deployment, testenvInstance)

			// Verify RF SF is met
			testenv.VerifyRFSFMet(deployment, testenvInstance)

			// Verify apps with local scope are downloaded by init-container
			initContDownloadLocation = "/init-apps/" + appSourceNameLocal
			appFileList = testenv.GetAppFileList(appListLocal, 1)
			testenvInstance.Log.Info("Verify Apps are downloaded by init container for apps", "version", appVersion, "App List", appFileList)
			testenv.VerifyAppsDownloadedByInitContainer(deployment, testenvInstance, testenvInstance.GetName(), downloadPodNames, appFileList, initContDownloadLocation)

			// Verify apps with cluster scope are downloaded by init-container
			initContDownloadLocation = "/init-apps/" + appSourceNameCluster
			appFileList = testenv.GetAppFileList(appListCluster, 1)
			testenvInstance.Log.Info("Verify Apps are downloaded by init container for apps", "version", appVersion, "App List", appFileList)
			testenv.VerifyAppsDownloadedByInitContainer(deployment, testenvInstance, testenvInstance.GetName(), downloadPodNames, appFileList, initContDownloadLocation)

			// Verify bundle push status
			testenv.VerifyClusterManagerBundlePush(deployment, testenvInstance, testenvInstance.GetName(), indexerReplicas, clusterManagerBundleHash)
			testenv.VerifyDeployerBundlePush(deployment, testenvInstance, testenvInstance.GetName(), shReplicas)

			// Verify apps with local scope are installed locally on CM and on SHC Deployer
			testenvInstance.Log.Info("Verify Apps are installed Locally on CM and Deployer by running Splunk CLI commands for app", "version", appVersion)
			testenv.VerifyAppInstalled(deployment, testenvInstance, testenvInstance.GetName(), localPodNames, appListLocal, true, "enabled", false, false)

			// Verify apps with cluster scope are installed on indexers
			testenvInstance.Log.Info("Verify Apps are installed clusterwide on indexers and search-heads by running Splunk CLI commands for app", "version", appVersion)
			testenv.VerifyAppInstalled(deployment, testenvInstance, testenvInstance.GetName(), clusterPodNames, appListCluster, true, "enabled", false, true)
		})
	})

	Context("Clustered deployment (C3 - clustered indexer, search head cluster)", func() {
		It("smoke, c3, appframework: can deploy a C3 SVA instance with App Framework enabled and install above 200MB of apps at once", func() {

			// Creating a bigger list of apps to be installed than the default one
			appList := append(appListV1, "splunk_app_db_connect", "splunk_app_aws", "Splunk_TA_microsoft-cloudservices", "Splunk_ML_Toolkit", "Splunk_Security_Essentials")
			appFileList := testenv.GetAppFileList(appList, 1)

			// Download App from S3
			err := testenv.DownloadFilesFromS3(testDataS3Bucket, s3AppDirV1, downloadDirV1, testenv.GetAppFileList(appList, 1))
			Expect(err).To(Succeed(), "Unable to download apps files")

			// Upload app to S3
			uploadedFiles, err := testenv.UploadFilesToS3(testS3Bucket, s3TestDir, testenv.GetAppFileList(appList, 1), downloadDirV1)
			Expect(err).To(Succeed(), "Unable to upload apps to S3 test directory")
			uploadedApps = append(uploadedApps, uploadedFiles...)

			// Create App framework Spec
			volumeName := "appframework-test-volume-" + testenv.RandomDNSName(3)
			volumeSpec := []enterpriseApi.VolumeSpec{testenv.GenerateIndexVolumeSpec(volumeName, testenv.GetS3Endpoint(), testenvInstance.GetIndexSecretName(), "aws", "s3")}

			appSourceDefaultSpec := enterpriseApi.AppSourceDefaultSpec{
				VolName: volumeName,
				Scope:   enterpriseApi.ScopeCluster,
			}
			appSourceName := "appframework" + testenv.RandomDNSName(3)
			appSourceSpec := []enterpriseApi.AppSourceSpec{testenv.GenerateAppSourceSpec(appSourceName, s3TestDir, appSourceDefaultSpec)}

			appFrameworkSpec := enterpriseApi.AppFrameworkSpec{
				Defaults:             appSourceDefaultSpec,
				AppsRepoPollInterval: 60,
				VolList:              volumeSpec,
				AppSources:           appSourceSpec,
			}

			// Create Single site Cluster and SHC, with App Framework enabled on CM and SHC Deployer
			testenvInstance.Log.Info("Create Single site Indexer Cluster and SHC with App framework")
			indexerReplicas := 3
<<<<<<< HEAD
			err = deployment.DeploySingleSiteClusterWithGivenAppFrameworkSpec(deployment.GetName(), indexerReplicas, true, appFrameworkSpec, 10, false)
=======
			err = deployment.DeploySingleSiteClusterWithGivenAppFrameworkSpec(deployment.GetName(), indexerReplicas, true, appFrameworkSpec, 10)
>>>>>>> f4dbdcef
			Expect(err).To(Succeed(), "Unable to deploy Single Site Indexer Cluster with App framework")

			// Ensure that the CM goes to Ready phase
			testenv.ClusterMasterReady(deployment, testenvInstance)

			// Ensure Indexers go to Ready phase
			testenv.SingleSiteIndexersReady(deployment, testenvInstance)

			// Ensure SHC go to Ready phase
			testenv.SearchHeadClusterReady(deployment, testenvInstance)

			// Verify RF SF is met
			testenv.VerifyRFSFMet(deployment, testenvInstance)

			// Verify apps are downloaded by init-container
			initContDownloadLocation := "/init-apps/" + appSourceName
			masterPodNames := []string{fmt.Sprintf(testenv.ClusterMasterPod, deployment.GetName()), fmt.Sprintf(testenv.DeployerPod, deployment.GetName())}
			testenv.VerifyAppsDownloadedByInitContainer(deployment, testenvInstance, testenvInstance.GetName(), masterPodNames, appFileList, initContDownloadLocation)

<<<<<<< HEAD
=======
			// Get instance of current SHC CR with latest config
			shcName := deployment.GetName() + "-shc"
			shc := &enterpriseApi.SearchHeadCluster{}
			err = deployment.GetInstance(shcName, shc)
			shReplicas := int(shc.Spec.Replicas)
			Expect(err).To(Succeed(), "Failed to get instance of Search Head Cluster")

			// Verify bundle push status
			testenv.VerifyClusterManagerBundlePush(deployment, testenvInstance, testenvInstance.GetName(), indexerReplicas, "")
			testenv.VerifyDeployerBundlePush(deployment, testenvInstance, testenvInstance.GetName(), shReplicas)

>>>>>>> f4dbdcef
			// Verify apps are copied to location
			allPodNames := testenv.DumpGetPods(testenvInstance.GetName())
			testenvInstance.Log.Info("Verify Apps are copied to correct location based on Pod KIND")
			testenv.VerifyAppsCopied(deployment, testenvInstance, testenvInstance.GetName(), allPodNames, appListV1, true, true)

			// Verify apps are not copied in /etc/apps/ on CM and on Deployer (therefore not installed on Deployer and on CM)
			testenvInstance.Log.Info("Verify Apps are NOT copied to /etc/apps on CM and Deployer")
			testenv.VerifyAppsCopied(deployment, testenvInstance, testenvInstance.GetName(), masterPodNames, appListV1, false, false)

			// Get indexers and SH pod names
			podNames := []string{}
			for i := 0; i < int(indexerReplicas); i++ {
				sh := fmt.Sprintf(testenv.IndexerPod, deployment.GetName(), i)
				podNames = append(podNames, string(sh))
			}
<<<<<<< HEAD
			shc := &enterpriseApi.SearchHeadCluster{}
			shcName := deployment.GetName() + "-shc"
			err = deployment.GetInstance(shcName, shc)
			Expect(err).To(Succeed(), "Failed to get instance of SHC")
			shReplicas := shc.Spec.Replicas
=======

>>>>>>> f4dbdcef
			for i := 0; i < int(shReplicas); i++ {
				sh := fmt.Sprintf(testenv.SearchHeadPod, deployment.GetName(), i)
				podNames = append(podNames, string(sh))
			}

			// Verify apps are installed on indexers and SH
			testenvInstance.Log.Info("Verify Apps are installed on the pods by running Splunk CLI commands")
			testenv.VerifyAppInstalled(deployment, testenvInstance, testenvInstance.GetName(), podNames, appListV1, true, "enabled", false, true)
		})
	})
})<|MERGE_RESOLUTION|>--- conflicted
+++ resolved
@@ -61,7 +61,6 @@
 	})
 
 	Context("Single Site Indexer Cluster with SHC (C3) with App Framework", func() {
-<<<<<<< HEAD
 		It("integration, c3, appframework: can deploy a C3 SVA with App Framework enabled, install apps and upgrade them", func() {
 
 			/* Test Steps
@@ -85,9 +84,6 @@
 			uploadedFiles, err := testenv.UploadFilesToS3(testS3Bucket, s3TestDirMC, appFileList, downloadDirV1)
 			Expect(err).To(Succeed(), "Unable to upload apps to S3 test directory")
 			uploadedApps = append(uploadedApps, uploadedFiles...)
-=======
-		It("integration, c3, appframework: can deploy a C3 SVA with App Framework enabled", func() {
->>>>>>> f4dbdcef
 
 			// Create App framework Spec for MC
 			volumeNameMC := "appframework-test-volume-mc-" + testenv.RandomDNSName(3)
@@ -158,11 +154,7 @@
 			err = deployment.DeploySingleSiteClusterWithGivenAppFrameworkSpec(deployment.GetName(), indexerReplicas, true, appFrameworkSpec, 10, true)
 			Expect(err).To(Succeed(), "Unable to deploy Single Site Indexer Cluster with App framework")
 
-<<<<<<< HEAD
 			// Ensure that the CM goes to Ready phase
-=======
-			// Ensure that the cluster-manager goes to Ready phase
->>>>>>> f4dbdcef
 			testenv.ClusterMasterReady(deployment, testenvInstance)
 
 			// Ensure indexers go to Ready phase
@@ -189,8 +181,6 @@
 			testenvInstance.Log.Info("Verify Apps are downloaded by init container for apps", "POD", mcPodName, "version", appVersion)
 			testenv.VerifyAppsDownloadedByInitContainer(deployment, testenvInstance, testenvInstance.GetName(), []string{mcPodName}, appFileList, initContDownloadLocationMCPod)
 
-<<<<<<< HEAD
-=======
 			// Get instance of current SHC CR with latest config
 			shcName := deployment.GetName() + "-shc"
 			shc := &enterpriseApi.SearchHeadCluster{}
@@ -204,7 +194,6 @@
 			// Saving current V1 bundle hash for future comparision
 			clusterManagerBundleHash := testenv.GetClusterManagerBundleHash(deployment)
 
->>>>>>> f4dbdcef
 			// Verify Apps are copied to location
 			allPodNames := testenv.DumpGetPods(testenvInstance.GetName())
 			testenvInstance.Log.Info("Verify Apps are copied to correct location based on Pod KIND for app", "version", appVersion)
@@ -229,25 +218,17 @@
 			appFileList = testenv.GetAppFileList(appListV2, 2)
 			appVersion = "V2"
 			testenvInstance.Log.Info("Uploading apps S3 for", "version", appVersion)
-<<<<<<< HEAD
 			uploadedFiles, err = testenv.UploadFilesToS3(testS3Bucket, s3TestDir, appFileList, downloadDirV2)
 			Expect(err).To(Succeed(), "Unable to upload apps to S3 test directory")
 			uploadedApps = append(uploadedApps, uploadedFiles...)
 			uploadedFiles, err = testenv.UploadFilesToS3(testS3Bucket, s3TestDirMC, appFileList, downloadDirV2)
-=======
-			uploadedFiles, err := testenv.UploadFilesToS3(testS3Bucket, s3TestDir, appFileList, downloadDirV2)
->>>>>>> f4dbdcef
 			Expect(err).To(Succeed(), "Unable to upload apps to S3 test directory")
 			uploadedApps = append(uploadedApps, uploadedFiles...)
 
 			// Wait for the poll period for the apps to be downloaded
 			time.Sleep(2 * time.Minute)
 
-<<<<<<< HEAD
-			// Ensure that the CM goes to Ready phase
-=======
 			// Ensure that the cluster-manager goes to Ready phase
->>>>>>> f4dbdcef
 			testenv.ClusterMasterReady(deployment, testenvInstance)
 
 			// Ensure indexers go to Ready phase
@@ -265,16 +246,14 @@
 			// Verify Apps are downloaded by init-container
 			testenvInstance.Log.Info("Verify Apps are downloaded by init container for apps", "version", appVersion)
 			testenv.VerifyAppsDownloadedByInitContainer(deployment, testenvInstance, testenvInstance.GetName(), podNames, appFileList, initContDownloadLocation)
-			testenvInstance.Log.Info("Verify Apps are downloaded by init container for apps", "POD", mcPodName, "version", appVersion)
-			testenv.VerifyAppsDownloadedByInitContainer(deployment, testenvInstance, testenvInstance.GetName(), []string{mcPodName}, appFileList, initContDownloadLocationMCPod)
-
-<<<<<<< HEAD
-=======
+
 			// Verify bundle push status and compare bundle hash with previous v1 bundle hash
 			testenv.VerifyClusterManagerBundlePush(deployment, testenvInstance, testenvInstance.GetName(), indexerReplicas, clusterManagerBundleHash)
 			testenv.VerifyDeployerBundlePush(deployment, testenvInstance, testenvInstance.GetName(), shReplicas)
 
->>>>>>> f4dbdcef
+			testenvInstance.Log.Info("Verify Apps are downloaded by init container for apps", "POD", mcPodName, "version", appVersion)
+			testenv.VerifyAppsDownloadedByInitContainer(deployment, testenvInstance, testenvInstance.GetName(), []string{mcPodName}, appFileList, initContDownloadLocationMCPod)
+
 			// Verify Apps are copied to location
 			testenvInstance.Log.Info("Verify Apps are copied to correct location based on Pod KIND for app", "version", appVersion)
 			testenv.VerifyAppsCopied(deployment, testenvInstance, testenvInstance.GetName(), allPodNames, appListV2, true, true)
@@ -284,7 +263,6 @@
 			testenv.VerifyAppsCopied(deployment, testenvInstance, testenvInstance.GetName(), masterPodNames, appListV2, false, false)
 
 			// Verify Apps are updated
-<<<<<<< HEAD
 			testenvInstance.Log.Info("Verify Apps are installed on the pods by running Splunk CLI commands for app", "version", appVersion)
 			testenv.VerifyAppInstalled(deployment, testenvInstance, testenvInstance.GetName(), allPodNames, appListV2, true, "enabled", true, true)
 		})
@@ -444,12 +422,6 @@
 			Expect(err).To(Succeed(), "Failed to get instance of Search Head Cluster")
 
 			// Scale SHC
-=======
-			testenvInstance.Log.Info("Verify Apps are installed on the pods by running Splunk CLI commands for app", "version", appVersion)
-			testenv.VerifyAppInstalled(deployment, testenvInstance, testenvInstance.GetName(), allPodNames, appListV2, true, "enabled", true, true)
-
-			// Scale Search Head Cluster
->>>>>>> f4dbdcef
 			defaultSHReplicas := shc.Spec.Replicas
 			scaledSHReplicas := defaultSHReplicas + 1
 			testenvInstance.Log.Info("Scaling up Search Head Cluster", "Current Replicas", defaultSHReplicas, "New Replicas", scaledSHReplicas)
@@ -500,9 +472,6 @@
 			// Verify RF SF is met
 			testenv.VerifyRFSFMet(deployment, testenvInstance)
 
-<<<<<<< HEAD
-			// Verify apps are copied to location
-=======
 			// Verify bundle push status. Bundle hash not compared as scaleup does not involve new config
 			testenv.VerifyClusterManagerBundlePush(deployment, testenvInstance, testenvInstance.GetName(), int(scaledIndexerReplicas), "")
 			testenv.VerifyDeployerBundlePush(deployment, testenvInstance, testenvInstance.GetName(), shReplicas)
@@ -510,7 +479,6 @@
 			clusterManagerBundleHash = testenv.GetClusterManagerBundleHash(deployment)
 
 			// Verify Apps are copied to location
->>>>>>> f4dbdcef
 			allPodNames = testenv.DumpGetPods(testenvInstance.GetName())
 			testenvInstance.Log.Info("Verify Apps are copied to correct location based on Pod KIND for app", "version", appVersion)
 			testenv.VerifyAppsCopied(deployment, testenvInstance, testenvInstance.GetName(), allPodNames, appListV2, true, true)
@@ -528,11 +496,7 @@
 			uploadedApps = nil
 			testenvInstance.Log.Info("Testing downgrade scenario")
 
-<<<<<<< HEAD
 			// Upload older version of apps to S3
-=======
-			// Upload new Versioned Apps to S3
->>>>>>> f4dbdcef
 			appFileList = testenv.GetAppFileList(appListV1, 1)
 			appVersion = "V1"
 			uploadedFiles, err = testenv.UploadFilesToS3(testS3Bucket, s3TestDir, appFileList, downloadDirV1)
@@ -545,11 +509,7 @@
 			// Wait for the poll period for the apps to be downloaded
 			time.Sleep(2 * time.Minute)
 
-<<<<<<< HEAD
 			// Ensure that the CM goes to Ready phase
-=======
-			// Ensure that the cluster-manager goes to Ready phase
->>>>>>> f4dbdcef
 			testenv.ClusterMasterReady(deployment, testenvInstance)
 
 			// Ensure indexers go to Ready phase
@@ -568,9 +528,6 @@
 			testenvInstance.Log.Info("Verify Apps are downloaded by init container for apps", " version", appVersion)
 			testenv.VerifyAppsDownloadedByInitContainer(deployment, testenvInstance, testenvInstance.GetName(), podNames, appFileList, initContDownloadLocation)
 
-<<<<<<< HEAD
-			// Verify apps are copied to location
-=======
 			// Verify bundle push status
 			testenv.VerifyClusterManagerBundlePush(deployment, testenvInstance, testenvInstance.GetName(), indexerReplicas, clusterManagerBundleHash)
 			testenv.VerifyDeployerBundlePush(deployment, testenvInstance, testenvInstance.GetName(), shReplicas)
@@ -578,7 +535,6 @@
 			clusterManagerBundleHash = testenv.GetClusterManagerBundleHash(deployment)
 
 			// Verify Apps are copied to location
->>>>>>> f4dbdcef
 			testenvInstance.Log.Info("Verify Apps are copied to correct location based on Pod KIND for app", " version", appVersion)
 			testenv.VerifyAppsCopied(deployment, testenvInstance, testenvInstance.GetName(), allPodNames, appListV1, true, true)
 
@@ -586,80 +542,9 @@
 			testenvInstance.Log.Info("Verify Apps are NOT copied to /etc/apps on CM and Deployer for app", " version", appVersion)
 			testenv.VerifyAppsCopied(deployment, testenvInstance, testenvInstance.GetName(), masterPodNames, appListV1, false, false)
 
-<<<<<<< HEAD
 			// Verify apps are installed cluster-wide
 			testenvInstance.Log.Info("Verify Apps are installed on the pods by running Splunk CLI commands for app", " version", appVersion)
 			testenv.VerifyAppInstalled(deployment, testenvInstance, testenvInstance.GetName(), allPodNames, appListV1, true, "enabled", false, true)
-=======
-			// Verify Apps are updated
-			testenvInstance.Log.Info("Verify Apps are installed on the pods by running Splunk CLI commands for app", " version", appVersion)
-			testenv.VerifyAppInstalled(deployment, testenvInstance, testenvInstance.GetName(), allPodNames, appListV1, true, "enabled", false, true)
-
-			// Delete apps on S3 for new Apps
-			testenvInstance.Log.Info("Delete Apps on S3 for", " Version", appVersion)
-			testenv.DeleteFilesOnS3(testS3Bucket, uploadedApps)
-			uploadedApps = nil
-
-			// New List of apps: 1 new app to install, 2 apps to update, 1 app unchanged, 1 app removed from list
-			customAppList := []string{appListV1[0], appListV2[2], appListV2[3], appListV2[4]}
-			appFileListV1 := testenv.GetAppFileList(appListV1, 1)
-			appFileListV2 := testenv.GetAppFileList(appListV2, 2)
-
-			customAppFileList := []string{appFileListV1[0], appFileListV2[2], appFileListV2[3], appFileListV2[4]}
-			customAppFileListV1 := []string{appFileListV1[0]}
-			customAppFileListV2 := []string{appFileListV2[2], appFileListV2[3], appFileListV2[4]}
-
-			uploadedFiles, err = testenv.UploadFilesToS3(testS3Bucket, s3TestDir, customAppFileListV1, downloadDirV1)
-			Expect(err).To(Succeed(), "Unable to upload apps to S3 test directory")
-			uploadedApps = append(uploadedApps, uploadedFiles...)
-
-			uploadedFiles, err = testenv.UploadFilesToS3(testS3Bucket, s3TestDir, customAppFileListV2, downloadDirV2)
-			Expect(err).To(Succeed(), "Unable to upload apps to S3 test directory")
-			uploadedApps = append(uploadedApps, uploadedFiles...)
-
-			// Wait for the poll period for the apps to be downloaded
-			time.Sleep(2 * time.Minute)
-
-			// Ensure that the cluster-manager goes to Ready phase
-			testenv.ClusterMasterReady(deployment, testenvInstance)
-
-			// Ensure indexers go to Ready phase
-			testenv.SingleSiteIndexersReady(deployment, testenvInstance)
-
-			// Ensure search head cluster go to Ready phase
-			testenv.SearchHeadClusterReady(deployment, testenvInstance)
-
-			// Verify MC Pod is Ready
-			testenv.MCPodReady(testenvInstance.GetName(), deployment)
-
-			// Verify RF SF is met
-			testenv.VerifyRFSFMet(deployment, testenvInstance)
-
-			// Verify Apps are downloaded by init-container
-			testenvInstance.Log.Info("Verify Apps are downloaded by init container for apps version", appVersion)
-			testenv.VerifyAppsDownloadedByInitContainer(deployment, testenvInstance, testenvInstance.GetName(), masterPodNames, customAppFileList, initContDownloadLocation)
-
-			// Verify bundle push status
-			testenv.VerifyClusterManagerBundlePush(deployment, testenvInstance, testenvInstance.GetName(), indexerReplicas, clusterManagerBundleHash)
-			testenv.VerifyDeployerBundlePush(deployment, testenvInstance, testenvInstance.GetName(), shReplicas)
-
-			// Verify Apps are copied to location
-			testenvInstance.Log.Info("Verify Apps are copied to correct location based on Pod KIND for app version", appVersion)
-			testenv.VerifyAppsCopied(deployment, testenvInstance, testenvInstance.GetName(), allPodNames, customAppList, true, true)
-
-			// Verify apps are not copied in /etc/apps/ on CM and on Deployer (therefore not installed on Deployer and on CM)
-			testenvInstance.Log.Info("Verify Apps are NOT copied to /etc/apps on CM and Deployer for app version", appVersion)
-			testenv.VerifyAppsCopied(deployment, testenvInstance, testenvInstance.GetName(), masterPodNames, customAppList, false, false)
-
-			// Verify app with unchanged version is installed
-			unchangedApp := []string{appListV1[0]}
-			testenv.VerifyAppInstalled(deployment, testenvInstance, testenvInstance.GetName(), allPodNames, unchangedApp, true, "enabled", false, true)
-
-			// Verify apps with updated version are installed
-			changedApps := []string{appListV2[2], appListV2[3], appListV2[4]}
-			testenv.VerifyAppInstalled(deployment, testenvInstance, testenvInstance.GetName(), allPodNames, changedApps, true, "enabled", true, true)
-
->>>>>>> f4dbdcef
 		})
 	})
 
@@ -723,13 +608,8 @@
 			testenvInstance.Log.Info("Verify Apps are installed Locally on CM and Deployer by running Splunk CLI commands for app", "version", appVersion)
 			testenv.VerifyAppInstalled(deployment, testenvInstance, testenvInstance.GetName(), podNames, appListV1, false, "enabled", false, false)
 
-<<<<<<< HEAD
-			// Verify apps are not copied in /etc/master-apps/ on CM and /etc/shcluster/ on Deployer (therefore not installed on peers and on SH)
-			testenvInstance.Log.Info("Verify Apps are NOT copied to /etc/master-apps/ on CM and /etc/shcluster/ on Deployer for app", "version", appVersion, "App List", appFileList)
-=======
 			// Verify apps are not copied in the apps folder on CM and /etc/shcluster/ on Deployer (therefore not installed on peers and on SH)
 			testenvInstance.Log.Info("Verify Apps are NOT copied to "+splcommon.ManagerAppsLoc+" on CM and "+splcommon.SHCluster+" on Deployer for app", "version", appVersion, "App List", appFileList)
->>>>>>> f4dbdcef
 			testenv.VerifyAppsCopied(deployment, testenvInstance, testenvInstance.GetName(), podNames, appListV1, false, true)
 
 			//Delete apps on S3 for new Apps
@@ -773,13 +653,8 @@
 			testenvInstance.Log.Info("Verify Apps are installed Locally on CM and Deployer by running Splunk CLI commands for app", "version", appVersion)
 			testenv.VerifyAppInstalled(deployment, testenvInstance, testenvInstance.GetName(), podNames, appListV2, true, "enabled", true, false)
 
-<<<<<<< HEAD
-			// Verify apps are not copied in /etc/master-apps/ on CM and /etc/shcluster/ on Deployer (therefore not installed on peers and on SH)
-			testenvInstance.Log.Info("Verify Apps are NOT copied to /etc/master-apps/ on CM and /etc/shcluster/ on Deployer for app", "version", appVersion, "App List", appFileList)
-=======
 			// Verify apps are not copied in the apps folder on CM and /etc/shcluster/ on Deployer (therefore not installed on peers and on SH)
 			testenvInstance.Log.Info("Verify Apps are NOT copied to "+splcommon.ManagerAppsLoc+" on CM and "+splcommon.SHCluster+" on Deployer for app", "version", appVersion, "App List", appFileList)
->>>>>>> f4dbdcef
 			testenv.VerifyAppsCopied(deployment, testenvInstance, testenvInstance.GetName(), podNames, appListV2, false, true)
 		})
 	})
@@ -1158,11 +1033,7 @@
 			// Create Single site Cluster and SHC, with App Framework enabled on CM and SHC Deployer
 			testenvInstance.Log.Info("Create Single site Indexer Cluster and SHC with App framework")
 			indexerReplicas := 3
-<<<<<<< HEAD
 			err = deployment.DeploySingleSiteClusterWithGivenAppFrameworkSpec(deployment.GetName(), indexerReplicas, true, appFrameworkSpec, 10, false)
-=======
-			err = deployment.DeploySingleSiteClusterWithGivenAppFrameworkSpec(deployment.GetName(), indexerReplicas, true, appFrameworkSpec, 10)
->>>>>>> f4dbdcef
 			Expect(err).To(Succeed(), "Unable to deploy Single Site Indexer Cluster with App framework")
 
 			// Ensure that the CM goes to Ready phase
@@ -1182,8 +1053,6 @@
 			masterPodNames := []string{fmt.Sprintf(testenv.ClusterMasterPod, deployment.GetName()), fmt.Sprintf(testenv.DeployerPod, deployment.GetName())}
 			testenv.VerifyAppsDownloadedByInitContainer(deployment, testenvInstance, testenvInstance.GetName(), masterPodNames, appFileList, initContDownloadLocation)
 
-<<<<<<< HEAD
-=======
 			// Get instance of current SHC CR with latest config
 			shcName := deployment.GetName() + "-shc"
 			shc := &enterpriseApi.SearchHeadCluster{}
@@ -1195,7 +1064,6 @@
 			testenv.VerifyClusterManagerBundlePush(deployment, testenvInstance, testenvInstance.GetName(), indexerReplicas, "")
 			testenv.VerifyDeployerBundlePush(deployment, testenvInstance, testenvInstance.GetName(), shReplicas)
 
->>>>>>> f4dbdcef
 			// Verify apps are copied to location
 			allPodNames := testenv.DumpGetPods(testenvInstance.GetName())
 			testenvInstance.Log.Info("Verify Apps are copied to correct location based on Pod KIND")
@@ -1211,15 +1079,11 @@
 				sh := fmt.Sprintf(testenv.IndexerPod, deployment.GetName(), i)
 				podNames = append(podNames, string(sh))
 			}
-<<<<<<< HEAD
 			shc := &enterpriseApi.SearchHeadCluster{}
 			shcName := deployment.GetName() + "-shc"
 			err = deployment.GetInstance(shcName, shc)
 			Expect(err).To(Succeed(), "Failed to get instance of SHC")
 			shReplicas := shc.Spec.Replicas
-=======
-
->>>>>>> f4dbdcef
 			for i := 0; i < int(shReplicas); i++ {
 				sh := fmt.Sprintf(testenv.SearchHeadPod, deployment.GetName(), i)
 				podNames = append(podNames, string(sh))

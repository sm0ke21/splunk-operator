--- conflicted
+++ resolved
@@ -26,10 +26,6 @@
 	testenv "github.com/splunk/splunk-operator/test/testenv"
 
 	enterpriseApi "github.com/splunk/splunk-operator/api/v3"
-<<<<<<< HEAD
-	splcommon "github.com/splunk/splunk-operator/pkg/splunk/common"
-=======
->>>>>>> e6c314f5
 	corev1 "k8s.io/api/core/v1"
 )
 
@@ -73,11 +69,7 @@
 	})
 
 	Context("Standalone deployment (S1) with App Framework", func() {
-<<<<<<< HEAD
 		It("smoke, s1, appframeworks1, appframework: can deploy a Standalone instance with App Framework enabled, install apps then upgrade them", func() {
-=======
-		It("smoke, s1, appframework, appframeworks1: can deploy a Standalone instance with App Framework enabled, install apps then upgrade them", func() {
->>>>>>> e6c314f5
 
 			/* Test Steps
 			   ################## SETUP ####################
@@ -113,11 +105,6 @@
 
 			// Upload V1 apps to S3 for Monitoring Console
 			appVersion := "V1"
-<<<<<<< HEAD
-=======
-			testcaseEnvInst.Log.Info(fmt.Sprintf("Upload %s apps to S3 for Monitoring Console", appVersion))
-			s3TestDirMC := "s1appfw-mc-" + testenv.RandomDNSName(4)
->>>>>>> e6c314f5
 			appFileList := testenv.GetAppFileList(appListV1)
 			testcaseEnvInst.Log.Info(fmt.Sprintf("Upload %s apps to S3 for Monitoring Console", appVersion))
 
@@ -162,10 +149,7 @@
 			// Create App framework spec for Standalone
 			appSourceName = "appframework-" + enterpriseApi.ScopeLocal + testenv.RandomDNSName(3)
 			appFrameworkSpec := testenv.GenerateAppFrameworkSpec(testcaseEnvInst, appSourceVolumeName, enterpriseApi.ScopeLocal, appSourceName, s3TestDir, 60)
-<<<<<<< HEAD
 			appFrameworkSpec.MaxConcurrentAppDownloads = uint64(maxConcurrentAppDownloads)
-=======
->>>>>>> e6c314f5
 			spec := enterpriseApi.StandaloneSpec{
 				CommonSplunkSpec: enterpriseApi.CommonSplunkSpec{
 					Spec: enterpriseApi.Spec{
@@ -189,7 +173,6 @@
 
 			// Verify Monitoring Console is Ready and stays in ready state
 			testenv.VerifyMonitoringConsoleReady(ctx, deployment, deployment.GetName(), mc, testcaseEnvInst)
-<<<<<<< HEAD
 
 			// Get Pod age to check for pod resets later
 			splunkPodAge := testenv.GetPodsStartTime(testcaseEnvInst.GetName())
@@ -204,30 +187,6 @@
 
 			// ############## UPGRADE APPS #################
 
-=======
-
-			//############ INITIAL VERIFICATION ###########
-			// Verify V1 apps are downloaded on Standalone and Monitoring Console
-			initContDownloadLocationStandalonePod := "/init-apps/" + appSourceName
-			initContDownloadLocationMCPod := "/init-apps/" + appSourceNameMC
-			standalonePodName := fmt.Sprintf(testenv.StandalonePod, deployment.GetName(), 0)
-			mcPodName := fmt.Sprintf(testenv.MonitoringConsolePod, mcName, 0)
-			testcaseEnvInst.Log.Info(fmt.Sprintf("Verify %s apps are downloaded on Standalone pod %s", appVersion, standalonePodName))
-			testenv.VerifyAppsDownloadedByInitContainer(ctx, deployment, testcaseEnvInst, testcaseEnvInst.GetName(), []string{standalonePodName}, appFileList, initContDownloadLocationStandalonePod)
-			testcaseEnvInst.Log.Info(fmt.Sprintf("Verify %s apps are downloaded on Monitoring Console pod %s", appVersion, mcPodName))
-			testenv.VerifyAppsDownloadedByInitContainer(ctx, deployment, testcaseEnvInst, testcaseEnvInst.GetName(), []string{mcPodName}, appFileList, initContDownloadLocationMCPod)
-
-			// Verify V1 apps are copied to location
-			testcaseEnvInst.Log.Info(fmt.Sprintf("Verify %s apps are copied to correct location on Standalone and Monitoring Console", appVersion))
-			podNames := []string{standalonePodName, mcPodName}
-			testenv.VerifyAppsCopied(ctx, deployment, testcaseEnvInst, testcaseEnvInst.GetName(), podNames, appListV1, true, false)
-
-			// Verify V1 apps are installed
-			testcaseEnvInst.Log.Info(fmt.Sprintf("Verify %s apps are installed on Standalone and Monitoring Console", appVersion))
-			testenv.VerifyAppInstalled(ctx, deployment, testcaseEnvInst, testcaseEnvInst.GetName(), podNames, appListV1, true, "enabled", false, false)
-
-			//############## UPGRADE APPS #################
->>>>>>> e6c314f5
 			// Delete apps on S3
 			testcaseEnvInst.Log.Info(fmt.Sprintf("Delete %s apps on S3", appVersion))
 			testenv.DeleteFilesOnS3(testS3Bucket, uploadedApps)
@@ -254,7 +213,6 @@
 
 			// Verify Monitoring Console is Ready and stays in ready state
 			testenv.VerifyMonitoringConsoleReady(ctx, deployment, deployment.GetName(), mc, testcaseEnvInst)
-<<<<<<< HEAD
 
 			// Get Pod age to check for pod resets later
 			splunkPodAge = testenv.GetPodsStartTime(testcaseEnvInst.GetName())
@@ -269,32 +227,11 @@
 			allAppSourceInfo = []testenv.AppSourceInfo{standaloneAppSourceInfo, mcAppSourceInfo}
 			testenv.AppFrameWorkVerifications(ctx, deployment, testcaseEnvInst, allAppSourceInfo, splunkPodAge, "")
 
-=======
-
-			//############ UPGRADE VERIFICATION ###########
-			// Verify V2 apps are downloaded
-			testcaseEnvInst.Log.Info(fmt.Sprintf("Verify %s apps are downloaded on Standalone pod %s", appVersion, standalonePodName))
-			testenv.VerifyAppsDownloadedByInitContainer(ctx, deployment, testcaseEnvInst, testcaseEnvInst.GetName(), []string{standalonePodName}, appFileList, initContDownloadLocationStandalonePod)
-			testcaseEnvInst.Log.Info(fmt.Sprintf("Verify %s apps are downloaded on Monitoring Console pod %s", appVersion, mcPodName))
-			testenv.VerifyAppsDownloadedByInitContainer(ctx, deployment, testcaseEnvInst, testcaseEnvInst.GetName(), []string{mcPodName}, appFileList, initContDownloadLocationMCPod)
-
-			// Verify V2 apps are copied to location
-			testcaseEnvInst.Log.Info(fmt.Sprintf("Verify %s apps are copied to correct location on Standalone and Monitoring Console", appVersion))
-			testenv.VerifyAppsCopied(ctx, deployment, testcaseEnvInst, testcaseEnvInst.GetName(), podNames, appListV2, true, false)
-
-			// Verify V2 apps are installed
-			testcaseEnvInst.Log.Info(fmt.Sprintf("Verify apps have been updated to %s on Standalone and Monitoring Console", appVersion))
-			testenv.VerifyAppInstalled(ctx, deployment, testcaseEnvInst, testcaseEnvInst.GetName(), podNames, appListV2, true, "enabled", true, false)
->>>>>>> e6c314f5
 		})
 	})
 
 	Context("Standalone deployment (S1) with App Framework", func() {
-<<<<<<< HEAD
 		It("smoke, s1, appframeworks1, appframework: can deploy a Standalone instance with App Framework enabled, install apps then downgrade them", func() {
-=======
-		It("smoke, s1, appframework, appframeworks1: can deploy a Standalone instance with App Framework enabled, install apps then downgrade them", func() {
->>>>>>> e6c314f5
 
 			/* Test Steps
 			   ################## SETUP ####################
@@ -394,7 +331,6 @@
 
 			// Verify Monitoring Console is Ready and stays in ready state
 			testenv.VerifyMonitoringConsoleReady(ctx, deployment, deployment.GetName(), mc, testcaseEnvInst)
-<<<<<<< HEAD
 
 			// Get Pod age to check for pod resets later
 			splunkPodAge := testenv.GetPodsStartTime(testcaseEnvInst.GetName())
@@ -406,29 +342,6 @@
 			mcAppSourceInfo := testenv.AppSourceInfo{CrKind: mc.Kind, CrName: mc.Name, CrAppSourceName: appSourceNameMC, CrAppSourceVolumeName: appSourceNameMC, CrPod: mcPod, CrAppVersion: appVersion, CrAppScope: enterpriseApi.ScopeLocal, CrAppList: appListV2, CrAppFileList: appFileList}
 			allAppSourceInfo := []testenv.AppSourceInfo{standaloneAppSourceInfo, mcAppSourceInfo}
 			testenv.AppFrameWorkVerifications(ctx, deployment, testcaseEnvInst, allAppSourceInfo, splunkPodAge, "")
-=======
-
-			//############ INITIAL VERIFICATION ###########
-			// Verify V2 apps are downloaded on Standalone Pod and Monitoring Console
-			initContDownloadLocationStandalonePod := "/init-apps/" + appSourceName
-			initContDownloadLocationMCPod := "/init-apps/" + appSourceNameMC
-			standalonePodName := fmt.Sprintf(testenv.StandalonePod, deployment.GetName(), 0)
-			mcPodName := fmt.Sprintf(testenv.MonitoringConsolePod, mcName, 0)
-			appFileList = testenv.GetAppFileList(appListV2)
-			testcaseEnvInst.Log.Info(fmt.Sprintf("Verify %s apps are downloaded for Standalone pod %s", appVersion, standalonePodName))
-			testenv.VerifyAppsDownloadedByInitContainer(ctx, deployment, testcaseEnvInst, testcaseEnvInst.GetName(), []string{standalonePodName}, appFileList, initContDownloadLocationStandalonePod)
-			testcaseEnvInst.Log.Info(fmt.Sprintf("Verify %s apps are downloaded for Monitoring Console pod %s", appVersion, mcPodName))
-			testenv.VerifyAppsDownloadedByInitContainer(ctx, deployment, testcaseEnvInst, testcaseEnvInst.GetName(), []string{mcPodName}, appFileList, initContDownloadLocationMCPod)
-
-			// Verify V2 apps are copied to location
-			testcaseEnvInst.Log.Info(fmt.Sprintf("Verify %s apps are copied to correct location on Standalone and Monitoring Console", appVersion))
-			podNames := []string{standalonePodName, mcPodName}
-			testenv.VerifyAppsCopied(ctx, deployment, testcaseEnvInst, testcaseEnvInst.GetName(), podNames, appListV2, true, false)
-
-			// Verify V2 apps are installed
-			testcaseEnvInst.Log.Info(fmt.Sprintf("Verify %s apps are installed on Standalone and Monitoring Console", appVersion))
-			testenv.VerifyAppInstalled(ctx, deployment, testcaseEnvInst, testcaseEnvInst.GetName(), podNames, appListV2, true, "enabled", true, false)
->>>>>>> e6c314f5
 
 			// ############# DOWNGRADE APPS ################
 			// Delete apps on S3
@@ -463,7 +376,6 @@
 
 			// Verify Monitoring Console is Ready and stays in ready state
 			testenv.VerifyMonitoringConsoleReady(ctx, deployment, deployment.GetName(), mc, testcaseEnvInst)
-<<<<<<< HEAD
 
 			// Get Pod age to check for pod resets later
 			splunkPodAge = testenv.GetPodsStartTime(testcaseEnvInst.GetName())
@@ -478,32 +390,11 @@
 			allAppSourceInfo = []testenv.AppSourceInfo{standaloneAppSourceInfo, mcAppSourceInfo}
 			testenv.AppFrameWorkVerifications(ctx, deployment, testcaseEnvInst, allAppSourceInfo, splunkPodAge, "")
 
-=======
-
-			//########## DOWNGRADE VERIFICATION ###########
-			// Verify apps are downloaded
-			testcaseEnvInst.Log.Info(fmt.Sprintf("Verify %s apps are downloaded for Standalone pod %s", appVersion, standalonePodName))
-			testenv.VerifyAppsDownloadedByInitContainer(ctx, deployment, testcaseEnvInst, testcaseEnvInst.GetName(), []string{standalonePodName}, appFileList, initContDownloadLocationStandalonePod)
-			testcaseEnvInst.Log.Info(fmt.Sprintf("Verify %s apps are downloaded for Monitoring Console pod %s ", appVersion, mcPodName))
-			testenv.VerifyAppsDownloadedByInitContainer(ctx, deployment, testcaseEnvInst, testcaseEnvInst.GetName(), []string{mcPodName}, appFileList, initContDownloadLocationMCPod)
-
-			// Verify apps are copied to location
-			testcaseEnvInst.Log.Info(fmt.Sprintf("Verify %s apps are copied to correct location on Standalone and Monitoring Console", appVersion))
-			testenv.VerifyAppsCopied(ctx, deployment, testcaseEnvInst, testcaseEnvInst.GetName(), podNames, appListV1, true, false)
-
-			// Verify apps are downgraded
-			testcaseEnvInst.Log.Info(fmt.Sprintf("Verify apps have been downgraded to %s on Standalone and Monitoring Console", appVersion))
-			testenv.VerifyAppInstalled(ctx, deployment, testcaseEnvInst, testcaseEnvInst.GetName(), podNames, appListV1, true, "enabled", false, false)
->>>>>>> e6c314f5
 		})
 	})
 
 	Context("Standalone deployment (S1) with App Framework", func() {
-<<<<<<< HEAD
 		It("s1, smoke, appframeworks1, appframework: can deploy a Standalone instance with App Framework enabled, install apps, scale up, install apps on new pod, scale down", func() {
-=======
-		It("s1, integration, appframework, appframeworks1: can deploy a Standalone instance with App Framework enabled, install apps, scale up, install apps on new pod, scale down", func() {
->>>>>>> e6c314f5
 
 			/* Test Steps
 			   ################## SETUP ####################
@@ -549,11 +440,6 @@
 			//################## SETUP ####################
 			// Upload V1 apps to S3 for Standalone and Monitoring Console
 			appVersion := "V1"
-<<<<<<< HEAD
-=======
-			testcaseEnvInst.Log.Info(fmt.Sprintf("Upload %s apps to S3 for Standalone and Monitoring Console", appVersion))
-			s3TestDirMC := "s1appfw-mc-" + testenv.RandomDNSName(4)
->>>>>>> e6c314f5
 			appFileList := testenv.GetAppFileList(appListV1)
 			testcaseEnvInst.Log.Info(fmt.Sprintf("Upload %s apps to S3 for Standalone and Monitoring Console", appVersion))
 
@@ -620,7 +506,6 @@
 
 			// Verify Monitoring Console is Ready and stays in ready state
 			testenv.VerifyMonitoringConsoleReady(ctx, deployment, deployment.GetName(), mc, testcaseEnvInst)
-<<<<<<< HEAD
 
 			// Get Pod age to check for pod resets later
 			splunkPodAge := testenv.GetPodsStartTime(testcaseEnvInst.GetName())
@@ -633,38 +518,11 @@
 			mcAppSourceInfo := testenv.AppSourceInfo{CrKind: mc.Kind, CrName: mc.Name, CrAppSourceName: appSourceNameMC, CrAppSourceVolumeName: appSourceNameMC, CrPod: mcPod, CrAppVersion: appVersion, CrAppScope: enterpriseApi.ScopeLocal, CrAppList: appListV1, CrAppFileList: appFileList}
 			allAppSourceInfo := []testenv.AppSourceInfo{standaloneAppSourceInfo, mcAppSourceInfo}
 			testenv.AppFrameWorkVerifications(ctx, deployment, testcaseEnvInst, allAppSourceInfo, splunkPodAge, "")
-=======
-
-			//########## INITIAL VERIFICATION #############
-			// Verify apps are downloaded on Standalone and Monitoring Console
-			initContDownloadLocationStandalonePod := "/init-apps/" + appSourceName
-			initContDownloadLocationMCPod := "/init-apps/" + appSourceNameMC
-			standalonePodName := fmt.Sprintf(testenv.StandalonePod, deployment.GetName(), 0)
-			mcPodName := fmt.Sprintf(testenv.MonitoringConsolePod, mcName, 0)
-			appFileList = testenv.GetAppFileList(appListV1)
-			testcaseEnvInst.Log.Info(fmt.Sprintf("Verify %s apps are downloaded for Standalone pod %s", appVersion, standalonePodName))
-			testenv.VerifyAppsDownloadedByInitContainer(ctx, deployment, testcaseEnvInst, testcaseEnvInst.GetName(), []string{standalonePodName}, appFileList, initContDownloadLocationStandalonePod)
-			testcaseEnvInst.Log.Info(fmt.Sprintf("Verify %s apps are downloaded for Monitoring Console pod %s", appVersion, mcPodName))
-			testenv.VerifyAppsDownloadedByInitContainer(ctx, deployment, testcaseEnvInst, testcaseEnvInst.GetName(), []string{mcPodName}, appFileList, initContDownloadLocationMCPod)
-
-			// Verify apps are copied to location
-			testcaseEnvInst.Log.Info(fmt.Sprintf("Verify %s apps are copied to correct location on Standalone and Monitoring Console", appVersion))
-			podNames := []string{standalonePodName, mcPodName}
-			testenv.VerifyAppsCopied(ctx, deployment, testcaseEnvInst, testcaseEnvInst.GetName(), podNames, appListV1, true, true)
-
-			// Verify apps are installed
-			testcaseEnvInst.Log.Info(fmt.Sprintf("Verify %s apps are installed on Standalone and Monitoring Console", appVersion))
-			testenv.VerifyAppInstalled(ctx, deployment, testcaseEnvInst, testcaseEnvInst.GetName(), podNames, appListV1, true, "enabled", false, false)
->>>>>>> e6c314f5
 
 			//############### SCALING UP ##################
 			// Scale up Standalone instance
 			testcaseEnvInst.Log.Info("Scale up Standalone")
-<<<<<<< HEAD
-
-=======
-			scaledReplicaCount := 2
->>>>>>> e6c314f5
+
 			standalone = &enterpriseApi.Standalone{}
 			err = deployment.GetInstance(ctx, deployment.GetName(), standalone)
 			Expect(err).To(Succeed(), "Failed to get instance of Standalone")
@@ -675,44 +533,16 @@
 			Expect(err).To(Succeed(), "Failed to scale up Standalone")
 
 			// Ensure Standalone is scaling up
-<<<<<<< HEAD
-			testenv.VerifyStandalonePhase(ctx, deployment, testcaseEnvInst, deployment.GetName(), splcommon.PhaseScalingUp)
-
-			// Wait for Standalone to be in READY status
-			testenv.VerifyStandalonePhase(ctx, deployment, testcaseEnvInst, deployment.GetName(), splcommon.PhaseReady)
+			testenv.VerifyStandalonePhase(ctx, deployment, testcaseEnvInst, deployment.GetName(), enterpriseApi.PhaseScalingUp)
+
+			// Wait for Standalone to be in READY status
+			testenv.VerifyStandalonePhase(ctx, deployment, testcaseEnvInst, deployment.GetName(), enterpriseApi.PhaseReady)
 
 			// Verify Monitoring Console is Ready and stays in ready state
 			testenv.VerifyMonitoringConsoleReady(ctx, deployment, deployment.GetName(), mc, testcaseEnvInst)
 
 			//########### SCALING UP VERIFICATION #########
 			testenv.AppFrameWorkVerifications(ctx, deployment, testcaseEnvInst, allAppSourceInfo, splunkPodAge, "")
-=======
-			testenv.VerifyStandalonePhase(ctx, deployment, testcaseEnvInst, deployment.GetName(), enterpriseApi.PhaseScalingUp)
-
-			// Wait for Standalone to be in READY status
-			testenv.VerifyStandalonePhase(ctx, deployment, testcaseEnvInst, deployment.GetName(), enterpriseApi.PhaseReady)
-
-			// Verify Monitoring Console is Ready and stays in ready state
-			testenv.VerifyMonitoringConsoleReady(ctx, deployment, deployment.GetName(), mc, testcaseEnvInst)
-
-			podNames = append(podNames, fmt.Sprintf(testenv.StandalonePod, deployment.GetName(), 1))
-			standalonePods := []string{standalonePodName, fmt.Sprintf(testenv.StandalonePod, deployment.GetName(), 1)}
-
-			//########### SCALING UP VERIFICATION #########
-			// Verify apps are downloaded
-			testcaseEnvInst.Log.Info(fmt.Sprintf("Verify %s apps are downloaded after scaling up on Standalone pods %s", appVersion, standalonePods))
-			testenv.VerifyAppsDownloadedByInitContainer(ctx, deployment, testcaseEnvInst, testcaseEnvInst.GetName(), standalonePods, appFileList, initContDownloadLocationStandalonePod)
-			testcaseEnvInst.Log.Info(fmt.Sprintf("Verify %s apps are downloaded after scaling up on Monitoring Console pod %s", appVersion, mcPodName))
-			testenv.VerifyAppsDownloadedByInitContainer(ctx, deployment, testcaseEnvInst, testcaseEnvInst.GetName(), []string{mcPodName}, appFileList, initContDownloadLocationMCPod)
-
-			// Verify apps are copied to location
-			testcaseEnvInst.Log.Info(fmt.Sprintf("Verify %s apps are copied to correct location on all pods after scaling up", appVersion))
-			testenv.VerifyAppsCopied(ctx, deployment, testcaseEnvInst, testcaseEnvInst.GetName(), podNames, appListV1, true, false)
-
-			// Verify apps are installed
-			testcaseEnvInst.Log.Info(fmt.Sprintf("Verify %s apps are installed on all pods after scaling up", appVersion))
-			testenv.VerifyAppInstalled(ctx, deployment, testcaseEnvInst, testcaseEnvInst.GetName(), podNames, appListV1, true, "enabled", false, false)
->>>>>>> e6c314f5
 
 			//############## SCALING DOWN #################
 			// Scale down Standalone instance
@@ -727,11 +557,10 @@
 			Expect(err).To(Succeed(), "Failed to scale down Standalone")
 
 			// Ensure Standalone is scaling down
-<<<<<<< HEAD
-			testenv.VerifyStandalonePhase(ctx, deployment, testcaseEnvInst, deployment.GetName(), splcommon.PhaseScalingDown)
-
-			// Wait for Standalone to be in READY status
-			testenv.VerifyStandalonePhase(ctx, deployment, testcaseEnvInst, deployment.GetName(), splcommon.PhaseReady)
+			testenv.VerifyStandalonePhase(ctx, deployment, testcaseEnvInst, deployment.GetName(), enterpriseApi.PhaseScalingDown)
+
+			// Wait for Standalone to be in READY status
+			testenv.VerifyStandalonePhase(ctx, deployment, testcaseEnvInst, deployment.GetName(), enterpriseApi.PhaseReady)
 
 			// Verify Monitoring Console is Ready and stays in ready state
 			testenv.VerifyMonitoringConsoleReady(ctx, deployment, deployment.GetName(), mc, testcaseEnvInst)
@@ -795,7 +624,7 @@
 			appFrameworkSpec := testenv.GenerateAppFrameworkSpec(testcaseEnvInst, appSourceVolumeName, enterpriseApi.ScopeLocal, appSourceName, s3TestDir, 60)
 			spec := enterpriseApi.StandaloneSpec{
 				CommonSplunkSpec: enterpriseApi.CommonSplunkSpec{
-					Spec: splcommon.Spec{
+					Spec: enterpriseApi.Spec{
 						ImagePullPolicy: "Always",
 					},
 					Volumes: []corev1.Volume{},
@@ -835,7 +664,7 @@
 			Expect(err).To(Succeed(), "Failed to scale up Standalone")
 
 			// Ensure Standalone is scaling up
-			testenv.VerifyStandalonePhase(ctx, deployment, testcaseEnvInst, deployment.GetName(), splcommon.PhaseScalingUp)
+			testenv.VerifyStandalonePhase(ctx, deployment, testcaseEnvInst, deployment.GetName(), enterpriseApi.PhaseScalingUp)
 
 			// Wait for Standalone to be in READY status
 			testenv.StandaloneReady(ctx, deployment, deployment.GetName(), standalone, testcaseEnvInst)
@@ -857,32 +686,6 @@
 
 			// Check for changes in App phase to determine if next poll has been triggered
 			testenv.WaitforPhaseChange(ctx, deployment, testcaseEnvInst, deployment.GetName(), standalone.Kind, appSourceName, appFileList)
-=======
-			testenv.VerifyStandalonePhase(ctx, deployment, testcaseEnvInst, deployment.GetName(), enterpriseApi.PhaseScalingDown)
-
-			// Wait for Standalone to be in READY status
-			testenv.VerifyStandalonePhase(ctx, deployment, testcaseEnvInst, deployment.GetName(), enterpriseApi.PhaseReady)
-
-			// Verify Monitoring Console is Ready and stays in ready state
-			testenv.VerifyMonitoringConsoleReady(ctx, deployment, deployment.GetName(), mc, testcaseEnvInst)
-
-			podNames = testenv.DumpGetPods(testcaseEnvInst.GetName())
-
-			//########### SCALING DOWN VERIFICATION #######
-			// Verify apps are downloaded
-			testcaseEnvInst.Log.Info(fmt.Sprintf("Verify %s apps are downloaded after scaling down for Standalone pod %s", appVersion, standalonePodName))
-			testenv.VerifyAppsDownloadedByInitContainer(ctx, deployment, testcaseEnvInst, testcaseEnvInst.GetName(), []string{standalonePodName}, appFileList, initContDownloadLocationStandalonePod)
-			testcaseEnvInst.Log.Info(fmt.Sprintf("Verify %s apps are downloaded after scaling down for Monitoring Console pod %s", appVersion, mcPodName))
-			testenv.VerifyAppsDownloadedByInitContainer(ctx, deployment, testcaseEnvInst, testcaseEnvInst.GetName(), []string{mcPodName}, appFileList, initContDownloadLocationMCPod)
-
-			// Verify apps are copied to location
-			testcaseEnvInst.Log.Info(fmt.Sprintf("Verify %s apps are copied to correct location on all Pods after scaling down ", appVersion))
-			testenv.VerifyAppsCopied(ctx, deployment, testcaseEnvInst, testcaseEnvInst.GetName(), podNames, appListV1, true, false)
-
-			// Verify apps are installed
-			testcaseEnvInst.Log.Info(fmt.Sprintf("Verify %s apps are still installed on the pods after scaling down", appVersion))
-			testenv.VerifyAppInstalled(ctx, deployment, testcaseEnvInst, testcaseEnvInst.GetName(), podNames, appListV1, true, "enabled", false, false)
->>>>>>> e6c314f5
 
 			// Wait for Standalone to be in READY status
 			testenv.StandaloneReady(ctx, deployment, deployment.GetName(), standalone, testcaseEnvInst)
@@ -900,14 +703,9 @@
 		})
 	})
 
-<<<<<<< HEAD
 	// ES App Installation not supported at the time. Will be added back at a later time.
 	XContext("Standalone deployment (S1) with App Framework", func() {
 		It("s1, integration, appframeworks1, appframework: can deploy a Standalone and have ES app installed", func() {
-=======
-	Context("Standalone deployment (S1) with App Framework", func() {
-		It("s1, integration, appframework, appframeworks1: can deploy a Standalone and have ES app installed", func() {
->>>>>>> e6c314f5
 
 			/* Test Steps
 			   ################## SETUP ####################
@@ -968,16 +766,10 @@
 			//################## VERIFICATION #############
 			// Verify ES app is downloaded
 			testcaseEnvInst.Log.Info("Verify ES app is downloaded on Standalone")
-<<<<<<< HEAD
 			initContDownloadLocation := testenv.AppStagingLocOnPod + appSourceName
 			podName := fmt.Sprintf(testenv.StandalonePod, deployment.GetName(), 0)
 			testcaseEnvInst.Log.Info("Verify Apps are downloaded on Pod", "version", appVersion, "Pod Name", podName)
 			testenv.VerifyAppsDownloadedOnContainer(ctx, deployment, testcaseEnvInst, testcaseEnvInst.GetName(), []string{podName}, appFileList, initContDownloadLocation)
-=======
-			initContDownloadLocation := "/init-apps/" + appSourceName
-			podName := fmt.Sprintf(testenv.StandalonePod, deployment.GetName(), 0)
-			testenv.VerifyAppsDownloadedByInitContainer(ctx, deployment, testcaseEnvInst, testcaseEnvInst.GetName(), []string{podName}, appFileList, initContDownloadLocation)
->>>>>>> e6c314f5
 
 			// Verify ES app is installed
 			testcaseEnvInst.Log.Info("Verify ES app is installed on Standalone")
@@ -987,11 +779,7 @@
 	})
 
 	Context("Standalone deployment (S1) with App Framework", func() {
-<<<<<<< HEAD
 		It("integration, s1, appframeworks1, appframework: can deploy a Standalone instance with App Framework enabled and install around 350MB of apps at once", func() {
-=======
-		It("integration, s1, appframework, appframeworks1: can deploy a Standalone instance with App Framework enabled and install around 350MB of apps at once", func() {
->>>>>>> e6c314f5
 
 			/* Test Steps
 			   ################## SETUP ####################
@@ -1017,12 +805,8 @@
 
 			// Download apps from S3
 			testcaseEnvInst.Log.Info("Download bigger amount of apps from S3 for this test")
-<<<<<<< HEAD
 			err := testenv.DownloadFilesFromS3(testDataS3Bucket, s3AppDirV1, downloadDirV1, appFileList)
 
-=======
-			err := testenv.DownloadFilesFromS3(testDataS3Bucket, s3AppDirV1, downloadDirV1, testenv.GetAppFileList(appList))
->>>>>>> e6c314f5
 			Expect(err).To(Succeed(), "Unable to download apps files")
 
 			// Upload apps to S3
@@ -1051,7 +835,6 @@
 
 			// Wait for Standalone to be in READY status
 			testenv.StandaloneReady(ctx, deployment, deployment.GetName(), standalone, testcaseEnvInst)
-<<<<<<< HEAD
 
 			// Get Pod age to check for pod resets later
 			splunkPodAge := testenv.GetPodsStartTime(testcaseEnvInst.GetName())
@@ -1117,7 +900,7 @@
 			appFrameworkSpecMC := testenv.GenerateAppFrameworkSpec(testcaseEnvInst, appSourceVolumeNameMC, enterpriseApi.ScopeLocal, appSourceNameMC, s3TestDirMC, 0)
 			mcSpec := enterpriseApi.MonitoringConsoleSpec{
 				CommonSplunkSpec: enterpriseApi.CommonSplunkSpec{
-					Spec: splcommon.Spec{
+					Spec: enterpriseApi.Spec{
 						ImagePullPolicy: "IfNotPresent",
 					},
 					Volumes: []corev1.Volume{},
@@ -1145,7 +928,7 @@
 
 			spec := enterpriseApi.StandaloneSpec{
 				CommonSplunkSpec: enterpriseApi.CommonSplunkSpec{
-					Spec: splcommon.Spec{
+					Spec: enterpriseApi.Spec{
 						ImagePullPolicy: "Always",
 					},
 					Volumes: []corev1.Volume{},
@@ -1294,7 +1077,7 @@
 			appFrameworkSpec := testenv.GenerateAppFrameworkSpec(testcaseEnvInst, appSourceVolumeName, enterpriseApi.ScopeLocal, appSourceName, s3TestDir, 60)
 			spec := enterpriseApi.StandaloneSpec{
 				CommonSplunkSpec: enterpriseApi.CommonSplunkSpec{
-					Spec: splcommon.Spec{
+					Spec: enterpriseApi.Spec{
 						ImagePullPolicy: "Always",
 					},
 					Volumes: []corev1.Volume{},
@@ -1308,7 +1091,7 @@
 			appFrameworkSpecStandalone2 := testenv.GenerateAppFrameworkSpec(testcaseEnvInst, appSourceVolumeNameStandalone2, enterpriseApi.ScopeLocal, appSourceNameStandalone2, s3TestDirStandalone2, 60)
 			specStandalone2 := enterpriseApi.StandaloneSpec{
 				CommonSplunkSpec: enterpriseApi.CommonSplunkSpec{
-					Spec: splcommon.Spec{
+					Spec: enterpriseApi.Spec{
 						ImagePullPolicy: "Always",
 					},
 					Volumes: []corev1.Volume{},
@@ -1377,7 +1160,7 @@
 			appFrameworkSpecMC := testenv.GenerateAppFrameworkSpec(testcaseEnvInst, appSourceVolumeNameMC, enterpriseApi.ScopeLocal, appSourceNameMC, s3TestDirMC, 60)
 			mcSpec := enterpriseApi.MonitoringConsoleSpec{
 				CommonSplunkSpec: enterpriseApi.CommonSplunkSpec{
-					Spec: splcommon.Spec{
+					Spec: enterpriseApi.Spec{
 						ImagePullPolicy: "IfNotPresent",
 					},
 					Volumes: []corev1.Volume{},
@@ -1414,7 +1197,7 @@
 			appFrameworkSpec := testenv.GenerateAppFrameworkSpec(testcaseEnvInst, appSourceVolumeName, enterpriseApi.ScopeLocal, appSourceName, s3TestDir, 60)
 			spec := enterpriseApi.StandaloneSpec{
 				CommonSplunkSpec: enterpriseApi.CommonSplunkSpec{
-					Spec: splcommon.Spec{
+					Spec: enterpriseApi.Spec{
 						ImagePullPolicy: "Always",
 					},
 					Volumes: []corev1.Volume{},
@@ -1490,7 +1273,7 @@
 			appFrameworkSpec := testenv.GenerateAppFrameworkSpec(testcaseEnvInst, appSourceVolumeName, enterpriseApi.ScopeLocal, appSourceName, s3TestDir, 60)
 			spec := enterpriseApi.StandaloneSpec{
 				CommonSplunkSpec: enterpriseApi.CommonSplunkSpec{
-					Spec: splcommon.Spec{
+					Spec: enterpriseApi.Spec{
 						ImagePullPolicy: "Always",
 					},
 					Volumes: []corev1.Volume{},
@@ -1558,7 +1341,7 @@
 			appFrameworkSpec := testenv.GenerateAppFrameworkSpec(testcaseEnvInst, appSourceVolumeName, enterpriseApi.ScopeLocal, appSourceName, s3TestDir, 60)
 			spec := enterpriseApi.StandaloneSpec{
 				CommonSplunkSpec: enterpriseApi.CommonSplunkSpec{
-					Spec: splcommon.Spec{
+					Spec: enterpriseApi.Spec{
 						ImagePullPolicy: "Always",
 					},
 					Volumes: []corev1.Volume{},
@@ -1632,7 +1415,7 @@
 			appFrameworkSpec.MaxConcurrentAppDownloads = uint64(maxConcurrentAppDownloads)
 			spec := enterpriseApi.StandaloneSpec{
 				CommonSplunkSpec: enterpriseApi.CommonSplunkSpec{
-					Spec: splcommon.Spec{
+					Spec: enterpriseApi.Spec{
 						ImagePullPolicy: "Always",
 					},
 					Volumes: []corev1.Volume{},
@@ -1750,7 +1533,7 @@
 			appFrameworkSpec.MaxConcurrentAppDownloads = uint64(maxConcurrentAppDownloads)
 			spec := enterpriseApi.StandaloneSpec{
 				CommonSplunkSpec: enterpriseApi.CommonSplunkSpec{
-					Spec: splcommon.Spec{
+					Spec: enterpriseApi.Spec{
 						ImagePullPolicy: "Always",
 					},
 					Volumes: []corev1.Volume{},
@@ -1870,7 +1653,7 @@
 			appFrameworkSpec := testenv.GenerateAppFrameworkSpec(testcaseEnvInst, appSourceVolumeName, enterpriseApi.ScopeLocal, appSourceName, s3TestDir, 120)
 			spec := enterpriseApi.StandaloneSpec{
 				CommonSplunkSpec: enterpriseApi.CommonSplunkSpec{
-					Spec: splcommon.Spec{
+					Spec: enterpriseApi.Spec{
 						ImagePullPolicy: "Always",
 					},
 					Volumes: []corev1.Volume{},
@@ -1970,7 +1753,7 @@
 			appFrameworkSpec.MaxConcurrentAppDownloads = uint64(maxConcurrentAppDownloads)
 			spec := enterpriseApi.StandaloneSpec{
 				CommonSplunkSpec: enterpriseApi.CommonSplunkSpec{
-					Spec: splcommon.Spec{
+					Spec: enterpriseApi.Spec{
 						ImagePullPolicy: "Always",
 					},
 					Volumes: []corev1.Volume{},
@@ -1994,23 +1777,6 @@
 			standaloneAppSourceInfo := testenv.AppSourceInfo{CrKind: standalone.Kind, CrName: standalone.Name, CrAppSourceName: appSourceName, CrPod: standalonePod, CrAppVersion: appVersion, CrAppScope: enterpriseApi.ScopeLocal, CrAppList: appList, CrAppFileList: appFileList}
 			allAppSourceInfo := []testenv.AppSourceInfo{standaloneAppSourceInfo}
 			testenv.AppFrameWorkVerifications(ctx, deployment, testcaseEnvInst, allAppSourceInfo, splunkPodAge, "")
-=======
-
-			//############### VERIFICATION ################
-			// Verify apps are downloaded
-			testcaseEnvInst.Log.Info("Verify apps are downloaded for Standalone")
-			initContDownloadLocation := "/init-apps/" + appSourceName
-			podName := fmt.Sprintf(testenv.StandalonePod, deployment.GetName(), 0)
-			testenv.VerifyAppsDownloadedByInitContainer(ctx, deployment, testcaseEnvInst, testcaseEnvInst.GetName(), []string{podName}, appFileList, initContDownloadLocation)
-
-			// Verify apps are copied to correct location
-			testcaseEnvInst.Log.Info("Verify apps are copied to correct location on Standalone")
-			testenv.VerifyAppsCopied(ctx, deployment, testcaseEnvInst, testcaseEnvInst.GetName(), []string{podName}, appList, true, false)
-
-			// Verify apps are installed
-			testcaseEnvInst.Log.Info("Verify apps are installed on Standalone")
-			testenv.VerifyAppInstalled(ctx, deployment, testcaseEnvInst, testcaseEnvInst.GetName(), []string{podName}, appList, true, "enabled", false, false)
->>>>>>> e6c314f5
 		})
 	})
 })
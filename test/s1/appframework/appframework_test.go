// Copyright (c) 2018-2021 Splunk Inc. All rights reserved.
//
// Licensed under the Apache License, Version 2.0 (the "License");
// you may not use this file except in compliance with the License.
// You may obtain a copy of the License at
//
//  http://www.apache.org/licenses/LICENSE-2.0
//
// Unless required by applicable law or agreed to in writing, software
// distributed under the License is distributed on an "AS IS" BASIS,
// WITHOUT WARRANTIES OR CONDITIONS OF ANY KIND, either express or implied.
// See the License for the specific language governing permissions and
// limitations under the License.s
package s1appfw

import (
	"fmt"
	// "path/filepath"
	"strings"
	"time"

	. "github.com/onsi/ginkgo"
	. "github.com/onsi/gomega"

	testenv "github.com/splunk/splunk-operator/test/testenv"

	enterpriseApi "github.com/splunk/splunk-operator/pkg/apis/enterprise/v3"
	splcommon "github.com/splunk/splunk-operator/pkg/splunk/common"
	corev1 "k8s.io/api/core/v1"
)

var _ = Describe("s1appfw test", func() {

	var deployment *testenv.Deployment
	var s3TestDir string
	var uploadedApps []string

	BeforeEach(func() {
		var err error
		deployment, err = testenvInstance.NewDeployment(testenv.RandomDNSName(3))
		Expect(err).To(Succeed(), "Unable to create deployment")

		// Upload V1 apps to S3
		s3TestDir = "s1appfw-" + testenv.RandomDNSName(4)
		appFileList := testenv.GetAppFileListPhase3(appListV1)
		uploadedFiles, err := testenv.UploadFilesToS3(testS3Bucket, s3TestDir, appFileList, downloadDirV1)
		Expect(err).To(Succeed(), "Unable to upload apps to S3 test directory")
		uploadedApps = append(uploadedApps, uploadedFiles...)

	})

	AfterEach(func() {
		// When a test spec failed, skip the teardown so we can troubleshoot.
		if CurrentGinkgoTestDescription().Failed {
			testenvInstance.SkipTeardown = true
		}
		if deployment != nil {
			deployment.Teardown()
		}
		// Delete files uploaded to S3
		if !testenvInstance.SkipTeardown {
			testenv.DeleteFilesOnS3(testS3Bucket, uploadedApps)
		}
	})

	Context("appframework Standalone deployment (S1) with App Framework", func() {
		It("smoke, s1, appframework: can deploy a standalone instance with App Framework enabled", func() {

			/* Test Steps
			################## SETUP ####################
			* Create 2 App Sources for MC and Standalone
			* Prepare Standalone CRD with MC and App config
			* Apply Standalone CRD and wait for pod to become ready
			* Prepare MC CRD with App Config
			* Wait for MC to become READY
			################## VERIFICATIONS #############
			* Verify apps are copied, installed on MC AND Standalone Pod
			############ UPGRADE APPS #############################
			* Upgrade apps in app sources
			* Wait for MC and Standalone are READY
			* Verify apps are copied, installed and upgraded on MC AND Standalone Pod
			##########  SCALE STANDALONE TO TWO REPLICAS ###########
			* Wait for Standalone and MC to be ready
			* Verify apps are copied, installed on MC AND Standalone Pod
			############# DOWNGRADE APP VERSION ##############
			* Wait for Standalone and MC to be ready
			* Verify apps are copied, installed on MC AND Standalone Pod
			*/

			mcName := deployment.GetName()

			// Create App framework Spec for Standalone
			volumeName := "appframework-test-volume-" + testenv.RandomDNSName(3)
			volumeSpec := []enterpriseApi.VolumeSpec{testenv.GenerateIndexVolumeSpec(volumeName, testenv.GetS3Endpoint(), testenvInstance.GetIndexSecretName(), "aws", "s3")}

			// AppSourceDefaultSpec: Remote Storage volume name and Scope of App deployment
			appSourceDefaultSpec := enterpriseApi.AppSourceDefaultSpec{
				VolName: volumeName,
				Scope:   enterpriseApi.ScopeLocal,
			}

			// Maximum apps to be downloaded in parallel
			maxConcurrentAppDownloads := 5

			// appSourceSpec: App source name, location and volume name and scope from appSourceDefaultSpec
			appSourceName := "appframework" + testenv.RandomDNSName(3)
			appSourceSpec := []enterpriseApi.AppSourceSpec{testenv.GenerateAppSourceSpec(appSourceName, s3TestDir, appSourceDefaultSpec)}

			// appFrameworkSpec: AppSource settings, Poll Interval, volumes, appSources on volumes
			appFrameworkSpec := enterpriseApi.AppFrameworkSpec{
				Defaults:                  appSourceDefaultSpec,
				AppsRepoPollInterval:      60,
				VolList:                   volumeSpec,
				AppSources:                appSourceSpec,
				MaxConcurrentAppDownloads: uint64(maxConcurrentAppDownloads),
			}

			spec := enterpriseApi.StandaloneSpec{
				CommonSplunkSpec: enterpriseApi.CommonSplunkSpec{
					Spec: splcommon.Spec{
						ImagePullPolicy: "Always",
					},
					Volumes: []corev1.Volume{},
					MonitoringConsoleRef: corev1.ObjectReference{
						Name: mcName,
					},
				},
				AppFrameworkConfig: appFrameworkSpec,
			}

			// Create Standalone Deployment with App Framework
			standalone, err := deployment.DeployStandaloneWithGivenSpec(deployment.GetName(), spec)
			Expect(err).To(Succeed(), "Unable to deploy standalone instance with App framework")

			// Verify App Download State on CR
			appFileList := testenv.GetAppFileListPhase3(appListV1)
			// testenv.VerifyAppListPhaseStandalone(deployment, testenvInstance, deployment.GetName(), appSourceName, enterpriseApi.PhaseDownload, appFileList)

			// Verify Apps download on Operator Pod
			// kind := standalone.Kind
			// opLocalAppPathStandalone := filepath.Join(splcommon.AppDownloadVolume, "downloadedApps", testenvInstance.GetName(), kind, deployment.GetName(), enterpriseApi.ScopeLocal, appSourceName)
			// opPod := testenv.GetOperatorPodName(testenvInstance.GetName())

			appVersion := "V1"
			// testenvInstance.Log.Info("Verify Apps are downloaded on Splunk Operator container for apps", "version", appVersion)
			// testenv.VerifyAppsDownloadedOnContainer(deployment, testenvInstance, testenvInstance.GetName(), []string{opPod}, appFileList, opLocalAppPathStandalone)

			// Wait for Standalone to be in READY status
			testenv.StandaloneReady(deployment, deployment.GetName(), standalone, testenvInstance)

<<<<<<< HEAD
			// Upload Apps to S3 for MC
			s3TestDirMC := "s1appfw-mc-" + testenv.RandomDNSName(4)
			appFileList := testenv.GetAppFileList(appListV1, 1)
			uploadedFiles, err := testenv.UploadFilesToS3(testS3Bucket, s3TestDirMC, appFileList, downloadDirV1)
			Expect(err).To(Succeed(), "Unable to upload apps to S3 test directory")
			uploadedApps = append(uploadedApps, uploadedFiles...)

			// Create App framework Spec for Monitoring Console
			volumeNameMC := "appframework-test-volume-mc-" + testenv.RandomDNSName(3)
			volumeSpecMC := []enterpriseApi.VolumeSpec{testenv.GenerateIndexVolumeSpec(volumeNameMC, testenv.GetS3Endpoint(), testenvInstance.GetIndexSecretName(), "aws", "s3")}

			// AppSourceDefaultSpec: Remote Storage volume name and Scope of App deployment
			appSourceDefaultSpecMC := enterpriseApi.AppSourceDefaultSpec{
				VolName: volumeNameMC,
				Scope:   enterpriseApi.ScopeLocal,
			}

			// appSourceSpec: App source name, location and volume name and scope from appSourceDefaultSpec
			appSourceNameMC := "appframework-mc-" + testenv.RandomDNSName(3)
			appSourceSpecMC := []enterpriseApi.AppSourceSpec{testenv.GenerateAppSourceSpec(appSourceNameMC, s3TestDirMC, appSourceDefaultSpecMC)}

			// appFrameworkSpec: AppSource settings, Poll Interval, volumes, appSources on volumes
			appFrameworkSpecMC := enterpriseApi.AppFrameworkSpec{
				Defaults:             appSourceDefaultSpecMC,
				AppsRepoPollInterval: 60,
				VolList:              volumeSpecMC,
				AppSources:           appSourceSpecMC,
			}

			// Deploy MC with AppFramework Spec
			mcSpec := enterpriseApi.MonitoringConsoleSpec{
				CommonSplunkSpec: enterpriseApi.CommonSplunkSpec{
					Spec: splcommon.Spec{
						ImagePullPolicy: "IfNotPresent",
					},
					Volumes: []corev1.Volume{},
				},
				AppFrameworkConfig: appFrameworkSpecMC,
			}

			// Deploy Monitoring Console CRD
			mc, err := deployment.DeployMonitoringConsoleWithGivenSpec(testenvInstance.GetName(), mcName, mcSpec)
			Expect(err).To(Succeed(), "Unable to deploy Monitoring Console One instance")

			// Verify Monitoring Console is Ready and stays in ready state
			testenv.VerifyMonitoringConsoleReady(deployment, deployment.GetName(), mc, testenvInstance)

			// Verify Apps are downloaded by init-container on Standalone Pod and MC
			initContDownloadLocationStandalonePod := "/init-apps/" + appSourceName
			initContDownloadLocationMCPod := "/init-apps/" + appSourceNameMC
			standalonePodName := fmt.Sprintf(testenv.StandalonePod, deployment.GetName(), 0)
			mcPodName := fmt.Sprintf(testenv.MonitoringConsolePod, mcName, 0)
			appFileList = testenv.GetAppFileList(appListV1, 1)
			appVersion := "V1"
			podNames := []string{standalonePodName, mcPodName}
			testenvInstance.Log.Info("Verify Apps are downloaded by init container for apps", "POD", standalonePodName, "version", appVersion)
			testenv.VerifyAppsDownloadedByInitContainer(deployment, testenvInstance, testenvInstance.GetName(), []string{standalonePodName}, appFileList, initContDownloadLocationStandalonePod)
			testenvInstance.Log.Info("Verify Apps are downloaded by init container for apps", "POD", mcPodName, "version", appVersion)
			testenv.VerifyAppsDownloadedByInitContainer(deployment, testenvInstance, testenvInstance.GetName(), []string{mcPodName}, appFileList, initContDownloadLocationMCPod)
=======
			// Wait for MC to be in READY status
			testenv.MCPodReady(testenvInstance.GetName(), deployment)

			// Verify Apps are downloaded by init-container
			initContDownloadLocation := "/init-apps/" + appSourceName
			podName := fmt.Sprintf(testenv.StandalonePod, deployment.GetName(), 0)
			testenvInstance.Log.Info("Verify Apps are downloaded by init container for apps", "version", appVersion)
			testenv.VerifyAppsDownloadedOnContainer(deployment, testenvInstance, testenvInstance.GetName(), []string{podName}, appFileList, initContDownloadLocation)
>>>>>>> 77bb843c

			// Verify Apps are copied to location
			testenvInstance.Log.Info("Verify Apps are copied to correct location on Pod for app", "version", appVersion)
			testenv.VerifyAppsCopied(deployment, testenvInstance, testenvInstance.GetName(), podNames, appListV1, true, true)

			// Verify Apps are installed
			testenvInstance.Log.Info("Verify Apps are installed on the pods by running Splunk CLI commands for app", "version", appVersion)
			testenv.VerifyAppInstalled(deployment, testenvInstance, testenvInstance.GetName(), podNames, appListV1, true, "enabled", false, false)

			// Delete apps on S3 for new Apps
			testenv.DeleteFilesOnS3(testS3Bucket, uploadedApps)
			uploadedApps = nil
			testenvInstance.Log.Info("Testing upgrade scenario")

			// ############ UPGRADE APPS #############################

			// Upload new Versioned Apps to S3
			appFileList = testenv.GetAppFileListPhase3(appListV2)
			appVersion = "V2"
			uploadedFiles, err = testenv.UploadFilesToS3(testS3Bucket, s3TestDir, appFileList, downloadDirV2)
			Expect(err).To(Succeed(), "Unable to upload apps to S3 test directory")
			uploadedApps = append(uploadedApps, uploadedFiles...)
			uploadedFiles, err = testenv.UploadFilesToS3(testS3Bucket, s3TestDirMC, appFileList, downloadDirV2)
			Expect(err).To(Succeed(), "Unable to upload apps to S3 test directory")
			uploadedApps = append(uploadedApps, uploadedFiles...)

			// Wait for the poll period for the apps to be downloaded
			time.Sleep(2 * time.Minute)

<<<<<<< HEAD
			// Wait for Standalone to be in UPDATING status
			testenv.VerifyStandalonePhase(deployment, testenvInstance, deployment.GetName(), splcommon.PhasePending)
=======
			// Verify App Downlaod State on CR
			// testenv.VerifyAppListPhaseStandalone(deployment, testenvInstance, deployment.GetName(), appSourceName, enterpriseApi.PhaseDownload, appFileList)

			// Verify Apps are downloaded on Splunk Operator Pod
			// testenvInstance.Log.Info("Verify Apps are downloaded on Splunk Operator container for apps", "version", appVersion)
			// testenv.VerifyAppsDownloadedOnContainer(deployment, testenvInstance, testenvInstance.GetName(), []string{opPod}, appFileList, opLocalAppPathStandalone)
>>>>>>> 77bb843c

			// Wait for Standalone to be in READY status
			testenv.StandaloneReady(deployment, deployment.GetName(), standalone, testenvInstance)

			// Verify Monitoring Console is Ready and stays in ready state
			testenv.VerifyMonitoringConsoleReady(deployment, deployment.GetName(), mc, testenvInstance)

			// Verify Apps are downloaded by init-container
<<<<<<< HEAD
			testenvInstance.Log.Info("Verify Apps are downloaded by init container for apps", "POD", standalonePodName, "version", appVersion)
			testenv.VerifyAppsDownloadedByInitContainer(deployment, testenvInstance, testenvInstance.GetName(), []string{standalonePodName}, appFileList, initContDownloadLocationStandalonePod)
			testenvInstance.Log.Info("Verify Apps are downloaded by init container for apps", "POD", mcPodName, "version", appVersion)
			testenv.VerifyAppsDownloadedByInitContainer(deployment, testenvInstance, testenvInstance.GetName(), []string{mcPodName}, appFileList, initContDownloadLocationMCPod)
=======
			testenvInstance.Log.Info("Verify Apps are downloaded by init container for apps", "version", appVersion)
			testenv.VerifyAppsDownloadedOnContainer(deployment, testenvInstance, testenvInstance.GetName(), []string{podName}, appFileList, initContDownloadLocation)
>>>>>>> 77bb843c

			// Verify Apps are copied to location
			testenvInstance.Log.Info("Verify Apps are copied to correct location on Pod for app", "version", appVersion)
			testenv.VerifyAppsCopied(deployment, testenvInstance, testenvInstance.GetName(), podNames, appListV2, true, true)

			// Verify Apps are installed
			testenvInstance.Log.Info("Verify Apps are installed on the pods by running Splunk CLI commands for app", "version", appVersion)
			testenv.VerifyAppInstalled(deployment, testenvInstance, testenvInstance.GetName(), podNames, appListV2, true, "enabled", true, false)

			// ########################  SCALE STANDALONE TO TWO REPLICAS #####################################

			// Scale Standalone instance
			testenvInstance.Log.Info("Scaling Up Standalone CR")
			scaledReplicaCount := 2
			standalone = &enterpriseApi.Standalone{}
			err = deployment.GetInstance(deployment.GetName(), standalone)
			Expect(err).To(Succeed(), "Failed to get instance of Standalone")

			standalone.Spec.Replicas = int32(scaledReplicaCount)

			err = deployment.UpdateCR(standalone)
			Expect(err).To(Succeed(), "Failed to scale up Standalone")

			// Ensure standalone is scaling up
			testenv.VerifyStandalonePhase(deployment, testenvInstance, deployment.GetName(), splcommon.PhaseScalingUp)

			// Wait for Standalone to be in READY status
			testenv.VerifyStandalonePhase(deployment, testenvInstance, deployment.GetName(), splcommon.PhaseReady)

			// Verify Monitoring Console is Ready and stays in ready state
			testenv.VerifyMonitoringConsoleReady(deployment, deployment.GetName(), mc, testenvInstance)

			podNames = append(podNames, fmt.Sprintf(testenv.StandalonePod, deployment.GetName(), 1))

			// Verify Apps are downloaded by init-container
<<<<<<< HEAD
			testenvInstance.Log.Info("Verify Apps are downloaded by init container for apps", "POD", standalonePodName, "version", appVersion)
			testenv.VerifyAppsDownloadedByInitContainer(deployment, testenvInstance, testenvInstance.GetName(), []string{standalonePodName}, appFileList, initContDownloadLocationStandalonePod)
			testenvInstance.Log.Info("Verify Apps are downloaded by init container for apps", "POD", mcPodName, "version", appVersion)
			testenv.VerifyAppsDownloadedByInitContainer(deployment, testenvInstance, testenvInstance.GetName(), []string{mcPodName}, appFileList, initContDownloadLocationMCPod)
=======
			testenvInstance.Log.Info("Verify Apps are downloaded by init container for apps", "version", appVersion)
			testenv.VerifyAppsDownloadedOnContainer(deployment, testenvInstance, testenvInstance.GetName(), podNames, appFileList, initContDownloadLocation)
>>>>>>> 77bb843c

			// Verify Apps are copied to location
			testenvInstance.Log.Info("Verify Apps are copied to correct location on all Pods for app", "version", appVersion)
			testenv.VerifyAppsCopied(deployment, testenvInstance, testenvInstance.GetName(), podNames, appListV2, true, true)

			// Verify Apps are installed
			testenvInstance.Log.Info("Verify Apps are installed on the pods by running Splunk CLI commands for app", "version", appVersion)
			testenv.VerifyAppInstalled(deployment, testenvInstance, testenvInstance.GetName(), podNames, appListV2, true, "enabled", true, false)

			// Delete apps on S3 for new Apps
			testenv.DeleteFilesOnS3(testS3Bucket, uploadedApps)
			uploadedApps = nil
			testenvInstance.Log.Info("Testing downgrade scenario")

<<<<<<< HEAD
			// #################### DOWNGRADE APP VERSION ##############################

			// Upload Old Versioned Apps to S3
			appFileList = testenv.GetAppFileList(appListV1, 1)
=======
			// Upload new Versioned Apps to S3
			appFileList = testenv.GetAppFileListPhase3(appListV1)
>>>>>>> 77bb843c
			appVersion = "V1"
			uploadedFiles, err = testenv.UploadFilesToS3(testS3Bucket, s3TestDir, appFileList, downloadDirV1)
			Expect(err).To(Succeed(), "Unable to upload apps to S3 test directory")
			uploadedApps = append(uploadedApps, uploadedFiles...)
			uploadedFiles, err = testenv.UploadFilesToS3(testS3Bucket, s3TestDirMC, appFileList, downloadDirV1)
			Expect(err).To(Succeed(), "Unable to upload apps to S3 test directory")
			uploadedApps = append(uploadedApps, uploadedFiles...)

			// Wait for the poll period for the apps to be downloaded
			time.Sleep(2 * time.Minute)

<<<<<<< HEAD
			// Wait for Standalone to be in UPDATING status
			testenv.VerifyStandalonePhase(deployment, testenvInstance, deployment.GetName(), splcommon.PhaseScalingUp)
=======
			// Verify App Downlaod State on CR
			// testenv.VerifyAppListPhaseStandalone(deployment, testenvInstance, deployment.GetName(), appSourceName, enterpriseApi.PhaseDownload, appFileList)

			// Verify Apps are downloaded on Splunk Operator Pod
			// testenvInstance.Log.Info("Verify Apps are downloaded on Splunk Operator container for apps", "version", appVersion)
			// testenv.VerifyAppsDownloadedOnContainer(deployment, testenvInstance, testenvInstance.GetName(), []string{opPod}, appFileList, opLocalAppPathStandalone)
>>>>>>> 77bb843c

			// Wait for Standalone to be in READY status
			testenv.StandaloneReady(deployment, deployment.GetName(), standalone, testenvInstance)

			// Verify Apps are downloaded by init-container
<<<<<<< HEAD
			testenvInstance.Log.Info("Verify Apps are downloaded by init container for apps", "POD", standalonePodName, "version", appVersion)
			testenv.VerifyAppsDownloadedByInitContainer(deployment, testenvInstance, testenvInstance.GetName(), []string{standalonePodName}, appFileList, initContDownloadLocationStandalonePod)
			testenvInstance.Log.Info("Verify Apps are downloaded by init container for apps", "POD", mcPodName, "version", appVersion)
			testenv.VerifyAppsDownloadedByInitContainer(deployment, testenvInstance, testenvInstance.GetName(), []string{mcPodName}, appFileList, initContDownloadLocationMCPod)
=======
			testenvInstance.Log.Info("Verify Apps are downloaded by init container for apps", "version", appVersion)
			testenv.VerifyAppsDownloadedOnContainer(deployment, testenvInstance, testenvInstance.GetName(), podNames, appFileList, initContDownloadLocation)
>>>>>>> 77bb843c

			// Verify Apps are copied to location
			testenvInstance.Log.Info("Verify Apps are copied to correct location on Pod for app", "version", appVersion)
			testenv.VerifyAppsCopied(deployment, testenvInstance, testenvInstance.GetName(), podNames, appListV1, true, true)

			// Verify Apps are installed
			testenvInstance.Log.Info("Verify Apps are installed on the pods by running Splunk CLI commands for app", "version", appVersion)
			testenv.VerifyAppInstalled(deployment, testenvInstance, testenvInstance.GetName(), podNames, appListV1, true, "enabled", false, false)
<<<<<<< HEAD
=======

			// Delete apps on S3 for new Apps
			testenv.DeleteFilesOnS3(testS3Bucket, uploadedApps)
			uploadedApps = nil
			testenvInstance.Log.Info("Testing upgrade scenario")

			// New List of apps: 1 new app to install, 2 apps to update, 1 app unchanged, 1 app removed from list
			customAppList := []string{appListV1[0], appListV2[2], appListV2[3], appListV2[4]}
			appFileListV1 := testenv.GetAppFileListPhase3(appListV1)
			appFileListV2 := testenv.GetAppFileListPhase3(appListV2)

			customAppFileList := []string{appFileListV1[0], appFileListV2[2], appFileListV2[3], appFileListV2[4]}
			customAppFileListV1 := []string{appFileListV1[0]}
			customAppFileListV2 := []string{appFileListV2[2], appFileListV2[3], appFileListV2[4]}

			uploadedFiles, err = testenv.UploadFilesToS3(testS3Bucket, s3TestDir, customAppFileListV1, downloadDirV1)
			Expect(err).To(Succeed(), "Unable to upload apps to S3 test directory")
			uploadedApps = append(uploadedApps, uploadedFiles...)

			uploadedFiles, err = testenv.UploadFilesToS3(testS3Bucket, s3TestDir, customAppFileListV2, downloadDirV2)
			Expect(err).To(Succeed(), "Unable to upload apps to S3 test directory")
			uploadedApps = append(uploadedApps, uploadedFiles...)

			// Wait for the poll period for the apps to be downloaded
			time.Sleep(2 * time.Minute)

			// Verify App Downlaod State on CR
			// testenv.VerifyAppListPhaseStandalone(deployment, testenvInstance, deployment.GetName(), appSourceName, enterpriseApi.PhaseDownload, appFileList)

			// Verify Apps are downloaded on Splunk Operator Pod
			// testenvInstance.Log.Info("Verify Apps are downloaded on Splunk Operator container for apps", "version", appVersion)
			// testenv.VerifyAppsDownloadedOnContainer(deployment, testenvInstance, testenvInstance.GetName(), []string{opPod}, customAppFileList, opLocalAppPathStandalone)

			// Wait for Standalone to be in READY status
			testenv.StandaloneReady(deployment, deployment.GetName(), standalone, testenvInstance)

			// Verify Apps are downloaded by init-container
			testenv.VerifyAppsDownloadedOnContainer(deployment, testenvInstance, testenvInstance.GetName(), []string{podName}, customAppFileList, initContDownloadLocation)

			//Verify Apps are copied to location
			testenv.VerifyAppsCopied(deployment, testenvInstance, testenvInstance.GetName(), []string{podName}, customAppList, true, true)

			// Verify app with unchanged version is installed
			unchangedApp := []string{appListV1[0]}
			testenv.VerifyAppInstalled(deployment, testenvInstance, testenvInstance.GetName(), []string{podName}, unchangedApp, true, "enabled", false, false)

			// Verify apps with updated version are installed
			changedApps := []string{appListV2[2], appListV2[3], appListV2[4]}
			testenv.VerifyAppInstalled(deployment, testenvInstance, testenvInstance.GetName(), []string{podName}, changedApps, true, "enabled", true, false)
>>>>>>> 77bb843c
		})
	})

	Context("appframework Standalone deployment (S1) with App Framework", func() {
		It("s1, integration, appframework: can deploy a Standalone and have ES app installed", func() {

			//Delete apps on S3 for new Apps
			testenvInstance.Log.Info("Delete Apps on S3 before upload ES")
			testenv.DeleteFilesOnS3(testS3Bucket, uploadedApps)
			uploadedApps = nil

			// ES is a huge file, we configure it here rather than in BeforeSuite/BeforeEach to save time for other tests
			// Upload ES app to S3
			esApp := []string{"SplunkEnterpriseSecuritySuite"}
			appFileList := testenv.GetAppFileListPhase3(esApp)

			// Download ES App from S3
			err := testenv.DownloadFilesFromS3(testDataS3Bucket, s3AppDirV1, downloadDirV1, appFileList)
			Expect(err).To(Succeed(), "Unable to download ES app file")

			// Upload ES app to S3
			uploadedFiles, err := testenv.UploadFilesToS3(testS3Bucket, s3TestDir, appFileList, downloadDirV1)
			Expect(err).To(Succeed(), "Unable to upload ES app to S3 test directory")
			uploadedApps = append(uploadedApps, uploadedFiles...)

			// Create App framework Spec
			volumeName := "appframework-test-volume-" + testenv.RandomDNSName(3)
			volumeSpec := []enterpriseApi.VolumeSpec{testenv.GenerateIndexVolumeSpec(volumeName, testenv.GetS3Endpoint(), testenvInstance.GetIndexSecretName(), "aws", "s3")}

			appSourceDefaultSpec := enterpriseApi.AppSourceDefaultSpec{
				VolName: volumeName,
				Scope:   enterpriseApi.ScopeLocal,
			}
			appSourceName := "appframework-" + testenv.RandomDNSName(3)
			appSourceSpec := []enterpriseApi.AppSourceSpec{testenv.GenerateAppSourceSpec(appSourceName, s3TestDir, appSourceDefaultSpec)}
			appFrameworkSpec := enterpriseApi.AppFrameworkSpec{
				Defaults:             appSourceDefaultSpec,
				AppsRepoPollInterval: 60,
				VolList:              volumeSpec,
				AppSources:           appSourceSpec,
			}

			// Create Standalone spec with App Framework enabled and some extra config to have ES installed correctly
			spec := enterpriseApi.StandaloneSpec{
				CommonSplunkSpec: enterpriseApi.CommonSplunkSpec{
					Spec: splcommon.Spec{
						ImagePullPolicy: "Always",
					},
					Volumes: []corev1.Volume{},
				},
				AppFrameworkConfig: appFrameworkSpec,
			}

			standalone, err := deployment.DeployStandaloneWithGivenSpec(deployment.GetName(), spec)
			Expect(err).To(Succeed(), "Unable to deploy Standalone with App framework")

			// Verify App Downlaod State on CR
			testenv.VerifyAppListPhaseStandalone(deployment, testenvInstance, deployment.GetName(), appSourceName, enterpriseApi.PhaseDownload, appFileList)

			// Verify Apps download on Operator Pod
			// kind := standalone.Kind
			// opLocalAppPathStandalone := filepath.Join(splcommon.AppDownloadVolume, "downloadedApps", testenvInstance.GetName(), kind, deployment.GetName(), enterpriseApi.ScopeLocal, appSourceName)
			// opPod := testenv.GetOperatorPodName(testenvInstance.GetName())
			appVersion := "V1"
			// testenvInstance.Log.Info("Verify Apps are downloaded on Splunk Operator container for apps", "version", appVersion)
			// testenv.VerifyAppsDownloadedOnContainer(deployment, testenvInstance, testenvInstance.GetName(), []string{opPod}, appFileList, opLocalAppPathStandalone)

			// Ensure Standalone goes to Ready phase
			testenv.StandaloneReady(deployment, deployment.GetName(), standalone, testenvInstance)

			// Verify Apps are downloaded by init-container
			initContDownloadLocation := "/init-apps/" + appSourceName
			podName := fmt.Sprintf(testenv.StandalonePod, deployment.GetName(), 0)
			testenvInstance.Log.Info("Verify Apps are downloaded on Pod", "version", appVersion, "Pod Name", podName)
			testenv.VerifyAppsDownloadedOnContainer(deployment, testenvInstance, testenvInstance.GetName(), []string{podName}, appFileList, initContDownloadLocation)

			// Verify apps are installed locally
			standalonePod := []string{fmt.Sprintf(testenv.StandalonePod, deployment.GetName(), 0)}
			testenv.VerifyAppInstalled(deployment, testenvInstance, testenvInstance.GetName(), standalonePod, esApp, false, "enabled", false, false)
		})
	})

	Context("appframework Standalone deployment (S1) with App Framework", func() {
		It("integration, s1, appframework: can deploy a standalone instance with App Framework enabled for manual poll", func() {

			// Create App framework Spec
			volumeName := "appframework-test-volume-" + testenv.RandomDNSName(3)
			volumeSpec := []enterpriseApi.VolumeSpec{testenv.GenerateIndexVolumeSpec(volumeName, testenv.GetS3Endpoint(), testenvInstance.GetIndexSecretName(), "aws", "s3")}

			// AppSourceDefaultSpec: Remote Storage volume name and Scope of App deployment
			appSourceDefaultSpec := enterpriseApi.AppSourceDefaultSpec{
				VolName: volumeName,
				Scope:   enterpriseApi.ScopeLocal,
			}

			// appSourceSpec: App source name, location and volume name and scope from appSourceDefaultSpec
			appSourceName := "appframework" + testenv.RandomDNSName(3)
			appSourceSpec := []enterpriseApi.AppSourceSpec{testenv.GenerateAppSourceSpec(appSourceName, s3TestDir, appSourceDefaultSpec)}

			// appFrameworkSpec: AppSource settings, Poll Interval, volumes, appSources on volumes
			appFrameworkSpec := enterpriseApi.AppFrameworkSpec{
				Defaults:             appSourceDefaultSpec,
				AppsRepoPollInterval: 0,
				VolList:              volumeSpec,
				AppSources:           appSourceSpec,
			}

			spec := enterpriseApi.StandaloneSpec{
				CommonSplunkSpec: enterpriseApi.CommonSplunkSpec{
					Spec: splcommon.Spec{
						ImagePullPolicy: "Always",
					},
					Volumes: []corev1.Volume{},
				},
				AppFrameworkConfig: appFrameworkSpec,
			}

			// Create Standalone Deployment with App Framework
			standalone, err := deployment.DeployStandaloneWithGivenSpec(deployment.GetName(), spec)
			Expect(err).To(Succeed(), "Unable to deploy standalone instance with App framework")

			// Verify App Download State on CR
			appFileList := testenv.GetAppFileListPhase3(appListV1)
			testenv.VerifyAppListPhaseStandalone(deployment, testenvInstance, deployment.GetName(), appSourceName, enterpriseApi.PhaseDownload, appFileList)

			// Verify Apps download on Operator Pod
			// kind := standalone.Kind
			// opLocalAppPathStandalone := filepath.Join(splcommon.AppDownloadVolume, "downloadedApps", testenvInstance.GetName(), kind, deployment.GetName(), enterpriseApi.ScopeLocal, appSourceName)
			// opPod := testenv.GetOperatorPodName(testenvInstance.GetName())
			appVersion := "V1"
			// testenvInstance.Log.Info("Verify Apps are downloaded on Splunk Operator container for apps", "version", appVersion)
			// testenv.VerifyAppsDownloadedOnContainer(deployment, testenvInstance, testenvInstance.GetName(), []string{opPod}, appFileList, opLocalAppPathStandalone)

			// Wait for Standalone to be in READY status
			testenv.StandaloneReady(deployment, deployment.GetName(), standalone, testenvInstance)

			// Wait for Standalone to be in READY status
			testenv.MCPodReady(testenvInstance.GetName(), deployment)

			// Verify Apps are downloaded by init-container
			initContDownloadLocation := "/init-apps/" + appSourceName
			podName := fmt.Sprintf(testenv.StandalonePod, deployment.GetName(), 0)
			testenvInstance.Log.Info("Verify Apps are downloaded by init container for apps", "version", appVersion)
			testenv.VerifyAppsDownloadedOnContainer(deployment, testenvInstance, testenvInstance.GetName(), []string{podName}, appFileList, initContDownloadLocation)

			//Verify Apps are copied to location
			testenvInstance.Log.Info("Verify Apps are copied to correct location on standalone(/etc/apps/) for app", "version", appVersion)
			testenv.VerifyAppsCopied(deployment, testenvInstance, testenvInstance.GetName(), []string{podName}, appListV1, true, true)

			//Verify Apps are installed
			testenvInstance.Log.Info("Verify Apps are installed Locally on CM and Deployer by running Splunk CLI commands for app", "version", appVersion)
			testenv.VerifyAppInstalled(deployment, testenvInstance, testenvInstance.GetName(), []string{podName}, appListV1, true, "enabled", false, false)

			//Delete apps on S3 for new Apps
			testenv.DeleteFilesOnS3(testS3Bucket, uploadedApps)
			uploadedApps = nil

			//Upload new Versioned Apps to S3
			appVersion = "V2"
			appFileList = testenv.GetAppFileListPhase3(appListV2)
			uploadedFiles, err := testenv.UploadFilesToS3(testS3Bucket, s3TestDir, appFileList, downloadDirV2)
			Expect(err).To(Succeed(), "Unable to upload apps to S3 test directory")
			uploadedApps = append(uploadedApps, uploadedFiles...)

			standalone.Spec.AppFrameworkConfig.AppsRepoPollInterval = int64(0)
			err = deployment.UpdateCR(standalone)
			Expect(err).To(Succeed(), "Unable to deploy standalone instance with updated CR ")

			// Wait for the poll period for the apps to be downloaded
			time.Sleep(2 * time.Minute)

			// Wait for Standalone to be in READY status
			testenv.StandaloneReady(deployment, deployment.GetName(), standalone, testenvInstance)

			//Verify Apps are not updated
			testenvInstance.Log.Info("Verify Apps are not auto installed on standalone by running Splunk CLI commands for app", "version", appVersion)
			testenv.VerifyAppInstalled(deployment, testenvInstance, testenvInstance.GetName(), []string{podName}, appListV1, true, "enabled", false, false)

			testenvInstance.Log.Info("Get config map for triggering manual update")
			config, err := testenv.GetAppframeworkManualUpdateConfigMap(deployment, testenvInstance.GetName())
			Expect(err).To(Succeed(), "Unable to get config map for manual poll")
			testenvInstance.Log.Info("config map data for", "Standalone", config.Data["Standalone"])

			testenvInstance.Log.Info("Modify config map to trigger manual update")
			config.Data["Standalone"] = strings.Replace(config.Data["Standalone"], "off", "on", 1)
			err = deployment.UpdateCR(config)
			Expect(err).To(Succeed(), "Unable to update config map")

			// Ensure standalone is updating
			testenv.VerifyStandalonePhase(deployment, testenvInstance, deployment.GetName(), splcommon.PhaseUpdating)

			// Verify App Downlaod State on CR
			testenv.VerifyAppListPhaseStandalone(deployment, testenvInstance, deployment.GetName(), appSourceName, enterpriseApi.PhaseDownload, appFileList)

			// Verify Apps are downloaded on Splunk Operator Pod
			// testenvInstance.Log.Info("Verify Apps are downloaded on Splunk Operator container for apps", "version", appVersion)
			// testenv.VerifyAppsDownloadedOnContainer(deployment, testenvInstance, testenvInstance.GetName(), []string{opPod}, appFileList, opLocalAppPathStandalone)

			// Wait for Standalone to be in READY status
			testenv.StandaloneReady(deployment, deployment.GetName(), standalone, testenvInstance)

			// Wait for Standalone to be in READY status
			testenv.MCPodReady(testenvInstance.GetName(), deployment)

			//Verify config map set back to off after poll trigger
			testenvInstance.Log.Info("Verify config map set back to off after poll trigger for app", "version", appVersion)
			config, _ = testenv.GetAppframeworkManualUpdateConfigMap(deployment, testenvInstance.GetName())
			Expect(strings.Contains(config.Data["Standalone"], "status: off")).To(Equal(true), "Config map update not complete")

			//Verify Apps are copied to location
			testenvInstance.Log.Info("Verify Apps are copied to correct location on standalone(/etc/apps/) for app", "version", appVersion)
			testenv.VerifyAppsCopied(deployment, testenvInstance, testenvInstance.GetName(), []string{podName}, appListV1, true, true)

			//Verify Apps are updated
			testenvInstance.Log.Info("Verify Apps are installed Locally on standalone by running Splunk CLI commands for app", "version", appVersion)
			testenv.VerifyAppInstalled(deployment, testenvInstance, testenvInstance.GetName(), []string{podName}, appListV2, true, "enabled", true, false)
		})
	})
})<|MERGE_RESOLUTION|>--- conflicted
+++ resolved
@@ -148,10 +148,8 @@
 			// Wait for Standalone to be in READY status
 			testenv.StandaloneReady(deployment, deployment.GetName(), standalone, testenvInstance)
 
-<<<<<<< HEAD
 			// Upload Apps to S3 for MC
 			s3TestDirMC := "s1appfw-mc-" + testenv.RandomDNSName(4)
-			appFileList := testenv.GetAppFileList(appListV1, 1)
 			uploadedFiles, err := testenv.UploadFilesToS3(testS3Bucket, s3TestDirMC, appFileList, downloadDirV1)
 			Expect(err).To(Succeed(), "Unable to upload apps to S3 test directory")
 			uploadedApps = append(uploadedApps, uploadedFiles...)
@@ -202,22 +200,12 @@
 			standalonePodName := fmt.Sprintf(testenv.StandalonePod, deployment.GetName(), 0)
 			mcPodName := fmt.Sprintf(testenv.MonitoringConsolePod, mcName, 0)
 			appFileList = testenv.GetAppFileList(appListV1, 1)
-			appVersion := "V1"
+			appVersion = "V1"
 			podNames := []string{standalonePodName, mcPodName}
 			testenvInstance.Log.Info("Verify Apps are downloaded by init container for apps", "POD", standalonePodName, "version", appVersion)
-			testenv.VerifyAppsDownloadedByInitContainer(deployment, testenvInstance, testenvInstance.GetName(), []string{standalonePodName}, appFileList, initContDownloadLocationStandalonePod)
+			testenv.VerifyAppsDownloadedOnContainer(deployment, testenvInstance, testenvInstance.GetName(), []string{standalonePodName}, appFileList, initContDownloadLocationStandalonePod)
 			testenvInstance.Log.Info("Verify Apps are downloaded by init container for apps", "POD", mcPodName, "version", appVersion)
-			testenv.VerifyAppsDownloadedByInitContainer(deployment, testenvInstance, testenvInstance.GetName(), []string{mcPodName}, appFileList, initContDownloadLocationMCPod)
-=======
-			// Wait for MC to be in READY status
-			testenv.MCPodReady(testenvInstance.GetName(), deployment)
-
-			// Verify Apps are downloaded by init-container
-			initContDownloadLocation := "/init-apps/" + appSourceName
-			podName := fmt.Sprintf(testenv.StandalonePod, deployment.GetName(), 0)
-			testenvInstance.Log.Info("Verify Apps are downloaded by init container for apps", "version", appVersion)
-			testenv.VerifyAppsDownloadedOnContainer(deployment, testenvInstance, testenvInstance.GetName(), []string{podName}, appFileList, initContDownloadLocation)
->>>>>>> 77bb843c
+			testenv.VerifyAppsDownloadedOnContainer(deployment, testenvInstance, testenvInstance.GetName(), []string{mcPodName}, appFileList, initContDownloadLocationMCPod)
 
 			// Verify Apps are copied to location
 			testenvInstance.Log.Info("Verify Apps are copied to correct location on Pod for app", "version", appVersion)
@@ -247,17 +235,12 @@
 			// Wait for the poll period for the apps to be downloaded
 			time.Sleep(2 * time.Minute)
 
-<<<<<<< HEAD
-			// Wait for Standalone to be in UPDATING status
-			testenv.VerifyStandalonePhase(deployment, testenvInstance, deployment.GetName(), splcommon.PhasePending)
-=======
 			// Verify App Downlaod State on CR
 			// testenv.VerifyAppListPhaseStandalone(deployment, testenvInstance, deployment.GetName(), appSourceName, enterpriseApi.PhaseDownload, appFileList)
 
 			// Verify Apps are downloaded on Splunk Operator Pod
 			// testenvInstance.Log.Info("Verify Apps are downloaded on Splunk Operator container for apps", "version", appVersion)
 			// testenv.VerifyAppsDownloadedOnContainer(deployment, testenvInstance, testenvInstance.GetName(), []string{opPod}, appFileList, opLocalAppPathStandalone)
->>>>>>> 77bb843c
 
 			// Wait for Standalone to be in READY status
 			testenv.StandaloneReady(deployment, deployment.GetName(), standalone, testenvInstance)
@@ -266,15 +249,10 @@
 			testenv.VerifyMonitoringConsoleReady(deployment, deployment.GetName(), mc, testenvInstance)
 
 			// Verify Apps are downloaded by init-container
-<<<<<<< HEAD
 			testenvInstance.Log.Info("Verify Apps are downloaded by init container for apps", "POD", standalonePodName, "version", appVersion)
-			testenv.VerifyAppsDownloadedByInitContainer(deployment, testenvInstance, testenvInstance.GetName(), []string{standalonePodName}, appFileList, initContDownloadLocationStandalonePod)
+			testenv.VerifyAppsDownloadedOnContainer(deployment, testenvInstance, testenvInstance.GetName(), []string{standalonePodName}, appFileList, initContDownloadLocationStandalonePod)
 			testenvInstance.Log.Info("Verify Apps are downloaded by init container for apps", "POD", mcPodName, "version", appVersion)
-			testenv.VerifyAppsDownloadedByInitContainer(deployment, testenvInstance, testenvInstance.GetName(), []string{mcPodName}, appFileList, initContDownloadLocationMCPod)
-=======
-			testenvInstance.Log.Info("Verify Apps are downloaded by init container for apps", "version", appVersion)
-			testenv.VerifyAppsDownloadedOnContainer(deployment, testenvInstance, testenvInstance.GetName(), []string{podName}, appFileList, initContDownloadLocation)
->>>>>>> 77bb843c
+			testenv.VerifyAppsDownloadedOnContainer(deployment, testenvInstance, testenvInstance.GetName(), []string{mcPodName}, appFileList, initContDownloadLocationMCPod)
 
 			// Verify Apps are copied to location
 			testenvInstance.Log.Info("Verify Apps are copied to correct location on Pod for app", "version", appVersion)
@@ -310,15 +288,10 @@
 			podNames = append(podNames, fmt.Sprintf(testenv.StandalonePod, deployment.GetName(), 1))
 
 			// Verify Apps are downloaded by init-container
-<<<<<<< HEAD
 			testenvInstance.Log.Info("Verify Apps are downloaded by init container for apps", "POD", standalonePodName, "version", appVersion)
-			testenv.VerifyAppsDownloadedByInitContainer(deployment, testenvInstance, testenvInstance.GetName(), []string{standalonePodName}, appFileList, initContDownloadLocationStandalonePod)
+			testenv.VerifyAppsDownloadedOnContainer(deployment, testenvInstance, testenvInstance.GetName(), []string{standalonePodName}, appFileList, initContDownloadLocationStandalonePod)
 			testenvInstance.Log.Info("Verify Apps are downloaded by init container for apps", "POD", mcPodName, "version", appVersion)
-			testenv.VerifyAppsDownloadedByInitContainer(deployment, testenvInstance, testenvInstance.GetName(), []string{mcPodName}, appFileList, initContDownloadLocationMCPod)
-=======
-			testenvInstance.Log.Info("Verify Apps are downloaded by init container for apps", "version", appVersion)
-			testenv.VerifyAppsDownloadedOnContainer(deployment, testenvInstance, testenvInstance.GetName(), podNames, appFileList, initContDownloadLocation)
->>>>>>> 77bb843c
+			testenv.VerifyAppsDownloadedOnContainer(deployment, testenvInstance, testenvInstance.GetName(), []string{mcPodName}, appFileList, initContDownloadLocationMCPod)
 
 			// Verify Apps are copied to location
 			testenvInstance.Log.Info("Verify Apps are copied to correct location on all Pods for app", "version", appVersion)
@@ -333,15 +306,8 @@
 			uploadedApps = nil
 			testenvInstance.Log.Info("Testing downgrade scenario")
 
-<<<<<<< HEAD
-			// #################### DOWNGRADE APP VERSION ##############################
-
-			// Upload Old Versioned Apps to S3
-			appFileList = testenv.GetAppFileList(appListV1, 1)
-=======
 			// Upload new Versioned Apps to S3
 			appFileList = testenv.GetAppFileListPhase3(appListV1)
->>>>>>> 77bb843c
 			appVersion = "V1"
 			uploadedFiles, err = testenv.UploadFilesToS3(testS3Bucket, s3TestDir, appFileList, downloadDirV1)
 			Expect(err).To(Succeed(), "Unable to upload apps to S3 test directory")
@@ -353,31 +319,21 @@
 			// Wait for the poll period for the apps to be downloaded
 			time.Sleep(2 * time.Minute)
 
-<<<<<<< HEAD
-			// Wait for Standalone to be in UPDATING status
-			testenv.VerifyStandalonePhase(deployment, testenvInstance, deployment.GetName(), splcommon.PhaseScalingUp)
-=======
 			// Verify App Downlaod State on CR
 			// testenv.VerifyAppListPhaseStandalone(deployment, testenvInstance, deployment.GetName(), appSourceName, enterpriseApi.PhaseDownload, appFileList)
 
 			// Verify Apps are downloaded on Splunk Operator Pod
 			// testenvInstance.Log.Info("Verify Apps are downloaded on Splunk Operator container for apps", "version", appVersion)
 			// testenv.VerifyAppsDownloadedOnContainer(deployment, testenvInstance, testenvInstance.GetName(), []string{opPod}, appFileList, opLocalAppPathStandalone)
->>>>>>> 77bb843c
 
 			// Wait for Standalone to be in READY status
 			testenv.StandaloneReady(deployment, deployment.GetName(), standalone, testenvInstance)
 
 			// Verify Apps are downloaded by init-container
-<<<<<<< HEAD
 			testenvInstance.Log.Info("Verify Apps are downloaded by init container for apps", "POD", standalonePodName, "version", appVersion)
-			testenv.VerifyAppsDownloadedByInitContainer(deployment, testenvInstance, testenvInstance.GetName(), []string{standalonePodName}, appFileList, initContDownloadLocationStandalonePod)
+			testenv.VerifyAppsDownloadedOnContainer(deployment, testenvInstance, testenvInstance.GetName(), []string{standalonePodName}, appFileList, initContDownloadLocationStandalonePod)
 			testenvInstance.Log.Info("Verify Apps are downloaded by init container for apps", "POD", mcPodName, "version", appVersion)
-			testenv.VerifyAppsDownloadedByInitContainer(deployment, testenvInstance, testenvInstance.GetName(), []string{mcPodName}, appFileList, initContDownloadLocationMCPod)
-=======
-			testenvInstance.Log.Info("Verify Apps are downloaded by init container for apps", "version", appVersion)
-			testenv.VerifyAppsDownloadedOnContainer(deployment, testenvInstance, testenvInstance.GetName(), podNames, appFileList, initContDownloadLocation)
->>>>>>> 77bb843c
+			testenv.VerifyAppsDownloadedOnContainer(deployment, testenvInstance, testenvInstance.GetName(), []string{mcPodName}, appFileList, initContDownloadLocationMCPod)
 
 			// Verify Apps are copied to location
 			testenvInstance.Log.Info("Verify Apps are copied to correct location on Pod for app", "version", appVersion)
@@ -386,58 +342,6 @@
 			// Verify Apps are installed
 			testenvInstance.Log.Info("Verify Apps are installed on the pods by running Splunk CLI commands for app", "version", appVersion)
 			testenv.VerifyAppInstalled(deployment, testenvInstance, testenvInstance.GetName(), podNames, appListV1, true, "enabled", false, false)
-<<<<<<< HEAD
-=======
-
-			// Delete apps on S3 for new Apps
-			testenv.DeleteFilesOnS3(testS3Bucket, uploadedApps)
-			uploadedApps = nil
-			testenvInstance.Log.Info("Testing upgrade scenario")
-
-			// New List of apps: 1 new app to install, 2 apps to update, 1 app unchanged, 1 app removed from list
-			customAppList := []string{appListV1[0], appListV2[2], appListV2[3], appListV2[4]}
-			appFileListV1 := testenv.GetAppFileListPhase3(appListV1)
-			appFileListV2 := testenv.GetAppFileListPhase3(appListV2)
-
-			customAppFileList := []string{appFileListV1[0], appFileListV2[2], appFileListV2[3], appFileListV2[4]}
-			customAppFileListV1 := []string{appFileListV1[0]}
-			customAppFileListV2 := []string{appFileListV2[2], appFileListV2[3], appFileListV2[4]}
-
-			uploadedFiles, err = testenv.UploadFilesToS3(testS3Bucket, s3TestDir, customAppFileListV1, downloadDirV1)
-			Expect(err).To(Succeed(), "Unable to upload apps to S3 test directory")
-			uploadedApps = append(uploadedApps, uploadedFiles...)
-
-			uploadedFiles, err = testenv.UploadFilesToS3(testS3Bucket, s3TestDir, customAppFileListV2, downloadDirV2)
-			Expect(err).To(Succeed(), "Unable to upload apps to S3 test directory")
-			uploadedApps = append(uploadedApps, uploadedFiles...)
-
-			// Wait for the poll period for the apps to be downloaded
-			time.Sleep(2 * time.Minute)
-
-			// Verify App Downlaod State on CR
-			// testenv.VerifyAppListPhaseStandalone(deployment, testenvInstance, deployment.GetName(), appSourceName, enterpriseApi.PhaseDownload, appFileList)
-
-			// Verify Apps are downloaded on Splunk Operator Pod
-			// testenvInstance.Log.Info("Verify Apps are downloaded on Splunk Operator container for apps", "version", appVersion)
-			// testenv.VerifyAppsDownloadedOnContainer(deployment, testenvInstance, testenvInstance.GetName(), []string{opPod}, customAppFileList, opLocalAppPathStandalone)
-
-			// Wait for Standalone to be in READY status
-			testenv.StandaloneReady(deployment, deployment.GetName(), standalone, testenvInstance)
-
-			// Verify Apps are downloaded by init-container
-			testenv.VerifyAppsDownloadedOnContainer(deployment, testenvInstance, testenvInstance.GetName(), []string{podName}, customAppFileList, initContDownloadLocation)
-
-			//Verify Apps are copied to location
-			testenv.VerifyAppsCopied(deployment, testenvInstance, testenvInstance.GetName(), []string{podName}, customAppList, true, true)
-
-			// Verify app with unchanged version is installed
-			unchangedApp := []string{appListV1[0]}
-			testenv.VerifyAppInstalled(deployment, testenvInstance, testenvInstance.GetName(), []string{podName}, unchangedApp, true, "enabled", false, false)
-
-			// Verify apps with updated version are installed
-			changedApps := []string{appListV2[2], appListV2[3], appListV2[4]}
-			testenv.VerifyAppInstalled(deployment, testenvInstance, testenvInstance.GetName(), []string{podName}, changedApps, true, "enabled", true, false)
->>>>>>> 77bb843c
 		})
 	})
 

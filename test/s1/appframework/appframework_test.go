// Copyright (c) 2018-2021 Splunk Inc. All rights reserved.
//
// Licensed under the Apache License, Version 2.0 (the "License");
// you may not use this file except in compliance with the License.
// You may obtain a copy of the License at
//
//  http://www.apache.org/licenses/LICENSE-2.0
//
// Unless required by applicable law or agreed to in writing, software
// distributed under the License is distributed on an "AS IS" BASIS,
// WITHOUT WARRANTIES OR CONDITIONS OF ANY KIND, either express or implied.
// See the License for the specific language governing permissions and
// limitations under the License.s
package s1appfw

import (
	"fmt"
	"time"

	. "github.com/onsi/ginkgo"
	. "github.com/onsi/gomega"

	testenv "github.com/splunk/splunk-operator/test/testenv"

	enterpriseApi "github.com/splunk/splunk-operator/pkg/apis/enterprise/v2"
	splcommon "github.com/splunk/splunk-operator/pkg/splunk/common"
	corev1 "k8s.io/api/core/v1"
)

var _ = Describe("s1appfw test", func() {

	var deployment *testenv.Deployment
	var s3TestDir string
	var uploadedApps []string

	BeforeEach(func() {
		var err error
		deployment, err = testenvInstance.NewDeployment(testenv.RandomDNSName(3))
		Expect(err).To(Succeed(), "Unable to create deployment")

		// Upload V1 apps to S3
		s3TestDir = "s1appfw-" + testenv.RandomDNSName(4)
		appFileList := testenv.GetAppFileList(appListV1, 1)
		uploadedFiles, err := testenv.UploadFilesToS3(testS3Bucket, s3TestDir, appFileList, downloadDirV1)
		Expect(err).To(Succeed(), "Unable to upload apps to S3 test directory")
		uploadedApps = append(uploadedApps, uploadedFiles...)

	})

	AfterEach(func() {
		// When a test spec failed, skip the teardown so we can troubleshoot.
		if CurrentGinkgoTestDescription().Failed {
			testenvInstance.SkipTeardown = true
		}
		if deployment != nil {
			deployment.Teardown()
		}
		// Delete files uploaded to S3
		if !testenvInstance.SkipTeardown {
			testenv.DeleteFilesOnS3(testS3Bucket, uploadedApps)
		}
	})

	Context("appframework Standalone deployment (S1) with App Framework", func() {
		It("smoke, s1, appframework: can deploy a standalone instance with App Framework enabled", func() {

			// Create App framework Spec
			volumeName := "appframework-test-volume-" + testenv.RandomDNSName(3)
			volumeSpec := []enterpriseApi.VolumeSpec{testenv.GenerateIndexVolumeSpec(volumeName, testenv.GetS3Endpoint(), testenvInstance.GetIndexSecretName(), "aws", "s3")}

			// AppSourceDefaultSpec: Remote Storage volume name and Scope of App deployment
			appSourceDefaultSpec := enterpriseApi.AppSourceDefaultSpec{
				VolName: volumeName,
				Scope:   enterpriseApi.ScopeLocal,
			}

			// appSourceSpec: App source name, location and volume name and scope from appSourceDefaultSpec
			appSourceName := "appframework" + testenv.RandomDNSName(3)
			appSourceSpec := []enterpriseApi.AppSourceSpec{testenv.GenerateAppSourceSpec(appSourceName, s3TestDir, appSourceDefaultSpec)}

			// appFrameworkSpec: AppSource settings, Poll Interval, volumes, appSources on volumes
			appFrameworkSpec := enterpriseApi.AppFrameworkSpec{
				Defaults:             appSourceDefaultSpec,
				AppsRepoPollInterval: 60,
				VolList:              volumeSpec,
				AppSources:           appSourceSpec,
			}

			spec := enterpriseApi.StandaloneSpec{
				CommonSplunkSpec: enterpriseApi.CommonSplunkSpec{
					Spec: splcommon.Spec{
						ImagePullPolicy: "Always",
					},
					Volumes: []corev1.Volume{},
				},
				AppFrameworkConfig: appFrameworkSpec,
			}

			// Create Standalone Deployment with App Framework
			standalone, err := deployment.DeployStandalonewithGivenSpec(deployment.GetName(), spec)
			Expect(err).To(Succeed(), "Unable to deploy standalone instance with App framework")

			// Wait for Standalone to be in READY status
			testenv.StandaloneReady(deployment, deployment.GetName(), standalone, testenvInstance)

			// Wait for Standalone to be in READY status
			testenv.MCPodReady(testenvInstance.GetName(), deployment)

			// Verify Apps are downloaded by init-container
			initContDownloadLocation := "/init-apps/" + appSourceName
			podName := fmt.Sprintf(testenv.StandalonePod, deployment.GetName(), 0)
			appFileList := testenv.GetAppFileList(appListV1, 1)
			appVersion := "V1"
			testenvInstance.Log.Info("Verify Apps are downloaded by init container for apps", "version", appVersion)
			testenv.VerifyAppsDownloadedByInitContainer(deployment, testenvInstance, testenvInstance.GetName(), []string{podName}, appFileList, initContDownloadLocation)

			//Verify Apps are copied to location
			testenvInstance.Log.Info("Verify Apps are copied to correct location on Pod for app", "version", appVersion)
			testenv.VerifyAppsCopied(deployment, testenvInstance, testenvInstance.GetName(), []string{podName}, appListV1, true, true)

			//Verify Apps are installed
			testenvInstance.Log.Info("Verify Apps are installed on the pods by running Splunk CLI commands for app", "version", appVersion)
			testenv.VerifyAppInstalled(deployment, testenvInstance, testenvInstance.GetName(), []string{podName}, appListV1, true, "enabled", false, false)

			//Delete apps on S3 for new Apps
			testenv.DeleteFilesOnS3(testS3Bucket, uploadedApps)
			uploadedApps = nil
			testenvInstance.Log.Info("Testing upgrade scenario")

			//Upload new Versioned Apps to S3
			appFileList = testenv.GetAppFileList(appListV2, 2)
			appVersion = "V2"
			uploadedFiles, err := testenv.UploadFilesToS3(testS3Bucket, s3TestDir, appFileList, downloadDirV2)
			Expect(err).To(Succeed(), "Unable to upload apps to S3 test directory")
			uploadedApps = append(uploadedApps, uploadedFiles...)

			// Wait for the poll period for the apps to be downloaded
			time.Sleep(2 * time.Minute)

			// Wait for Standalone to be in READY status
			testenv.StandaloneReady(deployment, deployment.GetName(), standalone, testenvInstance)

			// Verify Apps are downloaded by init-container
			testenvInstance.Log.Info("Verify Apps are downloaded by init container for apps", "version", appVersion)
			testenv.VerifyAppsDownloadedByInitContainer(deployment, testenvInstance, testenvInstance.GetName(), []string{podName}, appFileList, initContDownloadLocation)

			//Verify Apps are copied to location
			testenvInstance.Log.Info("Verify Apps are copied to correct location on Pod for app", "version", appVersion)
			testenv.VerifyAppsCopied(deployment, testenvInstance, testenvInstance.GetName(), []string{podName}, appListV2, true, true)

			//Verify Apps are installed
			testenvInstance.Log.Info("Verify Apps are installed on the pods by running Splunk CLI commands for app", "version", appVersion)
			testenv.VerifyAppInstalled(deployment, testenvInstance, testenvInstance.GetName(), []string{podName}, appListV2, true, "enabled", true, false)

			// Scale Standalone instance
			testenvInstance.Log.Info("Scaling Up Standalone CR")
			scaledReplicaCount := 2
			standalone = &enterpriseApi.Standalone{}
			err = deployment.GetInstance(deployment.GetName(), standalone)
			Expect(err).To(Succeed(), "Failed to get instance of Standalone")

			standalone.Spec.Replicas = int32(scaledReplicaCount)

			err = deployment.UpdateCR(standalone)
			Expect(err).To(Succeed(), "Failed to scale up Standalone")

			// Ensure standalone is scaling up
			testenv.VerifyStandalonePhase(deployment, testenvInstance, deployment.GetName(), splcommon.PhaseScalingUp)

			// Wait for Standalone to be in READY status
			testenv.VerifyStandalonePhase(deployment, testenvInstance, deployment.GetName(), splcommon.PhaseReady)

			// Wait for Monitoring Console Pod to be in READY status
			testenv.MCPodReady(testenvInstance.GetName(), deployment)

			podNames := []string{fmt.Sprintf(testenv.StandalonePod, deployment.GetName(), 0), fmt.Sprintf(testenv.StandalonePod, deployment.GetName(), 1)}

			// Verify Apps are downloaded by init-container
			testenvInstance.Log.Info("Verify Apps are downloaded by init container for apps", "version", appVersion)
			testenv.VerifyAppsDownloadedByInitContainer(deployment, testenvInstance, testenvInstance.GetName(), podNames, appFileList, initContDownloadLocation)

			//Verify Apps are copied to location
			testenvInstance.Log.Info("Verify Apps are copied to correct location on all Pods for app", "version", appVersion)
			testenv.VerifyAppsCopied(deployment, testenvInstance, testenvInstance.GetName(), podNames, appListV2, true, true)

			//Verify Apps are installed
			testenvInstance.Log.Info("Verify Apps are installed on the pods by running Splunk CLI commands for app", "version", appVersion)
			testenv.VerifyAppInstalled(deployment, testenvInstance, testenvInstance.GetName(), podNames, appListV2, true, "enabled", true, false)

			//Delete apps on S3 for new Apps
			testenv.DeleteFilesOnS3(testS3Bucket, uploadedApps)
			uploadedApps = nil
			testenvInstance.Log.Info("Testing downgrade scenario")

			//Upload new Versioned Apps to S3
			appFileList = testenv.GetAppFileList(appListV1, 1)
			appVersion = "V1"
			uploadedFiles, err = testenv.UploadFilesToS3(testS3Bucket, s3TestDir, appFileList, downloadDirV1)
			Expect(err).To(Succeed(), "Unable to upload apps to S3 test directory")
			uploadedApps = append(uploadedApps, uploadedFiles...)

			// Wait for the poll period for the apps to be downloaded
			time.Sleep(2 * time.Minute)

			// Wait for Standalone to be in READY status
			testenv.StandaloneReady(deployment, deployment.GetName(), standalone, testenvInstance)

			// Verify Apps are downloaded by init-container
			testenvInstance.Log.Info("Verify Apps are downloaded by init container for apps", "version", appVersion)
			testenv.VerifyAppsDownloadedByInitContainer(deployment, testenvInstance, testenvInstance.GetName(), podNames, appFileList, initContDownloadLocation)

			//Verify Apps are copied to location
			testenvInstance.Log.Info("Verify Apps are copied to correct location on Pod for app", "version", appVersion)
			testenv.VerifyAppsCopied(deployment, testenvInstance, testenvInstance.GetName(), podNames, appListV1, true, true)

			//Verify Apps are installed
			testenvInstance.Log.Info("Verify Apps are installed on the pods by running Splunk CLI commands for app", "version", appVersion)
			testenv.VerifyAppInstalled(deployment, testenvInstance, testenvInstance.GetName(), podNames, appListV1, true, "enabled", false, false)

		})
	})

	// Removing test from Nightly and Smoke runs due to consistent failure.
	Context("appframework Standalone deployment (S1) with App Framework", func() {
		It("s1, appframework: can deploy a Standalone and have ES app installed", func() {

			//Delete apps on S3 for new Apps
			testenvInstance.Log.Info("Delete Apps on S3 before upload ES")
			testenv.DeleteFilesOnS3(testS3Bucket, uploadedApps)
			uploadedApps = nil

			// ES is a huge file, we configure it here rather than in BeforeSuite/BeforeEach to save time for other tests
			// Upload ES app to S3
			esApp := []string{"SplunkEnterpriseSecuritySuite"}
			appFileList := testenv.GetAppFileList(esApp, 1)

			// Download ES App from S3
			err := testenv.DownloadFilesFromS3(testDataS3Bucket, s3AppDirV1, downloadDirV1, appFileList)
			Expect(err).To(Succeed(), "Unable to download ES app file")

			// Upload ES app to S3
			uploadedFiles, err := testenv.UploadFilesToS3(testS3Bucket, s3TestDir, appFileList, downloadDirV1)
			Expect(err).To(Succeed(), "Unable to upload ES app to S3 test directory")
			uploadedApps = append(uploadedApps, uploadedFiles...)

			// Create App framework Spec
			volumeName := "appframework-test-volume-" + testenv.RandomDNSName(3)
			volumeSpec := []enterpriseApi.VolumeSpec{testenv.GenerateIndexVolumeSpec(volumeName, testenv.GetS3Endpoint(), testenvInstance.GetIndexSecretName(), "aws", "s3")}

			appSourceDefaultSpec := enterpriseApi.AppSourceDefaultSpec{
				VolName: volumeName,
				Scope:   enterpriseApi.ScopeLocal,
			}
			appSourceName := "appframework-" + testenv.RandomDNSName(3)
			appSourceSpec := []enterpriseApi.AppSourceSpec{testenv.GenerateAppSourceSpec(appSourceName, s3TestDir, appSourceDefaultSpec)}
			appFrameworkSpec := enterpriseApi.AppFrameworkSpec{
				Defaults:             appSourceDefaultSpec,
				AppsRepoPollInterval: 60,
				VolList:              volumeSpec,
				AppSources:           appSourceSpec,
			}

			// Create Standalone spec with App Framework enabled and some extra config to have ES installed correctly
			spec := enterpriseApi.StandaloneSpec{
				CommonSplunkSpec: enterpriseApi.CommonSplunkSpec{
					Spec: splcommon.Spec{
						ImagePullPolicy: "Always",
					},
<<<<<<< HEAD
					Volumes:                      []corev1.Volume{},
					LivenessInitialDelaySeconds:  700,
					ReadinessInitialDelaySeconds: 700,
=======
					Volumes: []corev1.Volume{},
>>>>>>> 31706f0c
				},
				AppFrameworkConfig: appFrameworkSpec,
			}

			standalone, err := deployment.DeployStandalonewithGivenSpec(deployment.GetName(), spec)
			Expect(err).To(Succeed(), "Unable to deploy Standalone with App framework")

			// Ensure Standalone goes to Ready phase
			testenv.StandaloneReady(deployment, deployment.GetName(), standalone, testenvInstance)

			// Verify Apps are downloaded by init-container
			initContDownloadLocation := "/init-apps/" + appSourceName
			podName := fmt.Sprintf(testenv.StandalonePod, deployment.GetName(), 0)
			testenv.VerifyAppsDownloadedByInitContainer(deployment, testenvInstance, testenvInstance.GetName(), []string{podName}, appFileList, initContDownloadLocation)

			// Verify apps are installed locally
			standalonePod := []string{fmt.Sprintf(testenv.StandalonePod, deployment.GetName(), 0)}
			testenv.VerifyAppInstalled(deployment, testenvInstance, testenvInstance.GetName(), standalonePod, esApp, false, "enabled", false, false)
		})
	})
})<|MERGE_RESOLUTION|>--- conflicted
+++ resolved
@@ -222,7 +222,7 @@
 
 	// Removing test from Nightly and Smoke runs due to consistent failure.
 	Context("appframework Standalone deployment (S1) with App Framework", func() {
-		It("s1, appframework: can deploy a Standalone and have ES app installed", func() {
+		It("s1, integration, appframework: can deploy a Standalone and have ES app installed", func() {
 
 			//Delete apps on S3 for new Apps
 			testenvInstance.Log.Info("Delete Apps on S3 before upload ES")
@@ -266,13 +266,7 @@
 					Spec: splcommon.Spec{
 						ImagePullPolicy: "Always",
 					},
-<<<<<<< HEAD
-					Volumes:                      []corev1.Volume{},
-					LivenessInitialDelaySeconds:  700,
-					ReadinessInitialDelaySeconds: 700,
-=======
 					Volumes: []corev1.Volume{},
->>>>>>> 31706f0c
 				},
 				AppFrameworkConfig: appFrameworkSpec,
 			}

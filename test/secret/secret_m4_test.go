--- conflicted
+++ resolved
@@ -130,11 +130,7 @@
 			Expect(err).To(Succeed(), "Unable to update secret Object")
 
 			// Ensure that Cluster Manager goes to update phase
-<<<<<<< HEAD
-			testenv.VerifyClusterManagerPhase(ctx, deployment, testcaseEnvInst, splcommon.PhaseUpdating)
-=======
 			testenv.VerifyClusterManagerPhase(ctx, deployment, testcaseEnvInst, enterpriseApi.PhaseUpdating)
->>>>>>> e6c314f5
 
 			// Ensure that the cluster-manager goes to Ready phase
 			testenv.ClusterManagerReady(ctx, deployment, testcaseEnvInst)

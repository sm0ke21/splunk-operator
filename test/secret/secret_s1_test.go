// Copyright (c) 2018-2021 Splunk Inc. All rights reserved.
//
// Licensed under the Apache License, Version 2.0 (the "License");
// you may not use this file except in compliance with the License.
// You may obtain a copy of the License at
//
// 	http://www.apache.org/licenses/LICENSE-2.0
//
// Unless required by applicable law or agreed to in writing, software
// distributed under the License is distributed on an "AS IS" BASIS,
// WITHOUT WARRANTIES OR CONDITIONS OF ANY KIND, either express or implied.
// See the License for the specific language governing permissions and
// limitations under the License.
package secret

import (
	"fmt"

	. "github.com/onsi/ginkgo"
	. "github.com/onsi/gomega"

	enterpriseApi "github.com/splunk/splunk-operator/pkg/apis/enterprise/v3"
	splcommon "github.com/splunk/splunk-operator/pkg/splunk/common"
	corev1 "k8s.io/api/core/v1"

	"github.com/splunk/splunk-operator/test/testenv"
)

var _ = Describe("Secret Test for SVA S1", func() {

	var deployment *testenv.Deployment

	BeforeEach(func() {
		var err error
		deployment, err = testenvInstance.NewDeployment(testenv.RandomDNSName(3))
		Expect(err).To(Succeed(), "Unable to create deployment")
	})

	AfterEach(func() {
		// When a test spec failed, skip the teardown so we can troubleshoot.
		if CurrentGinkgoTestDescription().Failed {
			testenvInstance.SkipTeardown = true
		}
		if deployment != nil {
			deployment.Teardown()
		}
	})

	Context("Standalone deployment (S1) with LM and MC", func() {
		It("secret, integration, s1: Secret update on a standalone instance with LM and MC", func() {

			/* Test Scenario
			1. Update Secrets Data
			2. Verify New versioned secret are created with correct value.
			3. Verify new secrets are mounted on pods.
			4. Verify New Secrets are present in server.conf (Pass4SymmKey)
			5. Verify New Secrets via api access (password)*/

			// Download License File
			licenseFilePath, err := testenv.DownloadLicenseFromS3Bucket()
			Expect(err).To(Succeed(), "Unable to download license file")

			// Create License Config Map
			testenvInstance.CreateLicenseConfigMap(licenseFilePath)

			// Create standalone Deployment with License Manager
<<<<<<< HEAD
			standalone, err := deployment.DeployStandaloneWithLM(deployment.GetName())
			Expect(err).To(Succeed(), "Unable to deploy standalone instance with LM")

			// Wait for License Manager to be in READY status
			testenv.LicenseMasterReady(deployment, testenvInstance)
=======
			mcName := deployment.GetName()
			standalone, err := deployment.DeployStandaloneWithLM(deployment.GetName(), mcName)
			Expect(err).To(Succeed(), "Unable to deploy standalone instance with LM")

			// Wait for License Manager to be in READY status
			testenv.LicenseManagerReady(deployment, testenvInstance)
>>>>>>> 79dd6ac0

			// Wait for Standalone to be in READY status
			testenv.StandaloneReady(deployment, deployment.GetName(), standalone, testenvInstance)

			// Deploy Monitoring Console CRD
			mc, err := deployment.DeployMonitoringConsole(deployment.GetName(), deployment.GetName())
			Expect(err).To(Succeed(), "Unable to deploy Monitoring Console One instance")

			// Verify Monitoring Console is Ready and stays in ready state
			testenv.VerifyMonitoringConsoleReady(deployment, deployment.GetName(), mc, testenvInstance)

			// Get Current Secrets Struct
			namespaceScopedSecretName := fmt.Sprintf(testenv.NamespaceScopedSecretObjectName, testenvInstance.GetName())
			secretStruct, err := testenv.GetSecretStruct(deployment, testenvInstance.GetName(), namespaceScopedSecretName)
			Expect(err).To(Succeed(), "Unable to get secret struct")

			// Update Secret Value on Secret Object
			testenvInstance.Log.Info("Data in secret object", "data", secretStruct.Data)
			modifiedHecToken := testenv.GetRandomeHECToken()
			modifedValue := testenv.RandomDNSName(10)
			updatedSecretData := testenv.GetSecretDataMap(modifiedHecToken, modifedValue, modifedValue, modifedValue, modifedValue)

			err = testenv.ModifySecretObject(deployment, testenvInstance.GetName(), namespaceScopedSecretName, updatedSecretData)
			Expect(err).To(Succeed(), "Unable to update secret Object")

			// Ensure standalone is updating
			testenv.VerifyStandalonePhase(deployment, testenvInstance, deployment.GetName(), splcommon.PhaseUpdating)

			// Wait for License Manager to be in READY status
<<<<<<< HEAD
			testenv.LicenseMasterReady(deployment, testenvInstance)
=======
			testenv.LicenseManagerReady(deployment, testenvInstance)
>>>>>>> 79dd6ac0

			// Wait for Standalone to be in READY status
			testenv.StandaloneReady(deployment, deployment.GetName(), standalone, testenvInstance)

			// Verify Monitoring Console is Ready and stays in ready state
			testenv.VerifyMonitoringConsoleReady(deployment, deployment.GetName(), mc, testenvInstance)

			// Once Pods are READY check each versioned secret for updated secret keys
			secretObjectNames := testenv.GetVersionedSecretNames(testenvInstance.GetName(), 2)

			// Verify Secrets on versioned secret objects
			testenv.VerifySecretsOnSecretObjects(deployment, testenvInstance, secretObjectNames, updatedSecretData, true)

			// Once Pods are READY check each pod for updated secret keys
			verificationPods := testenv.DumpGetPods(testenvInstance.GetName())

			// Verify secrets on pods
			testenv.VerifySecretsOnPods(deployment, testenvInstance, verificationPods, updatedSecretData, true)

			// Verify Secrets on ServerConf on Pod
			testenv.VerifySplunkServerConfSecrets(deployment, testenvInstance, verificationPods, updatedSecretData, true)

			// Verify Hec token on InputConf on Pod
			testenv.VerifySplunkInputConfSecrets(deployment, testenvInstance, verificationPods, updatedSecretData, true)

			// Verify Secrets via api access on Pod
			testenv.VerifySplunkSecretViaAPI(deployment, testenvInstance, verificationPods, updatedSecretData, true)

		})
	})

	Context("Standalone deployment (S1) with LM amd MC", func() {
		It("secret, integration, s1: Secret Object is recreated on delete and new secrets are applied to Splunk Pods", func() {

			/* Test Scenario
			1. Delete Secret Object
			2. Verify New versioned secret are created with new values.
			3. Verify New secrets are mounted on pods.
			4. Verify New Secrets are present in server.conf (Pass4SymmKey)
			5. Verify New Secrets via api access (password)*/

			// Download License File
			licenseFilePath, err := testenv.DownloadLicenseFromS3Bucket()
			Expect(err).To(Succeed(), "Unable to download license file")

			// Create License Config Map
			testenvInstance.CreateLicenseConfigMap(licenseFilePath)

			// Create standalone Deployment with License Manager
<<<<<<< HEAD
			standalone, err := deployment.DeployStandaloneWithLM(deployment.GetName())
			Expect(err).To(Succeed(), "Unable to deploy standalone instance with LM")

			// Wait for License Manager to be in READY status
			testenv.LicenseMasterReady(deployment, testenvInstance)
=======
			mcName := deployment.GetName()
			standalone, err := deployment.DeployStandaloneWithLM(deployment.GetName(), mcName)
			Expect(err).To(Succeed(), "Unable to deploy standalone instance with LM")

			// Wait for License Manager to be in READY status
			testenv.LicenseManagerReady(deployment, testenvInstance)
>>>>>>> 79dd6ac0

			// Wait for Standalone to be in READY status
			testenv.StandaloneReady(deployment, deployment.GetName(), standalone, testenvInstance)

			// Deploy Monitoring Console CRD
			mc, err := deployment.DeployMonitoringConsole(deployment.GetName(), deployment.GetName())
			Expect(err).To(Succeed(), "Unable to deploy Monitoring Console One instance")

			// Verify Monitoring Console is Ready and stays in ready state
			testenv.VerifyMonitoringConsoleReady(deployment, deployment.GetName(), mc, testenvInstance)

			// Get Current Secrets Struct
			namespaceScopedSecretName := fmt.Sprintf(testenv.NamespaceScopedSecretObjectName, testenvInstance.GetName())
			secretStruct, err := testenv.GetSecretStruct(deployment, testenvInstance.GetName(), namespaceScopedSecretName)
			testenvInstance.Log.Info("Data in secret object", "data", secretStruct.Data)
			Expect(err).To(Succeed(), "Unable to get secret struct")

			// Delete secret Object
			err = testenv.DeleteSecretObject(deployment, testenvInstance.GetName(), namespaceScopedSecretName)
			Expect(err).To(Succeed(), "Unable to delete secret Object")

			// Ensure standalone is updating
			testenv.VerifyStandalonePhase(deployment, testenvInstance, deployment.GetName(), splcommon.PhaseUpdating)

			// Wait for License Manager to be in READY status
<<<<<<< HEAD
			testenv.LicenseMasterReady(deployment, testenvInstance)
=======
			testenv.LicenseManagerReady(deployment, testenvInstance)
>>>>>>> 79dd6ac0

			// Wait for Standalone to be in READY status
			testenv.StandaloneReady(deployment, deployment.GetName(), standalone, testenvInstance)

			// Verify Monitoring Console is Ready and stays in ready state
			testenv.VerifyMonitoringConsoleReady(deployment, deployment.GetName(), mc, testenvInstance)

			// Once Pods are READY check each versioned secret for updated secret keys
			secretObjectNames := testenv.GetVersionedSecretNames(testenvInstance.GetName(), 2)

			// Verify Secrets on versioned secret objects
			testenv.VerifySecretsOnSecretObjects(deployment, testenvInstance, secretObjectNames, secretStruct.Data, false)

			// Once Pods are READY check each pod for updated secret keys
			verificationPods := testenv.DumpGetPods(testenvInstance.GetName())

			// Verify secrets on pods
			testenv.VerifySecretsOnPods(deployment, testenvInstance, verificationPods, secretStruct.Data, false)

			// Verify Secrets on ServerConf on Pod
			testenv.VerifySplunkServerConfSecrets(deployment, testenvInstance, verificationPods, secretStruct.Data, false)

			// Verify Hec token on InputConf on Pod
			testenv.VerifySplunkInputConfSecrets(deployment, testenvInstance, verificationPods, secretStruct.Data, false)

			// Verify Secrets via api access on Pod
			testenv.VerifySplunkSecretViaAPI(deployment, testenvInstance, verificationPods, secretStruct.Data, false)
		})
	})

	Context("Standalone deployment (S1)", func() {
		It("secret, smoke, s1: Secret Object data is repopulated in secret object on passing empty Data map and new secrets are applied to Splunk Pods", func() {

			/* Test Scenario
			1. Delete Secret Passing Empty Data Map to secret Object
			2. Verify New versioned secret are created with new values.
			3. Verify New secrets are mounted on pods.
			4. Verify New Secrets are present in server.conf (Pass4SymmKey)
			5. Verify New Secrets via api access (password)*/

<<<<<<< HEAD
			// Create standalone Deployment with License Manager
			standalone, err := deployment.DeployStandalone(deployment.GetName())
			Expect(err).To(Succeed(), "Unable to deploy standalone instance with LM")
=======
			// Create standalone Deployment with MonitoringConsoleRef
			mcName := deployment.GetName()
			standaloneSpec := enterpriseApi.StandaloneSpec{
				CommonSplunkSpec: enterpriseApi.CommonSplunkSpec{
					Spec: splcommon.Spec{
						ImagePullPolicy: "IfNotPresent",
					},
					Volumes: []corev1.Volume{},
					MonitoringConsoleRef: corev1.ObjectReference{
						Name: mcName,
					},
				},
			}
			standalone, err := deployment.DeployStandaloneWithGivenSpec(deployment.GetName(), standaloneSpec)
			Expect(err).To(Succeed(), "Unable to deploy standalone instance with MonitoringConsoleRef")
>>>>>>> 79dd6ac0

			// Wait for Standalone to be in READY status
			testenv.StandaloneReady(deployment, deployment.GetName(), standalone, testenvInstance)

			// Deploy Monitoring Console CRD
			mc, err := deployment.DeployMonitoringConsole(deployment.GetName(), "")
			Expect(err).To(Succeed(), "Unable to deploy Monitoring Console instance")

			// Verify Monitoring Console is Ready and stays in ready state
			testenv.VerifyMonitoringConsoleReady(deployment, deployment.GetName(), mc, testenvInstance)

			// Get Current Secrets Struct
			namespaceScopedSecretName := fmt.Sprintf(testenv.NamespaceScopedSecretObjectName, testenvInstance.GetName())
			secretStruct, err := testenv.GetSecretStruct(deployment, testenvInstance.GetName(), namespaceScopedSecretName)
			testenvInstance.Log.Info("Data in secret object", "data", secretStruct.Data)
			Expect(err).To(Succeed(), "Unable to get secret struct")

			// Delete secret by passing empty Data Map
			err = testenv.ModifySecretObject(deployment, testenvInstance.GetName(), namespaceScopedSecretName, map[string][]byte{})
			Expect(err).To(Succeed(), "Unable to delete secret Object")

			// Ensure standalone is updating
			testenv.VerifyStandalonePhase(deployment, testenvInstance, deployment.GetName(), splcommon.PhaseUpdating)

			// Wait for Standalone to be in READY status
			testenv.StandaloneReady(deployment, deployment.GetName(), standalone, testenvInstance)

			// Verify Monitoring Console is Ready and stays in ready state
			testenv.VerifyMonitoringConsoleReady(deployment, deployment.GetName(), mc, testenvInstance)

			// Once Pods are READY check each versioned secret for updated secret keys
			secretObjectNames := testenv.GetVersionedSecretNames(testenvInstance.GetName(), 2)

			// Verify Secrets on versioned secret objects
			testenv.VerifySecretsOnSecretObjects(deployment, testenvInstance, secretObjectNames, secretStruct.Data, false)

			// Once Pods are READY check each pod for updated secret keys
			verificationPods := testenv.DumpGetPods(testenvInstance.GetName())

			// Verify secrets on pods
			testenv.VerifySecretsOnPods(deployment, testenvInstance, verificationPods, secretStruct.Data, false)

			// Verify Secrets on ServerConf on Pod
			testenv.VerifySplunkServerConfSecrets(deployment, testenvInstance, verificationPods, secretStruct.Data, false)

			// Verify Hec token on InputConf on Pod
			testenv.VerifySplunkInputConfSecrets(deployment, testenvInstance, verificationPods, secretStruct.Data, false)

			// Verify Secrets via api access on Pod
			testenv.VerifySplunkSecretViaAPI(deployment, testenvInstance, verificationPods, secretStruct.Data, false)
		})
	})
})<|MERGE_RESOLUTION|>--- conflicted
+++ resolved
@@ -64,20 +64,12 @@
 			testenvInstance.CreateLicenseConfigMap(licenseFilePath)
 
 			// Create standalone Deployment with License Manager
-<<<<<<< HEAD
-			standalone, err := deployment.DeployStandaloneWithLM(deployment.GetName())
-			Expect(err).To(Succeed(), "Unable to deploy standalone instance with LM")
-
-			// Wait for License Manager to be in READY status
-			testenv.LicenseMasterReady(deployment, testenvInstance)
-=======
 			mcName := deployment.GetName()
 			standalone, err := deployment.DeployStandaloneWithLM(deployment.GetName(), mcName)
 			Expect(err).To(Succeed(), "Unable to deploy standalone instance with LM")
 
 			// Wait for License Manager to be in READY status
 			testenv.LicenseManagerReady(deployment, testenvInstance)
->>>>>>> 79dd6ac0
 
 			// Wait for Standalone to be in READY status
 			testenv.StandaloneReady(deployment, deployment.GetName(), standalone, testenvInstance)
@@ -107,11 +99,7 @@
 			testenv.VerifyStandalonePhase(deployment, testenvInstance, deployment.GetName(), splcommon.PhaseUpdating)
 
 			// Wait for License Manager to be in READY status
-<<<<<<< HEAD
-			testenv.LicenseMasterReady(deployment, testenvInstance)
-=======
-			testenv.LicenseManagerReady(deployment, testenvInstance)
->>>>>>> 79dd6ac0
+			testenv.LicenseManagerReady(deployment, testenvInstance)
 
 			// Wait for Standalone to be in READY status
 			testenv.StandaloneReady(deployment, deployment.GetName(), standalone, testenvInstance)
@@ -161,20 +149,12 @@
 			testenvInstance.CreateLicenseConfigMap(licenseFilePath)
 
 			// Create standalone Deployment with License Manager
-<<<<<<< HEAD
-			standalone, err := deployment.DeployStandaloneWithLM(deployment.GetName())
-			Expect(err).To(Succeed(), "Unable to deploy standalone instance with LM")
-
-			// Wait for License Manager to be in READY status
-			testenv.LicenseMasterReady(deployment, testenvInstance)
-=======
 			mcName := deployment.GetName()
 			standalone, err := deployment.DeployStandaloneWithLM(deployment.GetName(), mcName)
 			Expect(err).To(Succeed(), "Unable to deploy standalone instance with LM")
 
 			// Wait for License Manager to be in READY status
 			testenv.LicenseManagerReady(deployment, testenvInstance)
->>>>>>> 79dd6ac0
 
 			// Wait for Standalone to be in READY status
 			testenv.StandaloneReady(deployment, deployment.GetName(), standalone, testenvInstance)
@@ -200,11 +180,7 @@
 			testenv.VerifyStandalonePhase(deployment, testenvInstance, deployment.GetName(), splcommon.PhaseUpdating)
 
 			// Wait for License Manager to be in READY status
-<<<<<<< HEAD
-			testenv.LicenseMasterReady(deployment, testenvInstance)
-=======
-			testenv.LicenseManagerReady(deployment, testenvInstance)
->>>>>>> 79dd6ac0
+			testenv.LicenseManagerReady(deployment, testenvInstance)
 
 			// Wait for Standalone to be in READY status
 			testenv.StandaloneReady(deployment, deployment.GetName(), standalone, testenvInstance)
@@ -245,11 +221,6 @@
 			4. Verify New Secrets are present in server.conf (Pass4SymmKey)
 			5. Verify New Secrets via api access (password)*/
 
-<<<<<<< HEAD
-			// Create standalone Deployment with License Manager
-			standalone, err := deployment.DeployStandalone(deployment.GetName())
-			Expect(err).To(Succeed(), "Unable to deploy standalone instance with LM")
-=======
 			// Create standalone Deployment with MonitoringConsoleRef
 			mcName := deployment.GetName()
 			standaloneSpec := enterpriseApi.StandaloneSpec{
@@ -265,7 +236,6 @@
 			}
 			standalone, err := deployment.DeployStandaloneWithGivenSpec(deployment.GetName(), standaloneSpec)
 			Expect(err).To(Succeed(), "Unable to deploy standalone instance with MonitoringConsoleRef")
->>>>>>> 79dd6ac0
 
 			// Wait for Standalone to be in READY status
 			testenv.StandaloneReady(deployment, deployment.GetName(), standalone, testenvInstance)

// Copyright (c) 2018-2022 Splunk Inc. All rights reserved.

//
// Licensed under the Apache License, Version 2.0 (the "License");
// you may not use this file except in compliance with the License.
// You may obtain a copy of the License at
//
// 	http://www.apache.org/licenses/LICENSE-2.0
//
// Unless required by applicable law or agreed to in writing, software
// distributed under the License is distributed on an "AS IS" BASIS,
// WITHOUT WARRANTIES OR CONDITIONS OF ANY KIND, either express or implied.
// See the License for the specific language governing permissions and
// limitations under the License.
package secret

import (
	"context"
	"fmt"

	. "github.com/onsi/ginkgo"
	. "github.com/onsi/gomega"

	enterpriseApi "github.com/splunk/splunk-operator/api/v3"
<<<<<<< HEAD
	splcommon "github.com/splunk/splunk-operator/pkg/splunk/common"
=======
>>>>>>> e6c314f5
	corev1 "k8s.io/api/core/v1"

	"github.com/splunk/splunk-operator/test/testenv"
)

var _ = Describe("Secret Test for SVA S1", func() {

	var testcaseEnvInst *testenv.TestCaseEnv
	ctx := context.TODO()
	var deployment *testenv.Deployment

	BeforeEach(func() {
		var err error
		name := fmt.Sprintf("%s-%s", testenvInstance.GetName(), testenv.RandomDNSName(3))
		testcaseEnvInst, err = testenv.NewDefaultTestCaseEnv(testenvInstance.GetKubeClient(), name)
		Expect(err).To(Succeed(), "Unable to create testcaseenv")
		deployment, err = testcaseEnvInst.NewDeployment(testenv.RandomDNSName(3))
		Expect(err).To(Succeed(), "Unable to create deployment")
	})

	AfterEach(func() {
		// When a test spec failed, skip the teardown so we can troubleshoot.
		if CurrentGinkgoTestDescription().Failed {
			testcaseEnvInst.SkipTeardown = true
		}
		if deployment != nil {
			deployment.Teardown()
		}
		if testcaseEnvInst != nil {
			Expect(testcaseEnvInst.Teardown()).ToNot(HaveOccurred())
		}
	})

	Context("Standalone deployment (S1) with LM and MC", func() {
		It("secret, integration, s1: Secret update on a standalone instance with LM and MC", func() {

			//  Test Scenario
			// 1. Update Secrets Data
			// 2. Verify New versioned secret are created with correct value.
			// 3. Verify new secrets are mounted on pods.
			// 4. Verify New Secrets are present in server.conf (Pass4SymmKey)
			// 5. Verify New Secrets via api access (password)

			// Download License File
			licenseFilePath, err := testenv.DownloadLicenseFromS3Bucket()
			Expect(err).To(Succeed(), "Unable to download license file")

			// Create License Config Map
			testcaseEnvInst.CreateLicenseConfigMap(licenseFilePath)

			// Create standalone Deployment with License Manager
			mcName := deployment.GetName()
			standalone, err := deployment.DeployStandaloneWithLM(ctx, deployment.GetName(), mcName)
			Expect(err).To(Succeed(), "Unable to deploy standalone instance with LM")

			// Wait for License Manager to be in READY status
			testenv.LicenseManagerReady(ctx, deployment, testcaseEnvInst)

			// Wait for Standalone to be in READY status
			testenv.StandaloneReady(ctx, deployment, deployment.GetName(), standalone, testcaseEnvInst)

			// Deploy Monitoring Console CRD
			mc, err := deployment.DeployMonitoringConsole(ctx, deployment.GetName(), deployment.GetName())
			Expect(err).To(Succeed(), "Unable to deploy Monitoring Console One instance")

			// Verify Monitoring Console is Ready and stays in ready state
			testenv.VerifyMonitoringConsoleReady(ctx, deployment, deployment.GetName(), mc, testcaseEnvInst)

			// get revision number of the resource
			resourceVersion := testenv.GetResourceVersion(ctx, deployment, testcaseEnvInst, mc)

			// Get Current Secrets Struct
			namespaceScopedSecretName := fmt.Sprintf(testenv.NamespaceScopedSecretObjectName, testcaseEnvInst.GetName())
			secretStruct, err := testenv.GetSecretStruct(ctx, deployment, testcaseEnvInst.GetName(), namespaceScopedSecretName)
			Expect(err).To(Succeed(), "Unable to get secret struct")

			// Update Secret Value on Secret Object
			testcaseEnvInst.Log.Info("Data in secret object", "data", secretStruct.Data)
			modifiedHecToken := testenv.GetRandomeHECToken()
			modifedValue := testenv.RandomDNSName(10)
			updatedSecretData := testenv.GetSecretDataMap(modifiedHecToken, modifedValue, modifedValue, modifedValue, modifedValue)

			err = testenv.ModifySecretObject(ctx, deployment, testcaseEnvInst.GetName(), namespaceScopedSecretName, updatedSecretData)
			Expect(err).To(Succeed(), "Unable to update secret Object")

			// Ensure standalone is updating
<<<<<<< HEAD
			testenv.VerifyStandalonePhase(ctx, deployment, testcaseEnvInst, deployment.GetName(), splcommon.PhaseUpdating)
=======
			testenv.VerifyStandalonePhase(ctx, deployment, testcaseEnvInst, deployment.GetName(), enterpriseApi.PhaseUpdating)
>>>>>>> e6c314f5

			// Wait for License Manager to be in READY status
			testenv.LicenseManagerReady(ctx, deployment, testcaseEnvInst)

			// Wait for Standalone to be in READY status
			testenv.StandaloneReady(ctx, deployment, deployment.GetName(), standalone, testcaseEnvInst)

			// wait for custom resource resource version to change
			testenv.VerifyCustomResourceVersionChanged(ctx, deployment, testcaseEnvInst, mc, resourceVersion)

			// Verify Monitoring Console is Ready and stays in ready state
			testenv.VerifyMonitoringConsoleReady(ctx, deployment, deployment.GetName(), mc, testcaseEnvInst)

			// Once Pods are READY check each versioned secret for updated secret keys
			secretObjectNames := testenv.GetVersionedSecretNames(testcaseEnvInst.GetName(), 2)

			// Verify Secrets on versioned secret objects
			testenv.VerifySecretsOnSecretObjects(ctx, deployment, testcaseEnvInst, secretObjectNames, updatedSecretData, true)

			// Once Pods are READY check each pod for updated secret keys
			verificationPods := testenv.DumpGetPods(testcaseEnvInst.GetName())

			// Verify secrets on pods
			testenv.VerifySecretsOnPods(ctx, deployment, testcaseEnvInst, verificationPods, updatedSecretData, true)

			// Verify Secrets on ServerConf on Pod
			testenv.VerifySplunkServerConfSecrets(ctx, deployment, testcaseEnvInst, verificationPods, updatedSecretData, true)

			// Verify Hec token on InputConf on Pod
			testenv.VerifySplunkInputConfSecrets(deployment, testcaseEnvInst, verificationPods, updatedSecretData, true)

			// Verify Secrets via api access on Pod
			testenv.VerifySplunkSecretViaAPI(ctx, deployment, testcaseEnvInst, verificationPods, updatedSecretData, true)

		})
	})

	Context("Standalone deployment (S1) with LM amd MC", func() {
		It("secret, integration, s1: Secret Object is recreated on delete and new secrets are applied to Splunk Pods", func() {

			// Test Scenario
			//1. Delete Secret Object
			//2. Verify New versioned secret are created with new values.
			//3. Verify New secrets are mounted on pods.
			//4. Verify New Secrets are present in server.conf (Pass4SymmKey)
			//5. Verify New Secrets via api access (password)

			// Download License File
			licenseFilePath, err := testenv.DownloadLicenseFromS3Bucket()
			Expect(err).To(Succeed(), "Unable to download license file")

			// Create License Config Map
			testcaseEnvInst.CreateLicenseConfigMap(licenseFilePath)

			// Create standalone Deployment with License Manager
			mcName := deployment.GetName()
			standalone, err := deployment.DeployStandaloneWithLM(ctx, deployment.GetName(), mcName)
			Expect(err).To(Succeed(), "Unable to deploy standalone instance with LM")

			// Wait for License Manager to be in READY status
			testenv.LicenseManagerReady(ctx, deployment, testcaseEnvInst)

			// Wait for Standalone to be in READY status
			testenv.StandaloneReady(ctx, deployment, deployment.GetName(), standalone, testcaseEnvInst)

			// Deploy Monitoring Console CRD
			mc, err := deployment.DeployMonitoringConsole(ctx, deployment.GetName(), deployment.GetName())
			Expect(err).To(Succeed(), "Unable to deploy Monitoring Console One instance")

			// Verify Monitoring Console is Ready and stays in ready state
			testenv.VerifyMonitoringConsoleReady(ctx, deployment, deployment.GetName(), mc, testcaseEnvInst)

			// get revision number of the resource
			resourceVersion := testenv.GetResourceVersion(ctx, deployment, testcaseEnvInst, mc)

			// Get Current Secrets Struct
			namespaceScopedSecretName := fmt.Sprintf(testenv.NamespaceScopedSecretObjectName, testcaseEnvInst.GetName())
			secretStruct, err := testenv.GetSecretStruct(ctx, deployment, testcaseEnvInst.GetName(), namespaceScopedSecretName)
			testcaseEnvInst.Log.Info("Data in secret object", "data", secretStruct.Data)
			Expect(err).To(Succeed(), "Unable to get secret struct")

			// Delete secret Object
			err = testenv.DeleteSecretObject(ctx, deployment, testcaseEnvInst.GetName(), namespaceScopedSecretName)
			Expect(err).To(Succeed(), "Unable to delete secret Object")

			// Ensure standalone is updating
<<<<<<< HEAD
			testenv.VerifyStandalonePhase(ctx, deployment, testcaseEnvInst, deployment.GetName(), splcommon.PhaseUpdating)
=======
			testenv.VerifyStandalonePhase(ctx, deployment, testcaseEnvInst, deployment.GetName(), enterpriseApi.PhaseUpdating)
>>>>>>> e6c314f5

			// Wait for License Manager to be in READY status
			testenv.LicenseManagerReady(ctx, deployment, testcaseEnvInst)

			// Wait for Standalone to be in READY status
			testenv.StandaloneReady(ctx, deployment, deployment.GetName(), standalone, testcaseEnvInst)

			// wait for custom resource resource version to change
			testenv.VerifyCustomResourceVersionChanged(ctx, deployment, testcaseEnvInst, mc, resourceVersion)

			// Verify Monitoring Console is Ready and stays in ready state
			testenv.VerifyMonitoringConsoleReady(ctx, deployment, deployment.GetName(), mc, testcaseEnvInst)

			// Once Pods are READY check each versioned secret for updated secret keys
			secretObjectNames := testenv.GetVersionedSecretNames(testcaseEnvInst.GetName(), 2)

			// Verify Secrets on versioned secret objects
			testenv.VerifySecretsOnSecretObjects(ctx, deployment, testcaseEnvInst, secretObjectNames, secretStruct.Data, false)

			// Once Pods are READY check each pod for updated secret keys
			verificationPods := testenv.DumpGetPods(testcaseEnvInst.GetName())

			// Verify secrets on pods
			testenv.VerifySecretsOnPods(ctx, deployment, testcaseEnvInst, verificationPods, secretStruct.Data, false)

			// Verify Secrets on ServerConf on Pod
			testenv.VerifySplunkServerConfSecrets(ctx, deployment, testcaseEnvInst, verificationPods, secretStruct.Data, false)

			// Verify Hec token on InputConf on Pod
			testenv.VerifySplunkInputConfSecrets(deployment, testcaseEnvInst, verificationPods, secretStruct.Data, false)

			// Verify Secrets via api access on Pod
			testenv.VerifySplunkSecretViaAPI(ctx, deployment, testcaseEnvInst, verificationPods, secretStruct.Data, false)
		})
	})

	Context("Standalone deployment (S1)", func() {
		It("secret, smoke, s1: Secret Object data is repopulated in secret object on passing empty Data map and new secrets are applied to Splunk Pods", func() {

			// Test Scenario
			// 1. Delete Secret Passing Empty Data Map to secret Object
			// 2. Verify New versioned secret are created with new values.
			// 3. Verify New secrets are mounted on pods.
			// 4. Verify New Secrets are present in server.conf (Pass4SymmKey)
			// 5. Verify New Secrets via api access (password)

			// Create standalone Deployment with MonitoringConsoleRef
			mcName := deployment.GetName()
			standaloneSpec := enterpriseApi.StandaloneSpec{
				CommonSplunkSpec: enterpriseApi.CommonSplunkSpec{
					Spec: enterpriseApi.Spec{
						ImagePullPolicy: "IfNotPresent",
					},
					Volumes: []corev1.Volume{},
					MonitoringConsoleRef: corev1.ObjectReference{
						Name: mcName,
					},
				},
			}
			standalone, err := deployment.DeployStandaloneWithGivenSpec(ctx, deployment.GetName(), standaloneSpec)
			Expect(err).To(Succeed(), "Unable to deploy standalone instance with MonitoringConsoleRef")

			// Wait for Standalone to be in READY status
			testenv.StandaloneReady(ctx, deployment, deployment.GetName(), standalone, testcaseEnvInst)

			// Deploy Monitoring Console CRD
			mc, err := deployment.DeployMonitoringConsole(ctx, deployment.GetName(), "")
			Expect(err).To(Succeed(), "Unable to deploy Monitoring Console instance")

			// Verify Monitoring Console is Ready and stays in ready state
			testenv.VerifyMonitoringConsoleReady(ctx, deployment, deployment.GetName(), mc, testcaseEnvInst)

			// get revision number of the resource
			resourceVersion := testenv.GetResourceVersion(ctx, deployment, testcaseEnvInst, mc)

			// Get Current Secrets Struct
			namespaceScopedSecretName := fmt.Sprintf(testenv.NamespaceScopedSecretObjectName, testcaseEnvInst.GetName())
			secretStruct, err := testenv.GetSecretStruct(ctx, deployment, testcaseEnvInst.GetName(), namespaceScopedSecretName)
			testcaseEnvInst.Log.Info("Data in secret object", "data", secretStruct.Data)
			Expect(err).To(Succeed(), "Unable to get secret struct")

			// Delete secret by passing empty Data Map
			err = testenv.ModifySecretObject(ctx, deployment, testcaseEnvInst.GetName(), namespaceScopedSecretName, map[string][]byte{})
			Expect(err).To(Succeed(), "Unable to delete secret Object")

			// Ensure standalone is updating
<<<<<<< HEAD
			testenv.VerifyStandalonePhase(ctx, deployment, testcaseEnvInst, deployment.GetName(), splcommon.PhaseUpdating)
=======
			testenv.VerifyStandalonePhase(ctx, deployment, testcaseEnvInst, deployment.GetName(), enterpriseApi.PhaseUpdating)
>>>>>>> e6c314f5

			// Wait for Standalone to be in READY status
			testenv.StandaloneReady(ctx, deployment, deployment.GetName(), standalone, testcaseEnvInst)

			// wait for custom resource resource version to change
			testenv.VerifyCustomResourceVersionChanged(ctx, deployment, testcaseEnvInst, mc, resourceVersion)

			// Verify Monitoring Console is Ready and stays in ready state
			testenv.VerifyMonitoringConsoleReady(ctx, deployment, deployment.GetName(), mc, testcaseEnvInst)

			// Once Pods are READY check each versioned secret for updated secret keys
			secretObjectNames := testenv.GetVersionedSecretNames(testcaseEnvInst.GetName(), 2)

			// Verify Secrets on versioned secret objects
			testenv.VerifySecretsOnSecretObjects(ctx, deployment, testcaseEnvInst, secretObjectNames, secretStruct.Data, false)

			// Once Pods are READY check each pod for updated secret keys
			verificationPods := testenv.DumpGetPods(testcaseEnvInst.GetName())

			// Verify secrets on pods
			testenv.VerifySecretsOnPods(ctx, deployment, testcaseEnvInst, verificationPods, secretStruct.Data, false)

			// Verify Secrets on ServerConf on Pod
			testenv.VerifySplunkServerConfSecrets(ctx, deployment, testcaseEnvInst, verificationPods, secretStruct.Data, false)

			// Verify Hec token on InputConf on Pod
			testenv.VerifySplunkInputConfSecrets(deployment, testcaseEnvInst, verificationPods, secretStruct.Data, false)

			// Verify Secrets via api access on Pod
			testenv.VerifySplunkSecretViaAPI(ctx, deployment, testcaseEnvInst, verificationPods, secretStruct.Data, false)
		})
	})
})<|MERGE_RESOLUTION|>--- conflicted
+++ resolved
@@ -22,10 +22,6 @@
 	. "github.com/onsi/gomega"
 
 	enterpriseApi "github.com/splunk/splunk-operator/api/v3"
-<<<<<<< HEAD
-	splcommon "github.com/splunk/splunk-operator/pkg/splunk/common"
-=======
->>>>>>> e6c314f5
 	corev1 "k8s.io/api/core/v1"
 
 	"github.com/splunk/splunk-operator/test/testenv"
@@ -112,11 +108,7 @@
 			Expect(err).To(Succeed(), "Unable to update secret Object")
 
 			// Ensure standalone is updating
-<<<<<<< HEAD
-			testenv.VerifyStandalonePhase(ctx, deployment, testcaseEnvInst, deployment.GetName(), splcommon.PhaseUpdating)
-=======
 			testenv.VerifyStandalonePhase(ctx, deployment, testcaseEnvInst, deployment.GetName(), enterpriseApi.PhaseUpdating)
->>>>>>> e6c314f5
 
 			// Wait for License Manager to be in READY status
 			testenv.LicenseManagerReady(ctx, deployment, testcaseEnvInst)
@@ -203,11 +195,7 @@
 			Expect(err).To(Succeed(), "Unable to delete secret Object")
 
 			// Ensure standalone is updating
-<<<<<<< HEAD
-			testenv.VerifyStandalonePhase(ctx, deployment, testcaseEnvInst, deployment.GetName(), splcommon.PhaseUpdating)
-=======
 			testenv.VerifyStandalonePhase(ctx, deployment, testcaseEnvInst, deployment.GetName(), enterpriseApi.PhaseUpdating)
->>>>>>> e6c314f5
 
 			// Wait for License Manager to be in READY status
 			testenv.LicenseManagerReady(ctx, deployment, testcaseEnvInst)
@@ -294,11 +282,7 @@
 			Expect(err).To(Succeed(), "Unable to delete secret Object")
 
 			// Ensure standalone is updating
-<<<<<<< HEAD
-			testenv.VerifyStandalonePhase(ctx, deployment, testcaseEnvInst, deployment.GetName(), splcommon.PhaseUpdating)
-=======
 			testenv.VerifyStandalonePhase(ctx, deployment, testcaseEnvInst, deployment.GetName(), enterpriseApi.PhaseUpdating)
->>>>>>> e6c314f5
 
 			// Wait for Standalone to be in READY status
 			testenv.StandaloneReady(ctx, deployment, deployment.GetName(), standalone, testcaseEnvInst)

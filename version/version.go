// Copyright (c) 2018-2021 Splunk Inc. All rights reserved.
//
// Licensed under the Apache License, Version 2.0 (the "License");
// you may not use this file except in compliance with the License.
// You may obtain a copy of the License at
//
// 	http://www.apache.org/licenses/LICENSE-2.0
//
// Unless required by applicable law or agreed to in writing, software
// distributed under the License is distributed on an "AS IS" BASIS,
// WITHOUT WARRANTIES OR CONDITIONS OF ANY KIND, either express or implied.
// See the License for the specific language governing permissions and
// limitations under the License.

package version

var (
	// Version of splunk-operator
<<<<<<< HEAD
	Version = "1.0.4"
=======
	Version = "1.0.5"
>>>>>>> 6a46c20f
)<|MERGE_RESOLUTION|>--- conflicted
+++ resolved
@@ -16,9 +16,5 @@
 
 var (
 	// Version of splunk-operator
-<<<<<<< HEAD
-	Version = "1.0.4"
-=======
 	Version = "1.0.5"
->>>>>>> 6a46c20f
 )